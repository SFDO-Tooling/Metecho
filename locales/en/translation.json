--- conflicted
+++ resolved
@@ -37,12 +37,9 @@
   "Delete": "Delete",
   "Delete Task": "Delete Task",
   "Deleting Org…": "Deleting Org…",
-<<<<<<< HEAD
   "Describe additional changes including instructions for users for any post-upgrade tasks.": "Describe additional changes including instructions for users for any post-upgrade tasks.",
   "Describe any critical changes which might impact existing functionality": "Describe any critical changes which might impact existing functionality",
-=======
   "Deployed Commit": "Deployed Commit",
->>>>>>> 5f4cdd05
   "Description": "Description",
   "Dev": "Dev",
   "Dev Hub": "Dev Hub",
@@ -56,11 +53,8 @@
   "For more options, view": "For more options, view",
   "GitHub Repo": "GitHub Repo",
   "Home": "Home",
-<<<<<<< HEAD
   "Incomplete checklist item": "Incomplete checklist item",
   "Latest Commit": "Latest Commit",
-=======
->>>>>>> 5f4cdd05
   "Learn More": "Learn More",
   "Load More": "Load More",
   "Loading…": "Loading…",
