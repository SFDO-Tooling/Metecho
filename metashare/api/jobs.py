import json
import logging
<<<<<<< HEAD
import os
import os.path
=======
import string
>>>>>>> d112214f
import traceback
from datetime import timedelta

from asgiref.sync import async_to_sync
from django.conf import settings
from django.contrib.sites.models import Site
from django.core.mail import send_mail
from django.db import transaction
from django.template.loader import render_to_string
from django.utils.text import slugify
from django.utils.timezone import now
from django.utils.translation import gettext_lazy as _
from django_rq import get_scheduler, job
from furl import furl

from .gh import (
    get_cumulus_prefix,
    get_repo_info,
    local_github_checkout,
    normalize_commit,
    try_to_make_branch,
)
from .models import TASK_REVIEW_STATUS
from .push import report_scratch_org_error
from .sf_org_changes import (
    commit_changes_to_github,
    compare_revisions,
    get_latest_revision_numbers,
)
from .sf_run_flow import create_org, delete_org, run_flow

logger = logging.getLogger(__name__)


class TaskReviewIntegrityError(Exception):
    pass


def get_user_facing_url(*, path):
    domain = Site.objects.first().domain
    should_be_http = not settings.SECURE_SSL_REDIRECT or domain.startswith("localhost")
    scheme = "http" if should_be_http else "https"
    return furl(f"{scheme}://{domain}").set(path=path).url


def _create_branches_on_github(*, user, repo_id, project, task):
    """
    Expects to be called in the context of a local github checkout.
    """
    repository = get_repo_info(user, repo_id=repo_id)

    # Make project branch, with latest from project:
    project.refresh_from_db()
    if project.branch_name:
        project_branch_name = project.branch_name
    else:
        with local_github_checkout(user, repo_id) as repo_root:
            prefix = get_cumulus_prefix(
                repo_root=repo_root,
                repo_name=repository.name,
                repo_url=repository.html_url,
                repo_owner=repository.owner.login,
                repo_branch=repository.default_branch,
                repo_commit=repository.branch(repository.default_branch).latest_sha(),
            )
        project_branch_name = f"{prefix}{slugify(project.name)}"
        project_branch_name = try_to_make_branch(
            repository,
            new_branch=project_branch_name,
            base_branch=repository.default_branch,
        )
        project.branch_name = project_branch_name
        project.finalize_project_update()

    # Make task branch, with latest from task:
    task.refresh_from_db()
    if task.branch_name:
        task_branch_name = task.branch_name
    else:
        task_branch_name = try_to_make_branch(
            repository,
            new_branch=f"{project_branch_name}__{slugify(task.name)}",
            base_branch=project_branch_name,
        )
        task.branch_name = task_branch_name
        task.origin_sha = repository.branch(project_branch_name).latest_sha()
        task.finalize_task_update()

    return task_branch_name


def alert_user_about_expiring_org(*, org, days):
    from .models import User, ScratchOrg

    # if scratch org is there
    try:
        org.refresh_from_db()
        user = org.owner
        user.refresh_from_db()
    except (ScratchOrg.DoesNotExist, User.DoesNotExist):
        return

    # and has unsaved changes
    get_unsaved_changes(org)
    if org.unsaved_changes:
        task = org.task
        project = task.project
        repo = project.repository
        metashare_link = get_user_facing_url(
            path=["repositories", repo.slug, project.slug, task.slug]
        )

        # email user
        send_mail(
            _("MetaShare Scratch Org Expiring with Uncommitted Changes"),
            render_to_string(
                "scratch_org_expiry_email.txt",
                {
                    "repo_name": repo.name,
                    "project_name": project.name,
                    "task_name": task.name,
                    "days": days,
                    "expiry_date": org.expires_at,
                    "user_name": user.username,
                    "metashare_link": metashare_link,
                },
            ),
            settings.DEFAULT_FROM_EMAIL,
            [user.email],
            fail_silently=False,
        )


def _get_valid_target_directories(scratch_org_config):
    """
    Expects to be called from within a `local_github_checkout`.
    """
    if scratch_org_config.get("source_format") == "sfdx":
        with open("sfdx-project.json") as f:
            sfdx_project = json.loads(f.readlines())
            package_directories = sfdx_project["packageDirectories"]
    else:
        package_directories = ["src"]

    if os.path.isdir("unpackaged/pre"):
        package_directories.extend(
            [
                dirname
                for dirname in os.listdir("unpackaged/pre")
                if os.path.isdir(dirname)
            ]
        )
    if os.path.isdir("unpackaged/post"):
        package_directories.extend(
            [
                dirname
                for dirname in os.listdir("unpackaged/post")
                if os.path.isdir(dirname)
            ]
        )
    if os.path.isdir("unpackaged/config"):
        package_directories.extend(
            [
                dirname
                for dirname in os.listdir("unpackaged/config")
                if os.path.isdir(dirname)
            ]
        )

    return package_directories


def _create_org_and_run_flow(
    scratch_org, *, user, repo_id, repo_branch, project_path, sf_username=None
):
    from .models import SCRATCH_ORG_TYPES

    cases = {SCRATCH_ORG_TYPES.Dev: "dev_org", SCRATCH_ORG_TYPES.QA: "qa_org"}

    repository = get_repo_info(user, repo_id=repo_id)
    commit = repository.branch(repo_branch).commit

    scratch_org_config, cci, org_config = create_org(
        repo_owner=repository.owner.login,
        repo_name=repository.name,
        repo_url=repository.html_url,
        repo_branch=repo_branch,
        user=user,
        project_path=project_path,
        scratch_org=scratch_org,
        sf_username=sf_username,
    )
    scratch_org.refresh_from_db()
    # Save these values on org creation so that we have what we need to
    # delete the org later, even if the initial flow run fails.
    scratch_org.valid_target_directories = _get_valid_target_directories(
        scratch_org_config.config
    )
    scratch_org.url = scratch_org_config.instance_url
    scratch_org.expires_at = scratch_org_config.expires
    scratch_org.latest_commit = commit.sha
    scratch_org.latest_commit_url = commit.html_url
    scratch_org.latest_commit_at = commit.commit.author.get("date", None)
    scratch_org.config = scratch_org_config.config
    scratch_org.owner_sf_username = sf_username or user.sf_username
    scratch_org.owner_gh_username = user.username
    scratch_org.save()
    run_flow(
        cci=cci,
        org_config=org_config,
        flow_name=cases[scratch_org.org_type],
        project_path=project_path,
    )
    scratch_org.refresh_from_db()
    # We don't need to explicitly save the following, because this
    # function is called in a context that will eventually call a
    # finalize_* method, which will save the model.
    scratch_org.last_modified_at = now()
    scratch_org.latest_revision_numbers = get_latest_revision_numbers(scratch_org)

    scheduler = get_scheduler("default")
    days = settings.DAYS_BEFORE_ORG_EXPIRY_TO_ALERT
    before_expiry = scratch_org.expires_at - timedelta(days=days)
    scratch_org.expiry_job_id = scheduler.enqueue_at(
        before_expiry, alert_user_about_expiring_org, org=scratch_org, days=days,
    ).id


def create_branches_on_github_then_create_scratch_org(*, scratch_org):
    scratch_org.refresh_from_db()
    user = scratch_org.owner
    task = scratch_org.task
    project = task.project

    try:
        repo_id = project.repository.get_repo_id(user)
        commit_ish = _create_branches_on_github(
            user=user, repo_id=repo_id, project=project, task=task
        )
        with local_github_checkout(user, repo_id, commit_ish) as repo_root:
            _create_org_and_run_flow(
                scratch_org,
                user=user,
                repo_id=repo_id,
                repo_branch=commit_ish,
                project_path=repo_root,
            )
    except Exception as e:
        scratch_org.finalize_provision(e)
        tb = traceback.format_exc()
        logger.error(tb)
        raise
    else:
        scratch_org.finalize_provision()


create_branches_on_github_then_create_scratch_org_job = job(
    create_branches_on_github_then_create_scratch_org
)


def refresh_scratch_org(scratch_org):
    try:
        scratch_org.refresh_from_db()
        user = scratch_org.owner
        repo_id = scratch_org.task.project.repository.get_repo_id(user)
        commit_ish = scratch_org.task.branch_name
        sf_username = scratch_org.owner_sf_username

        delete_org(scratch_org)

        with local_github_checkout(user, repo_id, commit_ish) as repo_root:
            _create_org_and_run_flow(
                scratch_org,
                user=user,
                repo_id=repo_id,
                repo_branch=commit_ish,
                project_path=repo_root,
                sf_username=sf_username,
            )
    except Exception as e:
        scratch_org.refresh_from_db()
        scratch_org.finalize_refresh_org(e)
        tb = traceback.format_exc()
        logger.error(tb)
        raise
    else:
        scratch_org.finalize_refresh_org()


refresh_scratch_org_job = job(refresh_scratch_org)


def get_unsaved_changes(scratch_org):
    try:
        scratch_org.refresh_from_db()
        old_revision_numbers = scratch_org.latest_revision_numbers
        new_revision_numbers = get_latest_revision_numbers(scratch_org)
        unsaved_changes = compare_revisions(old_revision_numbers, new_revision_numbers)
        user = scratch_org.owner
        repo_id = scratch_org.task.project.repository.repo_id
        commit_ish = scratch_org.task.branch_name
        with local_github_checkout(user, repo_id, commit_ish):
            scratch_org.valid_target_directories = _get_valid_target_directories(
                scratch_org.config
            )
        scratch_org.refresh_from_db()
        scratch_org.unsaved_changes = unsaved_changes
    except Exception as e:
        scratch_org.refresh_from_db()
        scratch_org.finalize_get_unsaved_changes(e)
        tb = traceback.format_exc()
        logger.error(tb)
        raise
    else:
        scratch_org.finalize_get_unsaved_changes()


get_unsaved_changes_job = job(get_unsaved_changes)


def commit_changes_from_org(
    *, scratch_org, user, desired_changes, commit_message, target_directory
):
    scratch_org.refresh_from_db()
    branch = scratch_org.task.branch_name

    try:
        repo_id = scratch_org.task.project.repository.get_repo_id(user)
        commit_changes_to_github(
            user=user,
            scratch_org=scratch_org,
            repo_id=repo_id,
            branch=branch,
            desired_changes=desired_changes,
            commit_message=commit_message,
            target_directory=target_directory,
        )

        # Update
        repository = get_repo_info(user, repo_id=repo_id)
        commit = repository.branch(branch).commit

        scratch_org.task.refresh_from_db()
        scratch_org.task.add_ms_git_sha(commit.sha)
        scratch_org.task.has_unmerged_commits = True
        scratch_org.task.finalize_task_update()

        scratch_org.refresh_from_db()
        scratch_org.last_modified_at = now()
        scratch_org.latest_commit = commit.sha
        scratch_org.latest_commit_url = commit.html_url
        scratch_org.latest_commit_at = commit.commit.author.get("date", None)

        # Update scratch_org.latest_revision_numbers with appropriate
        # numbers for the values in desired_changes.
        latest_revision_numbers = get_latest_revision_numbers(scratch_org)
        for member_type in desired_changes.keys():
            for member_name in desired_changes[member_type]:
                try:
                    member_type_dict = scratch_org.latest_revision_numbers[member_type]
                except KeyError:
                    member_type_dict = scratch_org.latest_revision_numbers[
                        member_type
                    ] = {}

                # Mutate the scratch_org.latest_revision_numbers dict
                # in-place:
                member_type_dict[member_name] = latest_revision_numbers[member_type][
                    member_name
                ]

        # Finally, update scratch_org.unsaved_changes
        scratch_org.unsaved_changes = compare_revisions(
            scratch_org.latest_revision_numbers, latest_revision_numbers
        )
    except Exception as e:
        scratch_org.refresh_from_db()
        scratch_org.finalize_commit_changes(e)
        tb = traceback.format_exc()
        logger.error(tb)
        raise
    else:
        scratch_org.finalize_commit_changes()


commit_changes_from_org_job = job(commit_changes_from_org)


def create_pr(
    instance,
    user,
    *,
    repo_id,
    base,
    head,
    title,
    critical_changes,
    additional_changes,
    issues,
    notes,
):
    try:
        repository = get_repo_info(user, repo_id=repo_id)
        sections = [
            notes,
            "# Critical Changes",
            critical_changes,
            "# Changes",
            additional_changes,
            "# Issues Closed",
            issues,
        ]
        body = "\n\n".join([section for section in sections if section])
        pr = repository.create_pull(title=title, base=base, head=head, body=body)
        instance.refresh_from_db()
        instance.pr_number = pr.number
        instance.pr_is_open = True
    except Exception as e:
        instance.refresh_from_db()
        instance.finalize_create_pr(e)
        tb = traceback.format_exc()
        logger.error(tb)
        raise
    else:
        instance.finalize_create_pr()


create_pr_job = job(create_pr)


def delete_scratch_org(scratch_org):
    try:
        delete_org(scratch_org)
        scratch_org.delete()
    except Exception as e:
        scratch_org.refresh_from_db()
        scratch_org.delete_queued_at = None
        # If the scratch org has no `last_modified_at` or
        # `latest_revision_numbers`, it was being deleted after an
        # unsuccessful initial flow run. In that case, fill in those
        # values so it's not in an in-between state.
        if not scratch_org.last_modified_at:
            scratch_org.last_modified_at = now()
        if not scratch_org.latest_revision_numbers:
            scratch_org.latest_revision_numbers = get_latest_revision_numbers(
                scratch_org
            )
        scratch_org.save()
        async_to_sync(report_scratch_org_error)(
            scratch_org, e, "SCRATCH_ORG_DELETE_FAILED"
        )
        tb = traceback.format_exc()
        logger.error(tb)
        raise


delete_scratch_org_job = job(delete_scratch_org)


def refresh_github_repositories_for_user(user):
    user.refresh_repositories()


refresh_github_repositories_for_user_job = job(refresh_github_repositories_for_user)


# This avoids partially-applied saving:
@transaction.atomic
def refresh_commits(*, repository, branch_name):
    """
    This should only run when we're notified of a force-commit. It's the
    nuclear option.
    """
    from .models import Task

    user = repository.get_a_matching_user()
    if user is None:
        logger.warning(f"No matching user for repository {repository.pk}")
        return
    repo_id = repository.get_repo_id(user)
    repo = get_repo_info(user, repo_id=repo_id)
    # We get this as a GitHubIterator, but we want to slice it later, so
    # we will convert it to a list.
    # We limit it to 1000 commits to avoid hammering the API, and on the
    # assumption that we will find the origin of the task branch within
    # that limit.
    commits = list(repo.commits(repo.branch(branch_name).latest_sha(), number=1000))

    tasks = Task.objects.filter(project__repository=repository, branch_name=branch_name)
    for task in tasks:
        origin_sha_index = [commit.sha for commit in commits].index(task.origin_sha)
        task.commits = [
            normalize_commit(commit) for commit in commits[:origin_sha_index]
        ]
        task.update_review_valid()
        task.finalize_task_update()


refresh_commits_job = job(refresh_commits)


def populate_github_users(repository):
    try:
        user = repository.get_a_matching_user()
        if user is None:
            logger.warning(f"No matching user for repository {repository.pk}")
            return
        repo_id = repository.get_repo_id(user)
        repo = get_repo_info(user, repo_id=repo_id)
        repository.refresh_from_db()
        repository.github_users = [
            {
                "id": str(collaborator.id),
                "login": collaborator.login,
                "avatar_url": collaborator.avatar_url,
            }
            for collaborator in repo.collaborators()
        ]
    except Exception as e:
        repository.refresh_from_db()
        repository.finalize_populate_github_users(e)
        tb = traceback.format_exc()
        logger.error(tb)
        raise
    else:
        repository.finalize_populate_github_users()


populate_github_users_job = job(populate_github_users)


def submit_review(*, user, task, data):
    try:
        review_sha = None
        org = data["org"]
        notes = data["notes"]
        status = data["status"]
        delete_org = data["delete_org"]

        task.refresh_from_db()
        if org:
            review_sha = org.latest_commit
        elif task.review_valid:
            review_sha = task.review_sha

        if not (task.pr_is_open and review_sha):
            raise TaskReviewIntegrityError(_("Cannot submit review for this task."))

        repo_id = task.project.repository.get_repo_id(user)
        repository = get_repo_info(user, repo_id=repo_id)
        pr = repository.pull_request(task.pr_number)

        # The values in this dict are the valid values for the
        # `state` arg to repository.create_status. We are not
        # currently using all of them, because some of them make no
        # sense for our system to add to GitHub.
        state_for_status = {
            # "": "pending",
            # "": "error",
            TASK_REVIEW_STATUS.Approved: "success",
            TASK_REVIEW_STATUS["Changes requested"]: "failure",
        }.get(status)

        target_url = get_user_facing_url(
            path=[
                "repositories",
                task.project.repository.slug,
                task.project.slug,
                task.slug,
            ]
        )

        # We filter notes to string.printable to avoid problems
        # GitHub has with emoji in status descriptions
        printable = set(string.printable)
        filtered_notes = "".join(filter(lambda c: c in printable, notes))
        repository.create_status(
            review_sha,
            state_for_status,
            target_url=target_url,
            description=filtered_notes[:25],
            context="MetaShare Review",
        )
        if notes:
            # We always COMMENT so as not to change the PR's status:
            pr.create_review(notes, event="COMMENT")
    except Exception as e:
        task.refresh_from_db()
        task.finalize_submit_review(now(), err=e)
        tb = traceback.format_exc()
        logger.error(tb)
        raise
    else:
        task.refresh_from_db()
        task.finalize_submit_review(
            now(), sha=review_sha, status=status, delete_org=delete_org, org=org,
        )


submit_review_job = job(submit_review)<|MERGE_RESOLUTION|>--- conflicted
+++ resolved
@@ -1,11 +1,8 @@
 import json
 import logging
-<<<<<<< HEAD
 import os
 import os.path
-=======
 import string
->>>>>>> d112214f
 import traceback
 from datetime import timedelta
 
