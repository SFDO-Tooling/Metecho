--- conflicted
+++ resolved
@@ -254,18 +254,10 @@
             issues,
         ]
         body = "\n\n".join([section for section in sections if section])
-<<<<<<< HEAD
         pr = repository.create_pull(title=title, base=base, head=head, body=body)
         instance.refresh_from_db()
         instance.pr_number = pr.number
-=======
-        pr = repository.create_pull(
-            title=title, base=task.project.branch_name, head=task.branch_name, body=body
-        )
-        task.refresh_from_db()
-        task.pr_number = pr.number
-        task.pr_is_open = True
->>>>>>> d237609d
+        instance.pr_is_open = True
     except Exception as e:
         instance.refresh_from_db()
         instance.finalize_create_pr(e)
@@ -322,44 +314,8 @@
     This should only run when we're notified of a force-commit. It's the
     nuclear option.
     """
-    from .models import Task
-
-<<<<<<< HEAD
-    repository.commits = [
-        _commit_to_json(commit)
-        for commit in repo.commits(sha=repo.branch(repo.default_branch).latest_sha())
-    ]
-    repository.save()
-    repository.finalize_repository_update()
-    repository_commits_set = set(commit["sha"] for commit in repository.commits)
-
-    projects = repository.projects.filter(branch_name__isnull=False)
-    for project in projects:
-        branch = repo.branch(project.branch_name)
-        project.commits = [
-            _commit_to_json(commit)
-            for commit in repo.commits(sha=branch.latest_sha())
-            if commit.sha not in repository_commits_set
-        ]
-        project.save()
-        project.finalize_project_update()
-
-        project_commits_set = set(commit["sha"] for commit in project.commits)
-
-        tasks = project.tasks.filter(branch_name__isnull=False)
-        for task in tasks:
-            branch = repo.branch(task.branch_name)
-            task.commits = [
-                _commit_to_json(commit)
-                for commit in repo.commits(sha=branch.latest_sha())
-                if (
-                    commit.sha not in project_commits_set
-                    and commit.sha not in repository_commits_set
-                )
-            ]
-            task.save()
-            task.finalize_task_update()
-=======
+    from .models import Project, Task
+
     user = repository.get_a_matching_user()
     if user is None:
         logger.warning(f"No matching user for repository {repository.pk}")
@@ -372,6 +328,14 @@
     # that limit.
     commits = list(repo.commits(repo.branch(branch_name).latest_sha(), number=1000))
 
+    projects = Project.objects.filter(repository=repository, branch_name=branch_name)
+    for project in projects:
+        origin_sha_index = [commit.sha for commit in commits].index(project.origin_sha)
+        project.commits = [
+            normalize_commit(commit) for commit in commits[:origin_sha_index]
+        ]
+        project.finalize_project_update()
+
     tasks = Task.objects.filter(project__repository=repository, branch_name=branch_name)
     for task in tasks:
         origin_sha_index = [commit.sha for commit in commits].index(task.origin_sha)
@@ -379,7 +343,6 @@
             normalize_commit(commit) for commit in commits[:origin_sha_index]
         ]
         task.finalize_task_update()
->>>>>>> d237609d
 
 
 refresh_commits_job = job(refresh_commits)