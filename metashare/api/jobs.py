--- conflicted
+++ resolved
@@ -293,11 +293,13 @@
 
 
 def commit_changes_from_org(
-<<<<<<< HEAD
-    scratch_org, user, desired_changes, commit_message, *, originating_user_id
-=======
-    *, scratch_org, user, desired_changes, commit_message, target_directory
->>>>>>> b41beaba
+    *,
+    scratch_org,
+    user,
+    desired_changes,
+    commit_message,
+    target_directory,
+    originating_user_id,
 ):
     scratch_org.refresh_from_db()
     branch = scratch_org.task.branch_name
