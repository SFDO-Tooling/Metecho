--- conflicted
+++ resolved
@@ -145,12 +145,8 @@
     *, hook_secret: bytes, signature: bytes, message: bytes
 ) -> bool:
     local_signature = "sha1=" + hmac.new(hook_secret, message, "sha1").hexdigest()
-<<<<<<< HEAD
     # Uncomment this when writing webhook tests to confirm the signature
     # for the test:
-    print("\033[1;92m======>", local_signature, "\033[0m")
-    return hmac.compare_digest(local_signature, signature)
-=======
     # print("\033[1;92m======>", local_signature, "\033[0m")
     return hmac.compare_digest(local_signature, signature)
 
@@ -192,5 +188,4 @@
             },
             "message": commit.message,
             "url": commit.html_url,
-        }
->>>>>>> df7feb1e
+        }