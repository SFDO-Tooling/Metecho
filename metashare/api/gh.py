--- conflicted
+++ resolved
@@ -141,37 +141,11 @@
                 raise
 
 
-<<<<<<< HEAD
-def create_updates_hook_for_repo(*, user, repository):
-    if settings.GITHUB_HOOK_ROOT_URL is None:
-        return
-
-    url = settings.GITHUB_HOOK_ROOT_URL + reverse(
-        "repository-hook", kwargs={"pk": str(repository.pk)}
-    )
-    secret = binascii.hexlify(os.urandom(24)).decode("utf-8")
-    repo = get_repo_info(user=user, repo_id=repository.repo_id)
-    repo.create_hook(
-        "web",
-        {"url": url, "content_type": "json", "secret": secret},
-        events=["push", "pull_request"],
-    )
-    repository.hook_secret = secret
-    # As this is called from Repository.save, this secret will be saved
-    # a moment later.
-
-
-=======
->>>>>>> 1dcf0352
 def validate_gh_hook_signature(
     *, hook_secret: bytes, signature: bytes, message: bytes
 ) -> bool:
     local_signature = "sha1=" + hmac.new(hook_secret, message, "sha1").hexdigest()
-<<<<<<< HEAD
     # Uncomment this when writing webhook tests to confirm the signature
     # for the test:
-    # print("======>", local_signature)
-=======
     print("\033[1;92m======>", local_signature, "\033[0m")
->>>>>>> 1dcf0352
     return hmac.compare_digest(local_signature, signature)