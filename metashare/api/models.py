from datetime import timedelta

from allauth.account.signals import user_logged_in
from asgiref.sync import async_to_sync
from cryptography.fernet import InvalidToken
from cumulusci.core.config import OrgConfig
from cumulusci.oauth.salesforce import jwt_session
from django.conf import settings
from django.contrib.auth.models import AbstractUser
from django.contrib.auth.models import UserManager as BaseUserManager
from django.contrib.postgres.fields import JSONField
from django.core.serializers.json import DjangoJSONEncoder
from django.db import models, transaction
from django.db.models.signals import post_save
from django.dispatch import receiver
from django.utils import timezone
from django.utils.functional import cached_property
from model_utils import Choices
from sfdo_template_helpers.crypto import fernet_decrypt
from sfdo_template_helpers.fields import MarkdownField, StringField
from sfdo_template_helpers.slugs import AbstractSlug, SlugMixin
from simple_salesforce.exceptions import SalesforceError

from . import gh, push
from .constants import ORGANIZATION_DETAILS
from .model_mixins import (
    CreatePrMixin,
    HashIdMixin,
    PopulateRepoIdMixin,
    PushMixin,
    TimestampsMixin,
)
from .sf_run_flow import get_devhub_api
from .validators import validate_unicode_branch

ORG_TYPES = Choices("Production", "Scratch", "Sandbox", "Developer")
SCRATCH_ORG_TYPES = Choices("Dev", "QA")
TASK_STATUSES = Choices(
    ("Planned", "Planned"), ("In progress", "In progress"), ("Completed", "Completed"),
)
TASK_REVIEW_STATUS = Choices(
    ("Approved", "Approved"), ("Changes requested", "Changes requested"),
)


class UserQuerySet(models.QuerySet):
    pass


class UserManager(BaseUserManager.from_queryset(UserQuerySet)):
    def get_or_create_github_user(self):
        return self.get_or_create(username=settings.GITHUB_USER_NAME,)[0]


class User(HashIdMixin, AbstractUser):
    objects = UserManager()
    currently_fetching_repos = models.BooleanField(default=False)
    devhub_username = StringField(null=True, blank=True)

    def queue_refresh_repositories(self):
        """Queue a job to refresh repositories unless we're already doing so"""
        from .jobs import refresh_github_repositories_for_user_job

        if not self.currently_fetching_repos:
            self.currently_fetching_repos = True
            self.save()
            refresh_github_repositories_for_user_job.delay(self)

    def refresh_repositories(self):
        try:
            repos = gh.get_all_org_repos(self)
            with transaction.atomic():
                GitHubRepository.objects.filter(user=self).delete()
                GitHubRepository.objects.bulk_create(
                    [
                        GitHubRepository(
                            user=self, repo_id=repo.id, repo_url=repo.html_url
                        )
                        for repo in repos
                    ]
                )
            self.notify_repositories_updated()
        finally:
            self.currently_fetching_repos = False
            self.save()

    def notify_repositories_updated(self):
        message = {"type": "USER_REPOS_REFRESH"}
        async_to_sync(push.push_message_about_instance)(self, message)

    def invalidate_salesforce_credentials(self):
        self.socialaccount_set.filter(provider__startswith="salesforce-").delete()

    def subscribable_by(self, user):
        return self == user

    def _get_org_property(self, key):
        try:
            return self.salesforce_account.extra_data[ORGANIZATION_DETAILS][key]
        except (AttributeError, KeyError, TypeError):
            return None

    @property
    def avatar_url(self):
        try:
            return self.github_account.get_avatar_url()
        except (AttributeError, KeyError, TypeError):
            return None

    @property
    def org_id(self):
        try:
            return self.salesforce_account.extra_data["organization_id"]
        except (AttributeError, KeyError, TypeError):
            return None

    @property
    def org_name(self):
        return self._get_org_property("Name")

    @property
    def org_type(self):
        return self._get_org_property("OrganizationType")

    @property
    def full_org_type(self):
        org_type = self._get_org_property("OrganizationType")
        is_sandbox = self._get_org_property("IsSandbox")
        has_expiration = self._get_org_property("TrialExpirationDate") is not None
        if org_type is None or is_sandbox is None:
            return None
        if org_type == "Developer Edition" and not is_sandbox:
            return ORG_TYPES.Developer
        if org_type != "Developer Edition" and not is_sandbox:
            return ORG_TYPES.Production
        if is_sandbox and not has_expiration:
            return ORG_TYPES.Sandbox
        if is_sandbox and has_expiration:
            return ORG_TYPES.Scratch

    @property
    def instance_url(self):
        try:
            return self.salesforce_account.extra_data["instance_url"]
        except (AttributeError, KeyError):
            return None

    @property
    def sf_username(self):
        if self.devhub_username:
            return self.devhub_username
        try:
            return self.salesforce_account.extra_data["preferred_username"]
        except (AttributeError, KeyError):
            return None

    @property
    def sf_token(self):
        try:
            token = self.salesforce_account.socialtoken_set.first()
            return (
                fernet_decrypt(token.token) if token.token else None,
                token.token_secret if token.token_secret else None,
            )
        except (InvalidToken, AttributeError):
            return (None, None)

    @property
    def github_account(self):
        return self.socialaccount_set.filter(provider="github").first()

    @property
    def salesforce_account(self):
        return self.socialaccount_set.filter(provider__startswith="salesforce-").first()

    @property
    def valid_token_for(self):
        if all(self.sf_token) and self.org_id:
            return self.org_id
        return None

    @cached_property
    def is_devhub_enabled(self):
        # We can shortcut and avoid making an HTTP request in some cases:
        if self.devhub_username:
            return True
        if not self.salesforce_account:
            return False
        if self.full_org_type in (ORG_TYPES.Scratch, ORG_TYPES.Sandbox):
            return False

        client = get_devhub_api(devhub_username=self.sf_username)
        try:
            resp = client.restful("sobjects/ScratchOrgInfo")
            if resp:
                return True
            return False
        except SalesforceError:
            return False


class RepositorySlug(AbstractSlug):
    parent = models.ForeignKey(
        "Repository", on_delete=models.PROTECT, related_name="slugs"
    )


class Repository(
    PushMixin,
    PopulateRepoIdMixin,
    HashIdMixin,
    TimestampsMixin,
    SlugMixin,
    models.Model,
):
    repo_owner = StringField()
    repo_name = StringField()
    name = StringField(unique=True)
    description = MarkdownField(blank=True, property_suffix="_markdown")
    is_managed = models.BooleanField(default=False)
    repo_id = models.IntegerField(null=True, blank=True, unique=True)
    branch_name = models.CharField(
        max_length=100,
        blank=True,
        null=True,
        validators=[validate_unicode_branch],
        default="master",
    )
    # User data is shaped like this:
    #   {
    #     "id": str,
    #     "login": str,
    #     "avatar_url": str,
    #   }
    github_users = JSONField(default=list, blank=True)

    slug_class = RepositorySlug

    def subscribable_by(self, user):  # pragma: nocover
        return True

    # begin PushMixin configuration:
    push_update_type = "REPOSITORY_UPDATE"
    push_error_type = "REPOSITORY_UPDATE_ERROR"

    def get_serialized_representation(self):
        from .serializers import RepositorySerializer

        return RepositorySerializer(self).data

    # end PushMixin configuration

    def __str__(self):
        return self.name

    class Meta:
        verbose_name_plural = "repositories"
        ordering = ("name",)
        unique_together = (("repo_owner", "repo_name"),)

    def save(self, *args, **kwargs):
        if not self.branch_name:
            user = self.get_a_matching_user()
            if user:
                repo = gh.get_repo_info(user, repo_id=self.id)
                self.branch_name = repo.default_branch

        if not self.github_users:
            self.queue_populate_github_users(originating_user_id=None)

        super().save(*args, **kwargs)

    def get_a_matching_user(self):
        github_repository = GitHubRepository.objects.filter(
            repo_id=self.repo_id
        ).first()

        if github_repository:
            return github_repository.user

        return None

    def queue_populate_github_users(self, *, originating_user_id):
        from .jobs import populate_github_users_job

        populate_github_users_job.delay(self, originating_user_id=originating_user_id)

    def finalize_populate_github_users(self, *, error=None, originating_user_id):
        self.save()
        if error is None:
            self.notify_changed(originating_user_id=originating_user_id)
        else:
            self.notify_error(error, originating_user_id=originating_user_id)

    def queue_refresh_commits(self, *, ref, originating_user_id):
        from .jobs import refresh_commits_job

        refresh_commits_job.delay(
            repository=self, branch_name=ref, originating_user_id=originating_user_id
        )

    @transaction.atomic
    def add_commits(self, *, commits, ref, sender):
        matching_tasks = Task.objects.filter(branch_name=ref, project__repository=self)

        for task in matching_tasks:
            task.add_commits(commits, sender)


class GitHubRepository(HashIdMixin, models.Model):
    user = models.ForeignKey(
        User, on_delete=models.CASCADE, related_name="repositories"
    )
    repo_id = models.IntegerField()
    repo_url = models.URLField()

    class Meta:
        verbose_name_plural = "GitHub repositories"
        unique_together = (("user", "repo_id"),)

    def __str__(self):
        return self.repo_url


class ProjectSlug(AbstractSlug):
    parent = models.ForeignKey(
        "Project", on_delete=models.PROTECT, related_name="slugs"
    )


class Project(
    CreatePrMixin, PushMixin, HashIdMixin, TimestampsMixin, SlugMixin, models.Model
):
    name = StringField()
    description = MarkdownField(blank=True, property_suffix="_markdown")
    branch_name = models.CharField(
        max_length=100, blank=True, null=True, validators=[validate_unicode_branch]
    )
    has_unmerged_commits = models.BooleanField(default=False)
    currently_creating_pr = models.BooleanField(default=False)
    pr_number = models.IntegerField(null=True, blank=True)
    pr_is_open = models.BooleanField(default=False)

    repository = models.ForeignKey(
        Repository, on_delete=models.PROTECT, related_name="projects"
    )

    # User data is shaped like this:
    #   {
    #     "id": str,
    #     "login": str,
    #     "avatar_url": str,
    #   }
    github_users = JSONField(default=list, blank=True)

    slug_class = ProjectSlug

    def __str__(self):
        return self.name

    def subscribable_by(self, user):  # pragma: nocover
        return True

    # begin PushMixin configuration:
    push_update_type = "PROJECT_UPDATE"
    push_error_type = "PROJECT_CREATE_PR_FAILED"

    def get_serialized_representation(self):
        from .serializers import ProjectSerializer

        return ProjectSerializer(self).data

    # end PushMixin configuration

    # begin CreatePrMixin configuration:
    create_pr_event = "PROJECT_CREATE_PR"

    def get_repo_id(self, user):
        return self.repository.get_repo_id(user)

    def get_base(self):
        return self.repository.branch_name

    def get_head(self):
        return self.branch_name

    # end CreatePrMixin configuration

    def finalize_pr_closed(self, *, originating_user_id):
        self.pr_is_open = False
        self.save()
        self.notify_changed(originating_user_id=originating_user_id)

    def finalize_pr_reopened(self, *, originating_user_id):
        self.pr_is_open = True
        self.save()
        self.notify_changed(originating_user_id=originating_user_id)

    def finalize_project_update(self, *, originating_user_id):
        self.save()
        self.notify_changed(originating_user_id=originating_user_id)

    def finalize_status_completed(self, *, originating_user_id):
        self.has_unmerged_commits = False
        self.pr_is_open = False
        self.save()
        self.notify_changed(originating_user_id=originating_user_id)

    class Meta:
        ordering = ("-created_at", "name")
        unique_together = (("name", "repository"),)


class TaskSlug(AbstractSlug):
    parent = models.ForeignKey("Task", on_delete=models.PROTECT, related_name="slugs")


class Task(
    CreatePrMixin, PushMixin, HashIdMixin, TimestampsMixin, SlugMixin, models.Model
):
    name = StringField()
    project = models.ForeignKey(Project, on_delete=models.PROTECT, related_name="tasks")
    description = MarkdownField(blank=True, property_suffix="_markdown")
    branch_name = models.CharField(
        max_length=100, null=True, blank=True, validators=[validate_unicode_branch],
    )

    commits = JSONField(default=list, blank=True)
    origin_sha = StringField(null=True, blank=True)
    ms_commits = JSONField(default=list, blank=True)
    has_unmerged_commits = models.BooleanField(default=False)

    currently_creating_pr = models.BooleanField(default=False)
    pr_number = models.IntegerField(null=True, blank=True)
    pr_is_open = models.BooleanField(default=False)

    currently_submitting_review = models.BooleanField(default=False)
    review_submitted_at = models.DateTimeField(null=True, blank=True)
    review_valid = models.BooleanField(default=False)
    review_status = models.CharField(
        choices=TASK_REVIEW_STATUS, null=True, blank=True, max_length=32
    )
    review_sha = StringField(null=True, blank=True)

    status = models.CharField(
        choices=TASK_STATUSES, default=TASK_STATUSES.Planned, max_length=16
    )

    # Assignee user data is shaped like this:
    #   {
    #     "id": str,
    #     "login": str,
    #     "avatar_url": str,
    #   }
    assigned_dev = JSONField(null=True, blank=True)
    assigned_qa = JSONField(null=True, blank=True)

    slug_class = TaskSlug

    def __str__(self):
        return self.name

    def subscribable_by(self, user):  # pragma: nocover
        return True

    # begin PushMixin configuration:
    push_update_type = "TASK_UPDATE"
    push_error_type = "TASK_CREATE_PR_FAILED"

    def get_serialized_representation(self):
        from .serializers import TaskSerializer

        return TaskSerializer(self).data

    # end PushMixin configuration

    # begin CreatePrMixin configuration:
    create_pr_event = "TASK_CREATE_PR"

    def get_repo_id(self, user):
        return self.project.repository.get_repo_id(user)

    def get_base(self):
        return self.project.branch_name

    def get_head(self):
        return self.branch_name

    # end CreatePrMixin configuration

    def update_review_valid(self):
        review_valid = bool(
            self.review_sha
            and self.commits
            and self.review_sha == self.commits[0].get("id")
        )
        self.review_valid = review_valid

    def finalize_task_update(self, *, originating_user_id):
        self.save()
        self.notify_changed(originating_user_id=originating_user_id)

    def finalize_status_completed(self, *, originating_user_id):
        self.status = TASK_STATUSES.Completed
        self.has_unmerged_commits = False
        self.pr_is_open = False
        self.save()
        self.notify_changed(originating_user_id=originating_user_id)
        self.project.has_unmerged_commits = True
        self.project.save()
        self.project.notify_changed(originating_user_id=originating_user_id)

    def finalize_pr_closed(self, *, originating_user_id):
        self.pr_is_open = False
        self.save()
        self.notify_changed(originating_user_id=originating_user_id)

    def finalize_pr_reopened(self, *, originating_user_id):
        self.pr_is_open = True
        self.save()
        self.notify_changed(originating_user_id=originating_user_id)

    def finalize_provision(self, *, originating_user_id):
        if self.status == TASK_STATUSES.Planned:
            self.status = TASK_STATUSES["In progress"]
            self.save()
            self.notify_changed(originating_user_id=originating_user_id)

    def finalize_commit_changes(self, *, originating_user_id):
        if self.status != TASK_STATUSES["In progress"]:
            self.status = TASK_STATUSES["In progress"]
            self.save()
            self.notify_changed(originating_user_id=originating_user_id)

    def add_commits(self, commits, sender):
        self.commits = [
            gh.normalize_commit(c, sender=sender) for c in commits
        ] + self.commits
        self.update_review_valid()
        self.save()
        # This comes from the GitHub hook, and so should pertain to
        # everyone:
        self.notify_changed(originating_user_id=None)

    def add_ms_git_sha(self, sha):
        self.ms_commits.append(sha)

    def queue_submit_review(self, *, user, data, originating_user_id):
        from .jobs import submit_review_job

        self.currently_submitting_review = True
        self.save()
        self.notify_changed(originating_user_id=originating_user_id)
        submit_review_job.delay(
            user=user, task=self, data=data, originating_user_id=originating_user_id
        )

    def finalize_submit_review(
        self,
        timestamp,
        *,
        error=None,
        sha=None,
        status=None,
        delete_org=False,
        org=None,
        originating_user_id
    ):
        self.currently_submitting_review = False
        if error:
            self.save()
            self.notify_error(
                error,
                type_="TASK_SUBMIT_REVIEW_FAILED",
                originating_user_id=originating_user_id,
            )
        else:
            self.review_submitted_at = timestamp
            self.review_status = status
            self.review_sha = sha
            self.update_review_valid()
            self.save()
            self.notify_changed(
                type_="TASK_SUBMIT_REVIEW", originating_user_id=originating_user_id
            )
            deletable_org = (
                org and org.task == self and org.org_type == SCRATCH_ORG_TYPES.QA
            )
            if delete_org and deletable_org:
                org.queue_delete(originating_user_id=originating_user_id)

    class Meta:
        ordering = ("-created_at", "name")
        unique_together = (("name", "project"),)


class ScratchOrg(PushMixin, HashIdMixin, TimestampsMixin, models.Model):
    task = models.ForeignKey(Task, on_delete=models.PROTECT)
    org_type = StringField(choices=SCRATCH_ORG_TYPES)
    owner = models.ForeignKey(User, on_delete=models.PROTECT)
    last_modified_at = models.DateTimeField(null=True, blank=True)
    expires_at = models.DateTimeField(null=True, blank=True)
    latest_commit = StringField(blank=True)
    latest_commit_url = models.URLField(blank=True)
    latest_commit_at = models.DateTimeField(null=True, blank=True)
    url = models.URLField(null=True, blank=True)
    last_checked_unsaved_changes_at = models.DateTimeField(null=True, blank=True)
    unsaved_changes = JSONField(default=dict, encoder=DjangoJSONEncoder, blank=True)
    latest_revision_numbers = JSONField(
        default=dict, encoder=DjangoJSONEncoder, blank=True
    )
    currently_refreshing_changes = models.BooleanField(default=False)
    currently_capturing_changes = models.BooleanField(default=False)
    currently_refreshing_org = models.BooleanField(default=False)
    config = JSONField(default=dict, encoder=DjangoJSONEncoder, blank=True)
    delete_queued_at = models.DateTimeField(null=True, blank=True)
    expiry_job_id = StringField(null=True, blank=True)
    owner_sf_username = StringField(blank=True)
    owner_gh_username = StringField(blank=True)
    has_been_visited = models.BooleanField(default=False)
    valid_target_directories = JSONField(
        default=dict, encoder=DjangoJSONEncoder, blank=True
    )

    def subscribable_by(self, user):  # pragma: nocover
        return True

    def save(self, *args, **kwargs):
        is_new = self.id is None
        self.clean_config()
        ret = super().save(*args, **kwargs)

        if is_new:
            self.queue_provision(originating_user_id=None)

        return ret

    def clean_config(self):
        banned_keys = {"access_token"}
        self.config = {k: v for (k, v) in self.config.items() if k not in banned_keys}

    def mark_visited(self, *, originating_user_id):
        self.has_been_visited = True
        self.save()
        self.notify_changed(originating_user_id=originating_user_id)

    def get_refreshed_org_config(self):
        org_config = OrgConfig(self.config, "dev")
        info = jwt_session(
            settings.SF_CLIENT_ID,
            settings.SF_CLIENT_KEY,
            org_config.username,
            org_config.instance_url,
        )
        org_config.config.update(info)
        org_config._load_userinfo()
        org_config._load_orginfo()
        return org_config

    def get_login_url(self):
        org_config = self.get_refreshed_org_config()
        return org_config.start_url

    # begin PushMixin configuration:
    push_update_type = "SCRATCH_ORG_UPDATE"
    push_error_type = "SCRATCH_ORG_ERROR"

    def get_serialized_representation(self):
        from .serializers import ScratchOrgSerializer

        return ScratchOrgSerializer(self).data

    # end PushMixin configuration

    def queue_delete(self, *, originating_user_id):
        from .jobs import delete_scratch_org_job

        # If the scratch org has no `last_modified_at`, it did not
        # successfully complete the initial flow run on Salesforce, and
        # therefore we don't need to notify of its destruction; this
        # should only happen when it is destroyed during the initial
        # flow run.
        if self.last_modified_at:
            self.delete_queued_at = timezone.now()
            self.save()
            self.notify_changed(originating_user_id=originating_user_id)

        delete_scratch_org_job.delay(self, originating_user_id=originating_user_id)

    def finalize_delete(self, *, originating_user_id):
        self.notify_changed(
            type_="SCRATCH_ORG_DELETE", originating_user_id=originating_user_id
        )

    def delete(self, *args, should_finalize=True, originating_user_id=None, **kwargs):
        # If the scratch org has no `last_modified_at`, it did not
        # successfully complete the initial flow run on Salesforce, and
        # therefore we don't need to notify of its destruction; this
        # should only happen when it is destroyed during provisioning or
        # the initial flow run.
        if self.last_modified_at and should_finalize:
            self.finalize_delete(originating_user_id=originating_user_id)
        super().delete(*args, **kwargs)

    def queue_provision(self, *, originating_user_id):
        from .jobs import create_branches_on_github_then_create_scratch_org_job

        create_branches_on_github_then_create_scratch_org_job.delay(
            scratch_org=self, originating_user_id=originating_user_id
        )

    def finalize_provision(self, *, error=None, originating_user_id):
        if error is None:
            self.save()
            self.notify_changed(
                type_="SCRATCH_ORG_PROVISION", originating_user_id=originating_user_id
            )
            self.task.finalize_provision(originating_user_id=originating_user_id)
        else:
            self.notify_scratch_org_error(
                error=error,
                type_="SCRATCH_ORG_PROVISION_FAILED",
                originating_user_id=originating_user_id,
            )
            # If the scratch org has already been created on Salesforce,
            # we need to delete it there as well.
            if self.url:
                self.queue_delete(originating_user_id=originating_user_id)
            else:
                self.delete(originating_user_id=originating_user_id)

<<<<<<< HEAD
    def queue_get_unsaved_changes(self, force_get):
=======
    def queue_get_unsaved_changes(self, *, originating_user_id):
>>>>>>> 2d287d55
        from .jobs import get_unsaved_changes_job

        minutes_since_last_check = (
            self.last_checked_unsaved_changes_at is not None
            and timezone.now() - self.last_checked_unsaved_changes_at
        )
        should_bail = (
            not force_get
            and minutes_since_last_check
            and minutes_since_last_check
            < timedelta(minutes=settings.ORG_RECHECK_MINUTES)
        )
        if should_bail:
            return

        self.currently_refreshing_changes = True
        self.last_checked_unsaved_changes_at = timezone.now()
        self.save()
        self.notify_changed(originating_user_id=originating_user_id)

        get_unsaved_changes_job.delay(self, originating_user_id=originating_user_id)

    def finalize_get_unsaved_changes(self, *, error=None, originating_user_id):
        self.currently_refreshing_changes = False
        if error is None:
            self.save()
            self.notify_changed(originating_user_id=originating_user_id)
        else:
            self.unsaved_changes = {}
            self.save()
            self.notify_scratch_org_error(
                error=error,
                type_="SCRATCH_ORG_FETCH_CHANGES_FAILED",
                originating_user_id=originating_user_id,
            )

    def queue_commit_changes(
        self,
        *,
        user,
        desired_changes,
        commit_message,
        target_directory,
        originating_user_id
    ):
        from .jobs import commit_changes_from_org_job

        self.currently_capturing_changes = True
        self.save()
        self.notify_changed(originating_user_id=originating_user_id)

        commit_changes_from_org_job.delay(
            scratch_org=self,
            user=user,
            desired_changes=desired_changes,
            commit_message=commit_message,
            target_directory=target_directory,
            originating_user_id=originating_user_id,
        )

    def finalize_commit_changes(self, *, error=None, originating_user_id):
        self.currently_capturing_changes = False
        self.save()
        if error is None:
            self.notify_changed(
                type_="SCRATCH_ORG_COMMIT_CHANGES",
                originating_user_id=originating_user_id,
            )
            self.task.finalize_commit_changes(originating_user_id=originating_user_id)
        else:
            self.notify_scratch_org_error(
                error=error,
                type_="SCRATCH_ORG_COMMIT_CHANGES_FAILED",
                originating_user_id=originating_user_id,
            )

    def remove_scratch_org(self, error, *, originating_user_id):
        self.notify_scratch_org_error(
            error=error,
            type_="SCRATCH_ORG_REMOVE",
            originating_user_id=originating_user_id,
        )
        # set should_finalize=False to avoid accidentally sending a
        # SCRATCH_ORG_DELETE event:
        self.delete(should_finalize=False, originating_user_id=originating_user_id)

    def queue_refresh_org(self, *, originating_user_id):
        from .jobs import refresh_scratch_org_job

        self.has_been_visited = False
        self.currently_refreshing_org = True
        self.save()
        self.notify_changed(originating_user_id=originating_user_id)
        refresh_scratch_org_job.delay(self, originating_user_id=originating_user_id)

    def finalize_refresh_org(self, *, error=None, originating_user_id):
        self.currently_refreshing_org = False
        self.save()
        if error is None:
            self.notify_changed(
                type_="SCRATCH_ORG_REFRESH", originating_user_id=originating_user_id
            )
        else:
            self.notify_scratch_org_error(
                error=error,
                type_="SCRATCH_ORG_REFRESH_FAILED",
                originating_user_id=originating_user_id,
            )
            self.queue_delete(originating_user_id=originating_user_id)


@receiver(user_logged_in)
def user_logged_in_handler(sender, *, user, **kwargs):
    user.queue_refresh_repositories()


def ensure_slug_handler(sender, *, created, instance, **kwargs):
    if created:
        instance.ensure_slug()


post_save.connect(ensure_slug_handler, sender=Repository)
post_save.connect(ensure_slug_handler, sender=Project)
post_save.connect(ensure_slug_handler, sender=Task)<|MERGE_RESOLUTION|>--- conflicted
+++ resolved
@@ -729,11 +729,7 @@
             else:
                 self.delete(originating_user_id=originating_user_id)
 
-<<<<<<< HEAD
-    def queue_get_unsaved_changes(self, force_get):
-=======
-    def queue_get_unsaved_changes(self, *, originating_user_id):
->>>>>>> 2d287d55
+    def queue_get_unsaved_changes(self, *, force_get=False, originating_user_id):
         from .jobs import get_unsaved_changes_job
 
         minutes_since_last_check = (
