--- conflicted
+++ resolved
@@ -355,15 +355,9 @@
     def notify_refreshing_changes(self):
         from .serializers import ScratchOrgSerializer
 
-<<<<<<< HEAD
         payload = ScratchOrgSerializer(self).data
-        message = {"type": "SCRATCH_ORG_UPDATED", "payload": payload}
-        async_to_sync(push.push_message_about_instance)(self, message)
-=======
-    #     payload = ScratchOrgSerializer(self).data
-    #     message = {"type": "SCRATCH_ORG_UPDATE", "payload": payload}
-    #     async_to_sync(push.push_message_about_instance)(self, message)
->>>>>>> bf9b5b0a
+        message = {"type": "SCRATCH_ORG_UPDATE", "payload": payload}
+        async_to_sync(push.push_message_about_instance)(self, message)
 
     def notify_deleted(self):
         from .serializers import ScratchOrgSerializer
