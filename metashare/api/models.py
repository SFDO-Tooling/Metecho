from allauth.account.signals import user_logged_in
from asgiref.sync import async_to_sync
from cryptography.fernet import InvalidToken
from cumulusci.core.config import OrgConfig
from cumulusci.oauth.salesforce import jwt_session
from django.conf import settings
from django.contrib.auth.models import AbstractUser
from django.contrib.auth.models import UserManager as BaseUserManager
from django.contrib.postgres.fields import JSONField
from django.core.serializers.json import DjangoJSONEncoder
from django.db import models, transaction
from django.db.models.signals import post_save
from django.dispatch import receiver
from django.utils import timezone
from django.utils.functional import cached_property
from model_utils import Choices
from sfdo_template_helpers.crypto import fernet_decrypt
from sfdo_template_helpers.fields import MarkdownField, StringField
from sfdo_template_helpers.slugs import AbstractSlug, SlugMixin
from simple_salesforce.exceptions import SalesforceError

from . import gh, push
from .constants import ORGANIZATION_DETAILS
from .model_mixins import (
    CreatePrMixin,
    HashIdMixin,
    PopulateRepoIdMixin,
    PushMixin,
    TimestampsMixin,
)
from .sf_run_flow import get_devhub_api
from .validators import validate_unicode_branch

ORG_TYPES = Choices("Production", "Scratch", "Sandbox", "Developer")
SCRATCH_ORG_TYPES = Choices("Dev", "QA")
TASK_STATUSES = Choices(
    ("Planned", "Planned"), ("In progress", "In progress"), ("Completed", "Completed"),
)


class UserQuerySet(models.QuerySet):
    pass


class UserManager(BaseUserManager.from_queryset(UserQuerySet)):
    def get_or_create_github_user(self):
        return self.get_or_create(username=settings.GITHUB_USER_NAME,)[0]


class User(HashIdMixin, AbstractUser):
    objects = UserManager()
    currently_fetching_repos = models.BooleanField(default=False)

    def refresh_repositories(self):
        repos = gh.get_all_org_repos(self)
        GitHubRepository.objects.filter(user=self).delete()
        GitHubRepository.objects.bulk_create(
            [
                GitHubRepository(user=self, repo_id=repo.id, repo_url=repo.html_url)
                for repo in repos
            ]
        )
        self.currently_fetching_repos = False
        self.save()
        self.notify_repositories_updated()

    def notify_repositories_updated(self):
        message = {"type": "USER_REPOS_REFRESH"}
        async_to_sync(push.push_message_about_instance)(self, message)

    def invalidate_salesforce_credentials(self):
        self.socialaccount_set.filter(provider__startswith="salesforce-").delete()

    def subscribable_by(self, user):
        return self == user

    def _get_org_property(self, key):
        try:
            return self.salesforce_account.extra_data[ORGANIZATION_DETAILS][key]
        except (AttributeError, KeyError, TypeError):
            return None

    @property
    def org_id(self):
        try:
            return self.salesforce_account.extra_data["organization_id"]
        except (AttributeError, KeyError, TypeError):
            return None

    @property
    def org_name(self):
        return self._get_org_property("Name")

    @property
    def org_type(self):
        return self._get_org_property("OrganizationType")

    @property
    def full_org_type(self):
        org_type = self._get_org_property("OrganizationType")
        is_sandbox = self._get_org_property("IsSandbox")
        has_expiration = self._get_org_property("TrialExpirationDate") is not None
        if org_type is None or is_sandbox is None:
            return None
        if org_type == "Developer Edition" and not is_sandbox:
            return ORG_TYPES.Developer
        if org_type != "Developer Edition" and not is_sandbox:
            return ORG_TYPES.Production
        if is_sandbox and not has_expiration:
            return ORG_TYPES.Sandbox
        if is_sandbox and has_expiration:
            return ORG_TYPES.Scratch

    @property
    def instance_url(self):
        try:
            return self.salesforce_account.extra_data["instance_url"]
        except (AttributeError, KeyError):
            return None

    @property
    def sf_username(self):
        try:
            return self.salesforce_account.extra_data["preferred_username"]
        except (AttributeError, KeyError):
            return None

    @property
    def sf_token(self):
        try:
            token = self.salesforce_account.socialtoken_set.first()
            return (
                fernet_decrypt(token.token) if token.token else None,
                token.token_secret if token.token_secret else None,
            )
        except (InvalidToken, AttributeError):
            return (None, None)

    @property
    def salesforce_account(self):
        return self.socialaccount_set.filter(provider__startswith="salesforce-").first()

    @property
    def valid_token_for(self):
        if all(self.sf_token) and self.org_id:
            return self.org_id
        return None

    @cached_property
    def is_devhub_enabled(self):
        # We can shortcut and avoid making an HTTP request in some cases:
        if not self.salesforce_account:
            return False
        if self.full_org_type in (ORG_TYPES.Scratch, ORG_TYPES.Sandbox):
            return False

        client = get_devhub_api(devhub_username=self.sf_username)
        try:
            resp = client.restful("sobjects/ScratchOrgInfo")
            if resp:
                return True
            return False
        except SalesforceError:
            return False


class RepositorySlug(AbstractSlug):
    parent = models.ForeignKey(
        "Repository", on_delete=models.PROTECT, related_name="slugs"
    )


class Repository(
<<<<<<< HEAD
    PushMixin,
    PopulateRepoIdMixin,
    HashIdMixin,
    TimestampsMixin,
    SlugMixin,
    models.Model,
=======
    PopulateRepoIdMixin, HashIdMixin, TimestampsMixin, SlugMixin, models.Model,
>>>>>>> d237609d
):
    repo_owner = StringField()
    repo_name = StringField()
    name = StringField(unique=True)
    description = MarkdownField(blank=True, property_suffix="_markdown")
    is_managed = models.BooleanField(default=False)
    repo_id = models.IntegerField(null=True, blank=True, unique=True)
<<<<<<< HEAD
    commits = JSONField(default=list)
    branch_name = models.CharField(
        max_length=100, blank=True, null=True, validators=[validate_unicode_branch]
    )
=======
>>>>>>> d237609d

    slug_class = RepositorySlug

    # begin PushMixin configuration:
    push_update_type = "REPOSITORY_UPDATE"
    push_error_type = None

    def get_serialized_representation(self):
        from .serializers import RepositorySerializer

        return RepositorySerializer(self).data

    # end PushMixin configuration

    def __str__(self):
        return self.name

    class Meta:
        verbose_name_plural = "repositories"
        ordering = ("name",)
        unique_together = (("repo_owner", "repo_name"),)

    def finalize_repository_update(self):
        self.save()
        self.notify_changed()

    def get_a_matching_user(self):
        github_repository = GitHubRepository.objects.filter(
            repo_id=self.repo_id
        ).first()

        if github_repository:
            return github_repository.user

        return None

    def queue_refresh_commits(self, *, ref):
        from .jobs import refresh_commits_job

        refresh_commits_job.delay(repository=self, branch_name=ref)

    @transaction.atomic
<<<<<<< HEAD
    def add_commits(self, *, commits, ref, user):
        branch_prefix = "refs/heads/"
        if not ref.startswith(branch_prefix):
            self.refresh_commits(user)
        else:
            prefix_len = len(branch_prefix)
            ref = ref[prefix_len:]
            matching_repo = self if self.branch_name == ref else None
            matching_projects = self.projects.filter(branch_name=ref)
            matching_tasks = Task.objects.filter(
                branch_name=ref, project__repository=self
            )

            if matching_repo:
                self.commits += commits
                self.save()

            for project in matching_projects:
                project.commits += commits
                project.save()
=======
    def add_commits(self, *, commits, ref, sender):
        matching_tasks = Task.objects.filter(branch_name=ref, project__repository=self)
>>>>>>> d237609d

        for task in matching_tasks:
            task.add_commits(commits, sender)


class GitHubRepository(HashIdMixin, models.Model):
    user = models.ForeignKey(
        User, on_delete=models.CASCADE, related_name="repositories"
    )
    repo_id = models.IntegerField()
    repo_url = models.URLField()

    class Meta:
        verbose_name_plural = "GitHub repositories"
        unique_together = (("user", "repo_id"),)

    def __str__(self):
        return self.repo_url


class ProjectSlug(AbstractSlug):
    parent = models.ForeignKey(
        "Project", on_delete=models.PROTECT, related_name="slugs"
    )


class Project(
    CreatePrMixin, PushMixin, HashIdMixin, TimestampsMixin, SlugMixin, models.Model
):
    name = StringField()
    description = MarkdownField(blank=True, property_suffix="_markdown")
    branch_name = models.CharField(
        max_length=100, blank=True, null=True, validators=[validate_unicode_branch]
    )
<<<<<<< HEAD
    has_unmerged_commits = models.BooleanField(default=False)
    currently_creating_pr = models.BooleanField(default=False)
    pr_number = models.IntegerField(null=True, blank=True)
    commits = JSONField(default=list)
=======
>>>>>>> d237609d

    repository = models.ForeignKey(
        Repository, on_delete=models.PROTECT, related_name="projects"
    )

    slug_class = ProjectSlug

    def __str__(self):
        return self.name

    def subscribable_by(self, user):  # pragma: nocover
        return True

    # begin PushMixin configuration:
    push_update_type = "PROJECT_UPDATE"
    push_error_type = None

    def get_serialized_representation(self):
        from .serializers import ProjectSerializer

        return ProjectSerializer(self).data

    # end PushMixin configuration

    # begin CreatePrMixin configuration:
    create_pr_event = "PROJECT_PR_CREATE"

    def get_repo_id(self, user):
        return self.repository.get_repo_id(user)

    def get_base(self):
        return self.branch_name

    def get_head(self):
        return self.repository.branch_name

    # end CreatePrMixin configuration

    def finalize_project_update(self):
        self.save()
        self.notify_changed()

    def finalize_status_completed(self):
        self.has_unmerged_commits = False
        self.save()
        self.notify_changed()

    class Meta:
        ordering = ("-created_at", "name")
        unique_together = (("name", "repository"),)


class TaskSlug(AbstractSlug):
    parent = models.ForeignKey("Task", on_delete=models.PROTECT, related_name="slugs")


class Task(
    CreatePrMixin, PushMixin, HashIdMixin, TimestampsMixin, SlugMixin, models.Model
):
    name = StringField()
    project = models.ForeignKey(Project, on_delete=models.PROTECT, related_name="tasks")
    description = MarkdownField(blank=True, property_suffix="_markdown")
    assignee = models.ForeignKey(
        User,
        on_delete=models.SET_NULL,
        null=True,
        blank=True,
        related_name="assigned_tasks",
    )
    branch_name = models.CharField(
        max_length=100, null=True, blank=True, validators=[validate_unicode_branch],
    )
    commits = JSONField(default=list, blank=True)
    origin_sha = StringField(null=True, blank=True)
    ms_commits = JSONField(default=list, blank=True)
    has_unmerged_commits = models.BooleanField(default=False)
    currently_creating_pr = models.BooleanField(default=False)
    pr_number = models.IntegerField(null=True, blank=True)
    pr_is_open = models.BooleanField(default=False)
    status = models.CharField(
        choices=TASK_STATUSES, default=TASK_STATUSES.Planned, max_length=16
    )

    slug_class = TaskSlug

    def __str__(self):
        return self.name

    def subscribable_by(self, user):  # pragma: nocover
        return True

    # begin PushMixin configuration:
    push_update_type = "TASK_UPDATE"
    push_error_type = "TASK_CREATE_PR_FAILED"

    def get_serialized_representation(self):
        from .serializers import TaskSerializer

        return TaskSerializer(self).data

    # end PushMixin configuration

    # begin CreatePrMixin configuration:
    create_pr_event = "TASK_PR_CREATE"

    def get_repo_id(self, user):
        return self.project.repository.get_repo_id(user)

    def get_base(self):
        return self.branch_name

    def get_head(self):
        return self.project.branch_name

    # end CreatePrMixin configuration

    def finalize_task_update(self):
        self.save()
        self.notify_changed()

    def finalize_status_completed(self):
        self.status = TASK_STATUSES.Completed
        self.has_unmerged_commits = False
<<<<<<< HEAD
=======
        self.pr_is_open = False
        self.save()
        self.notify_changed()

    def finalize_pr_closed(self):
        self.pr_is_open = False
        self.save()
        self.notify_changed()

    def finalize_pr_reopened(self):
        self.pr_is_open = True
>>>>>>> d237609d
        self.save()
        self.notify_changed()

    def finalize_provision(self):
        if self.status == TASK_STATUSES.Planned:
            self.status = TASK_STATUSES["In progress"]
            self.save()
            self.notify_changed()

    def finalize_commit_changes(self):
        if self.status != TASK_STATUSES["In progress"]:
            self.status = TASK_STATUSES["In progress"]
            self.save()
            self.notify_changed()

    def add_commits(self, commits, sender):
        self.commits = [
            gh.normalize_commit(c, sender=sender) for c in commits
        ] + self.commits
        self.save()
        self.notify_changed()

    def add_ms_git_sha(self, sha):
        self.ms_commits.append(sha)

    class Meta:
        ordering = ("-created_at", "name")
        unique_together = (("name", "project"),)


class ScratchOrg(PushMixin, HashIdMixin, TimestampsMixin, models.Model):
    task = models.ForeignKey(Task, on_delete=models.PROTECT)
    org_type = StringField(choices=SCRATCH_ORG_TYPES)
    owner = models.ForeignKey(User, on_delete=models.PROTECT)
    last_modified_at = models.DateTimeField(null=True, blank=True)
    expires_at = models.DateTimeField(null=True, blank=True)
    latest_commit = StringField(blank=True)
    latest_commit_url = models.URLField(blank=True)
    latest_commit_at = models.DateTimeField(null=True, blank=True)
    url = models.URLField(null=True, blank=True)
    unsaved_changes = JSONField(default=dict, encoder=DjangoJSONEncoder, blank=True)
    latest_revision_numbers = JSONField(
        default=dict, encoder=DjangoJSONEncoder, blank=True
    )
    currently_refreshing_changes = models.BooleanField(default=False)
    currently_capturing_changes = models.BooleanField(default=False)
    config = JSONField(default=dict, encoder=DjangoJSONEncoder, blank=True)
    delete_queued_at = models.DateTimeField(null=True, blank=True)
    owner_sf_id = StringField(blank=True)

    def subscribable_by(self, user):  # pragma: nocover
        return True

    def save(self, *args, **kwargs):
        is_new = self.id is None
        ret = super().save(*args, **kwargs)

        if is_new:
            self.queue_provision()

        return ret

    def get_refreshed_org_config(self):
        org_config = OrgConfig(self.config, "dev")
        info = jwt_session(
            settings.SF_CLIENT_ID,
            settings.SF_CLIENT_KEY,
            org_config.username,
            org_config.instance_url,
        )
        org_config.config.update(info)
        org_config._load_userinfo()
        org_config._load_orginfo()
        return org_config

    def get_login_url(self):
        org_config = self.get_refreshed_org_config()
        return org_config.start_url

    # begin PushMixin configuration:
    push_update_type = "SCRATCH_ORG_UPDATE"
    push_error_type = "SCRATCH_ORG_ERROR"

    def get_serialized_representation(self):
        from .serializers import ScratchOrgSerializer

        return ScratchOrgSerializer(self).data

    # end PushMixin configuration

    def queue_delete(self):
        from .jobs import delete_scratch_org_job

        # If the scratch org has no `last_modified_at`, it did not
        # successfully complete the initial flow run on Salesforce, and
        # therefore we don't need to notify of its destruction; this
        # should only happen when it is destroyed during the initial
        # flow run.
        if self.last_modified_at:
            self.delete_queued_at = timezone.now()
            self.save()
            self.notify_changed()

        delete_scratch_org_job.delay(self)

    def finalize_delete(self):
        self.notify_changed("SCRATCH_ORG_DELETE")

    def delete(self, *args, should_finalize=True, **kwargs):
        # If the scratch org has no `last_modified_at`, it did not
        # successfully complete the initial flow run on Salesforce, and
        # therefore we don't need to notify of its destruction; this
        # should only happen when it is destroyed during provisioning or
        # the initial flow run.
        if self.last_modified_at and should_finalize:
            self.finalize_delete()
        super().delete(*args, **kwargs)

    def queue_provision(self):
        from .jobs import create_branches_on_github_then_create_scratch_org_job

        create_branches_on_github_then_create_scratch_org_job.delay(scratch_org=self)

    def finalize_provision(self, error=None):
        if error is None:
            self.save()
            self.notify_changed("SCRATCH_ORG_PROVISION")
            self.task.finalize_provision()
        else:
            self.notify_scratch_org_error(error, "SCRATCH_ORG_PROVISION_FAILED")
            # If the scratch org has already been created on Salesforce,
            # we need to delete it there as well.
            if self.url:
                self.queue_delete()
            else:
                self.delete()

    def queue_get_unsaved_changes(self):
        from .jobs import get_unsaved_changes_job

        self.currently_refreshing_changes = True
        self.save()
        self.notify_changed()

        get_unsaved_changes_job.delay(self)

    def finalize_get_unsaved_changes(self, error=None):
        self.currently_refreshing_changes = False
        if error is None:
            self.save()
            self.notify_changed()
        else:
            self.unsaved_changes = {}
            self.save()
            self.notify_scratch_org_error(error, "SCRATCH_ORG_FETCH_CHANGES_FAILED")

    def queue_commit_changes(self, user, desired_changes, commit_message):
        from .jobs import commit_changes_from_org_job

        self.currently_capturing_changes = True
        self.save()
        self.notify_changed()

        commit_changes_from_org_job.delay(self, user, desired_changes, commit_message)

    def finalize_commit_changes(self, error=None):
        self.currently_capturing_changes = False
        self.save()
        if error is None:
            self.notify_changed("SCRATCH_ORG_COMMIT_CHANGES")
            self.task.finalize_commit_changes()
        else:
            self.notify_scratch_org_error(error, "SCRATCH_ORG_COMMIT_CHANGES_FAILED")

    def remove_scratch_org(self, error):
        self.notify_error(error, "SCRATCH_ORG_REMOVE")
        # set should_finalize=False to avoid accidentally sending a
        # SCRATCH_ORG_DELETE event:
        self.delete(should_finalize=False)


@receiver(user_logged_in)
def user_logged_in_handler(sender, *, user, **kwargs):
    from .jobs import refresh_github_repositories_for_user_job

    refresh_github_repositories_for_user_job.delay(user)


def ensure_slug_handler(sender, *, created, instance, **kwargs):
    if created:
        instance.ensure_slug()


post_save.connect(ensure_slug_handler, sender=Repository)
post_save.connect(ensure_slug_handler, sender=Project)
post_save.connect(ensure_slug_handler, sender=Task)<|MERGE_RESOLUTION|>--- conflicted
+++ resolved
@@ -171,16 +171,7 @@
 
 
 class Repository(
-<<<<<<< HEAD
-    PushMixin,
-    PopulateRepoIdMixin,
-    HashIdMixin,
-    TimestampsMixin,
-    SlugMixin,
-    models.Model,
-=======
-    PopulateRepoIdMixin, HashIdMixin, TimestampsMixin, SlugMixin, models.Model,
->>>>>>> d237609d
+    PopulateRepoIdMixin, HashIdMixin, TimestampsMixin, SlugMixin, models.Model
 ):
     repo_owner = StringField()
     repo_name = StringField()
@@ -188,13 +179,6 @@
     description = MarkdownField(blank=True, property_suffix="_markdown")
     is_managed = models.BooleanField(default=False)
     repo_id = models.IntegerField(null=True, blank=True, unique=True)
-<<<<<<< HEAD
-    commits = JSONField(default=list)
-    branch_name = models.CharField(
-        max_length=100, blank=True, null=True, validators=[validate_unicode_branch]
-    )
-=======
->>>>>>> d237609d
 
     slug_class = RepositorySlug
 
@@ -237,31 +221,8 @@
         refresh_commits_job.delay(repository=self, branch_name=ref)
 
     @transaction.atomic
-<<<<<<< HEAD
-    def add_commits(self, *, commits, ref, user):
-        branch_prefix = "refs/heads/"
-        if not ref.startswith(branch_prefix):
-            self.refresh_commits(user)
-        else:
-            prefix_len = len(branch_prefix)
-            ref = ref[prefix_len:]
-            matching_repo = self if self.branch_name == ref else None
-            matching_projects = self.projects.filter(branch_name=ref)
-            matching_tasks = Task.objects.filter(
-                branch_name=ref, project__repository=self
-            )
-
-            if matching_repo:
-                self.commits += commits
-                self.save()
-
-            for project in matching_projects:
-                project.commits += commits
-                project.save()
-=======
     def add_commits(self, *, commits, ref, sender):
         matching_tasks = Task.objects.filter(branch_name=ref, project__repository=self)
->>>>>>> d237609d
 
         for task in matching_tasks:
             task.add_commits(commits, sender)
@@ -296,13 +257,9 @@
     branch_name = models.CharField(
         max_length=100, blank=True, null=True, validators=[validate_unicode_branch]
     )
-<<<<<<< HEAD
     has_unmerged_commits = models.BooleanField(default=False)
     currently_creating_pr = models.BooleanField(default=False)
     pr_number = models.IntegerField(null=True, blank=True)
-    commits = JSONField(default=list)
-=======
->>>>>>> d237609d
 
     repository = models.ForeignKey(
         Repository, on_delete=models.PROTECT, related_name="projects"
@@ -426,8 +383,6 @@
     def finalize_status_completed(self):
         self.status = TASK_STATUSES.Completed
         self.has_unmerged_commits = False
-<<<<<<< HEAD
-=======
         self.pr_is_open = False
         self.save()
         self.notify_changed()
@@ -439,7 +394,6 @@
 
     def finalize_pr_reopened(self):
         self.pr_is_open = True
->>>>>>> d237609d
         self.save()
         self.notify_changed()
 
