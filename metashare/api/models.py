--- conflicted
+++ resolved
@@ -580,13 +580,10 @@
     expiry_job_id = StringField(null=True, blank=True)
     owner_sf_username = StringField(blank=True)
     owner_gh_username = StringField(blank=True)
-<<<<<<< HEAD
+    has_been_visited = models.BooleanField(default=False)
     valid_target_directories = JSONField(
         default=list, encoder=DjangoJSONEncoder, blank=True
     )
-=======
-    has_been_visited = models.BooleanField(default=False)
->>>>>>> d112214f
 
     def subscribable_by(self, user):  # pragma: nocover
         return True
