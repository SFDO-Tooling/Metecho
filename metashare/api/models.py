--- conflicted
+++ resolved
@@ -669,7 +669,6 @@
         # SCRATCH_ORG_DELETE event:
         self.delete(should_finalize=False)
 
-<<<<<<< HEAD
     def queue_submit_review(self, *, user, data):
         from .jobs import submit_review_job
 
@@ -690,7 +689,7 @@
                 self.queue_delete()
         self.task.save()
         self.task.notify_changed()
-=======
+
     def queue_refresh_org(self):
         from .jobs import refresh_scratch_org_job
 
@@ -707,7 +706,6 @@
         else:
             self.notify_scratch_org_error(error, "SCRATCH_ORG_REFRESH_FAILED")
             self.queue_delete()
->>>>>>> d8cc374d
 
 
 @receiver(user_logged_in)
