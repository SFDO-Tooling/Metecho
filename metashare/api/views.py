from django.contrib.auth import get_user_model
from django.http import HttpResponseRedirect
from django.utils.translation import gettext_lazy as _
from django_filters.rest_framework import DjangoFilterBackend
from github3.exceptions import ResponseError
from rest_framework import generics, status, viewsets
from rest_framework.decorators import action
from rest_framework.exceptions import PermissionDenied, ValidationError
from rest_framework.permissions import IsAuthenticated
from rest_framework.response import Response
from rest_framework.views import APIView

from .authentication import GitHubHookAuthentication
from .filters import ProjectFilter, RepositoryFilter, ScratchOrgFilter, TaskFilter
from .models import SCRATCH_ORG_TYPES, Project, Repository, ScratchOrg, Task
from .paginators import CustomPaginator
from .serializers import (
    CommitSerializer,
    CreatePrSerializer,
    FullUserSerializer,
    MinimalUserSerializer,
    PrHookSerializer,
    ProjectSerializer,
    PushHookSerializer,
    RepositorySerializer,
    ScratchOrgSerializer,
    TaskSerializer,
)

User = get_user_model()


class CurrentUserObjectMixin:
    def get_queryset(self):
        return self.model.objects.filter(id=self.request.user.id)

    def get_object(self):
        return self.get_queryset().get()


class HookView(APIView):
    authentication_classes = (GitHubHookAuthentication,)

    def post(self, request):
        serializer = HookSerializer(data=request.data)
        if not serializer.is_valid():
            return Response(
                serializer.errors, status=status.HTTP_422_UNPROCESSABLE_ENTITY
            )

        repository = serializer.get_matching_repository()
        if not repository:
            return Response(status=status.HTTP_404_NOT_FOUND)

        user = repository.get_a_matching_user()
        if not user:
            return Response(
                {"error": f"No matching user for repository {repository.pk}."},
                status=status.HTTP_500_INTERNAL_SERVER_ERROR,
            )

        if serializer.is_force_push():
            repository.refresh_commits(user)
        else:
            repository.add_commits(
                commits=serializer.validated_data["commits"],
                ref=serializer.validated_data["ref"],
                user=user,
            )
        return Response(status=status.HTTP_202_ACCEPTED)


class UserView(CurrentUserObjectMixin, generics.RetrieveAPIView):
    """
    Shows the current user.
    """

    model = User
    serializer_class = FullUserSerializer
    permission_classes = (IsAuthenticated,)


class UserRefreshView(CurrentUserObjectMixin, APIView):
    model = User
    permission_classes = (IsAuthenticated,)

    def post(self, request):
        from .jobs import refresh_github_repositories_for_user_job

        user = self.get_object()
        refresh_github_repositories_for_user_job.delay(user)
        return Response(status=status.HTTP_202_ACCEPTED)


class UserDisconnectSFView(CurrentUserObjectMixin, APIView):
    model = User
    permission_classes = (IsAuthenticated,)

    def post(self, request):
        user = self.get_object()
        user.invalidate_salesforce_credentials()
        serializer = FullUserSerializer(user)
        return Response(serializer.data, status=status.HTTP_200_OK)


class UserViewSet(viewsets.ModelViewSet):
    permission_classes = (IsAuthenticated,)
    serializer_class = MinimalUserSerializer
    pagination_class = CustomPaginator
    queryset = User.objects.all()


class RepositoryViewSet(viewsets.ModelViewSet):
    permission_classes = (IsAuthenticated,)
    serializer_class = RepositorySerializer
    filter_backends = (DjangoFilterBackend,)
    filterset_class = RepositoryFilter
    pagination_class = CustomPaginator
    model = Repository

    def get_queryset(self):
        repo_ids = self.request.user.repositories.values_list("repo_id", flat=True)

        for repo in Repository.objects.filter(repo_id__isnull=True):
            try:
                repo.get_repo_id(self.request.user)
            except ResponseError:
                pass

        return Repository.objects.filter(repo_id__isnull=False, repo_id__in=repo_ids)

<<<<<<< HEAD
    def _validate_hook_signature(self, request, repository):
        valid_signature = False
        if repository.hook_secret:
            valid_signature = validate_gh_hook_signature(
                hook_secret=repository.hook_secret.encode("utf-8"),
                signature=request.META.get("HTTP_X_HUB_SIGNATURE", ""),
                message=request.body,
            )
        if not valid_signature:
            return Response(
                {"error": "Invalid signature."}, status=status.HTTP_403_FORBIDDEN
            )

    def _handle_push_serializer(self, pk, repository, serializer):
        user = repository.get_a_matching_user()
        if not user:
            return Response(
                {"error": f"No matching user for repository {pk}."},
                status=status.HTTP_500_INTERNAL_SERVER_ERROR,
            )
        if serializer.validated_data["forced"]:
            repository.refresh_commits(user)
        else:
            repository.add_commits(
                commits=serializer.validated_data["commits"],
                ref=serializer.validated_data["ref"],
                user=user,
            )
        return Response(status=status.HTTP_202_ACCEPTED)

    def _handle_pr_serializer(self, repository, serializer):
        pr_number = serializer.validated_data["number"]
        action = serializer.validated_data["action"]
        merged = serializer.validated_data["pull_request"]["merged"]

        if not (merged and action == "closed"):
            return Response(status=status.HTTP_204_NO_CONTENT)

        related_task = Task.objects.filter(pr_number=pr_number).first()
        if not related_task:
            return Response(status=status.HTTP_204_NO_CONTENT)

        related_task.finalize_status_completed()
        return Response(status=status.HTTP_200_OK)

    @action(methods=["POST"], detail=True, permission_classes=[AllowAny])
    def hook(self, request, pk=None):
        repository = self.model.objects.get(pk=pk)

        # Validate signature:
        err = self._validate_hook_signature(request, repository)
        if err:
            return err

        # Update commits in associated Projects and Tasks:
        data = json.loads(request.data["payload"])
        push_serializer = PushHookSerializer(data=data)
        pr_serializer = PrHookSerializer(data=data)

        if push_serializer.is_valid():
            return self._handle_push_serializer(pk, repository, push_serializer)
        elif pr_serializer.is_valid():
            return self._handle_pr_serializer(repository, pr_serializer)
        else:
            return Response(
                {
                    "pr_errors": pr_serializer.errors,
                    "push_errors": push_serializer.errors,
                },
                status=status.HTTP_422_UNPROCESSABLE_ENTITY,
            )

=======
>>>>>>> 1dcf0352

class ProjectViewSet(viewsets.ModelViewSet):
    permission_classes = (IsAuthenticated,)
    serializer_class = ProjectSerializer
    pagination_class = CustomPaginator
    queryset = Project.objects.all()
    filter_backends = (DjangoFilterBackend,)
    filterset_class = ProjectFilter


class TaskViewSet(viewsets.ModelViewSet):
    permission_classes = (IsAuthenticated,)
    serializer_class = TaskSerializer
    queryset = Task.objects.all()
    filter_backends = (DjangoFilterBackend,)
    filterset_class = TaskFilter

    @action(detail=True, methods=["POST"])
    def create_pr(self, request, pk=None):
        serializer = CreatePrSerializer(data=self.request.data)
        if not serializer.is_valid():
            return Response(
                serializer.errors, status=status.HTTP_422_UNPROCESSABLE_ENTITY
            )
        instance = self.get_object()
        if instance.pr_number is not None:
            raise ValidationError(_("Task has already been submitted for review."))
        instance.queue_create_pr(request.user, **serializer.validated_data)
        return Response(
            self.get_serializer(instance).data, status=status.HTTP_202_ACCEPTED
        )


class ScratchOrgViewSet(viewsets.ModelViewSet):
    permission_classes = (IsAuthenticated,)
    serializer_class = ScratchOrgSerializer
    queryset = ScratchOrg.objects.all()
    filter_backends = (DjangoFilterBackend,)
    filterset_class = ScratchOrgFilter

    def perform_create(self, *args, **kwargs):
        if self.request.user.is_devhub_enabled:
            super().perform_create(*args, **kwargs)
        else:
            raise PermissionDenied(
                _(
                    "User is not connected to a Salesforce organization "
                    "with Dev Hub enabled."
                )
            )

    def perform_destroy(self, instance):
        if self.request.user.sf_username == instance.owner_sf_id:
            instance.queue_delete()
        else:
            raise PermissionDenied(
                _(
                    "User is not connected to Salesforce as the same Salesforce user "
                    "who created the ScratchOrg."
                )
            )

    def list(self, request, *args, **kwargs):
        # XXX: This method is copied verbatim from
        # rest_framework.mixins.RetrieveModelMixin, because I needed to
        # insert the get_unsaved_changes line in the middle.
        queryset = self.filter_queryset(self.get_queryset())

        # XXX: I am apprehensive about the possibility of flooding the
        # worker queues easily this way:
        filters = {
            "owner": request.user,
            "org_type": SCRATCH_ORG_TYPES.Dev,
            "url__isnull": False,
            "delete_queued_at__isnull": True,
            "currently_capturing_changes": False,
            "currently_refreshing_changes": False,
        }
        for instance in queryset.filter(**filters):
            instance.queue_get_unsaved_changes()

        # XXX: If we ever paginate this endpoint, we will need to add
        # pagination logic back in here.

        serializer = self.get_serializer(queryset, many=True)
        return Response(serializer.data)

    def retrieve(self, request, *args, **kwargs):
        # XXX: This method is adapted from
        # rest_framework.mixins.RetrieveModelMixin, but one particular
        # change: we needed to insert the get_unsaved_changes line in
        # the middle.
        instance = self.get_object()
        conditions = [
            instance.owner == request.user,
            instance.org_type == SCRATCH_ORG_TYPES.Dev,
            instance.url is not None,
            instance.delete_queued_at is None,
            not instance.currently_capturing_changes,
            not instance.currently_refreshing_changes,
        ]
        if all(conditions):
            instance.queue_get_unsaved_changes()
        serializer = self.get_serializer(instance)
        return Response(serializer.data)

    @action(detail=True, methods=["POST"])
    def commit(self, request, pk=None):
        serializer = CommitSerializer(data=request.data)
        if not serializer.is_valid():
            return Response(
                serializer.errors, status=status.HTTP_422_UNPROCESSABLE_ENTITY
            )

        scratch_org = self.get_object()
        if not request.user == scratch_org.owner:
            return Response(
                {"error": _("Requesting user did not create scratch org.")},
                status=status.HTTP_403_FORBIDDEN,
            )
        commit_message = serializer.validated_data["commit_message"]
        desired_changes = serializer.validated_data["changes"]
        scratch_org.queue_commit_changes(request.user, desired_changes, commit_message)
        return Response(
            self.get_serializer(scratch_org).data, status=status.HTTP_202_ACCEPTED
        )

    @action(detail=True, methods=["GET"])
    def redirect(self, request, pk=None):
        scratch_org = self.get_object()
        if not request.user == scratch_org.owner:
            return Response(
                {"error": _("Requesting user did not create scratch org.")},
                status=status.HTTP_403_FORBIDDEN,
            )
        url = scratch_org.get_login_url()
        return HttpResponseRedirect(redirect_to=url)<|MERGE_RESOLUTION|>--- conflicted
+++ resolved
@@ -41,13 +41,7 @@
 class HookView(APIView):
     authentication_classes = (GitHubHookAuthentication,)
 
-    def post(self, request):
-        serializer = HookSerializer(data=request.data)
-        if not serializer.is_valid():
-            return Response(
-                serializer.errors, status=status.HTTP_422_UNPROCESSABLE_ENTITY
-            )
-
+    def _handle_push_serializer(self, serializer):
         repository = serializer.get_matching_repository()
         if not repository:
             return Response(status=status.HTTP_404_NOT_FOUND)
@@ -58,7 +52,6 @@
                 {"error": f"No matching user for repository {repository.pk}."},
                 status=status.HTTP_500_INTERNAL_SERVER_ERROR,
             )
-
         if serializer.is_force_push():
             repository.refresh_commits(user)
         else:
@@ -68,6 +61,42 @@
                 user=user,
             )
         return Response(status=status.HTTP_202_ACCEPTED)
+
+    def _handle_pr_serializer(self, serializer):
+        repository = serializer.get_matching_repository()
+        if not repository:
+            return Response(status=status.HTTP_404_NOT_FOUND)
+
+        pr_number = serializer.validated_data["number"]
+        action = serializer.validated_data["action"]
+        merged = serializer.validated_data["pull_request"]["merged"]
+
+        if not (merged and action == "closed"):
+            return Response(status=status.HTTP_204_NO_CONTENT)
+
+        related_task = Task.objects.filter(pr_number=pr_number).first()
+        if not related_task:
+            return Response(status=status.HTTP_204_NO_CONTENT)
+
+        related_task.finalize_status_completed()
+        return Response(status=status.HTTP_200_OK)
+
+    def post(self, request):
+        push_serializer = PushHookSerializer(data=request.data)
+        pr_serializer = PrHookSerializer(data=request.data)
+
+        if push_serializer.is_valid():
+            return self._handle_push_serializer(push_serializer)
+        elif pr_serializer.is_valid():
+            return self._handle_pr_serializer(pr_serializer)
+        else:
+            return Response(
+                {
+                    "pr_errors": pr_serializer.errors,
+                    "push_errors": push_serializer.errors,
+                },
+                status=status.HTTP_422_UNPROCESSABLE_ENTITY,
+            )
 
 
 class UserView(CurrentUserObjectMixin, generics.RetrieveAPIView):
@@ -129,81 +158,6 @@
 
         return Repository.objects.filter(repo_id__isnull=False, repo_id__in=repo_ids)
 
-<<<<<<< HEAD
-    def _validate_hook_signature(self, request, repository):
-        valid_signature = False
-        if repository.hook_secret:
-            valid_signature = validate_gh_hook_signature(
-                hook_secret=repository.hook_secret.encode("utf-8"),
-                signature=request.META.get("HTTP_X_HUB_SIGNATURE", ""),
-                message=request.body,
-            )
-        if not valid_signature:
-            return Response(
-                {"error": "Invalid signature."}, status=status.HTTP_403_FORBIDDEN
-            )
-
-    def _handle_push_serializer(self, pk, repository, serializer):
-        user = repository.get_a_matching_user()
-        if not user:
-            return Response(
-                {"error": f"No matching user for repository {pk}."},
-                status=status.HTTP_500_INTERNAL_SERVER_ERROR,
-            )
-        if serializer.validated_data["forced"]:
-            repository.refresh_commits(user)
-        else:
-            repository.add_commits(
-                commits=serializer.validated_data["commits"],
-                ref=serializer.validated_data["ref"],
-                user=user,
-            )
-        return Response(status=status.HTTP_202_ACCEPTED)
-
-    def _handle_pr_serializer(self, repository, serializer):
-        pr_number = serializer.validated_data["number"]
-        action = serializer.validated_data["action"]
-        merged = serializer.validated_data["pull_request"]["merged"]
-
-        if not (merged and action == "closed"):
-            return Response(status=status.HTTP_204_NO_CONTENT)
-
-        related_task = Task.objects.filter(pr_number=pr_number).first()
-        if not related_task:
-            return Response(status=status.HTTP_204_NO_CONTENT)
-
-        related_task.finalize_status_completed()
-        return Response(status=status.HTTP_200_OK)
-
-    @action(methods=["POST"], detail=True, permission_classes=[AllowAny])
-    def hook(self, request, pk=None):
-        repository = self.model.objects.get(pk=pk)
-
-        # Validate signature:
-        err = self._validate_hook_signature(request, repository)
-        if err:
-            return err
-
-        # Update commits in associated Projects and Tasks:
-        data = json.loads(request.data["payload"])
-        push_serializer = PushHookSerializer(data=data)
-        pr_serializer = PrHookSerializer(data=data)
-
-        if push_serializer.is_valid():
-            return self._handle_push_serializer(pk, repository, push_serializer)
-        elif pr_serializer.is_valid():
-            return self._handle_pr_serializer(repository, pr_serializer)
-        else:
-            return Response(
-                {
-                    "pr_errors": pr_serializer.errors,
-                    "push_errors": push_serializer.errors,
-                },
-                status=status.HTTP_422_UNPROCESSABLE_ENTITY,
-            )
-
-=======
->>>>>>> 1dcf0352
 
 class ProjectViewSet(viewsets.ModelViewSet):
     permission_classes = (IsAuthenticated,)
