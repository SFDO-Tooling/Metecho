--- conflicted
+++ resolved
@@ -228,11 +228,9 @@
         if not force_get:
             filters["owner"] = request.user
         for instance in queryset.filter(**filters):
-<<<<<<< HEAD
-            instance.queue_get_unsaved_changes(force_get)
-=======
-            instance.queue_get_unsaved_changes(originating_user_id=str(request.user.id))
->>>>>>> 2d287d55
+            instance.queue_get_unsaved_changes(
+                force_get=force_get, originating_user_id=str(request.user.id)
+            )
 
         # XXX: If we ever paginate this endpoint, we will need to add
         # pagination logic back in here.
@@ -257,11 +255,9 @@
         if not force_get:
             conditions.append(instance.owner == request.user)
         if all(conditions):
-<<<<<<< HEAD
-            instance.queue_get_unsaved_changes(force_get)
-=======
-            instance.queue_get_unsaved_changes(originating_user_id=str(request.user.id))
->>>>>>> 2d287d55
+            instance.queue_get_unsaved_changes(
+                force_get=force_get, originating_user_id=str(request.user.id)
+            )
         serializer = self.get_serializer(instance)
         return Response(serializer.data)
 
