--- conflicted
+++ resolved
@@ -6,15 +6,9 @@
 from rest_framework.views import APIView
 
 from .filters import ProductFilter
-<<<<<<< HEAD
-from .models import GitHubRepository, Product, Project
+from .models import Product, Project
 from .paginators import CustomPaginator
 from .serializers import FullUserSerializer, ProductSerializer, ProjectSerializer
-=======
-from .models import Product
-from .paginators import ProductPaginator
-from .serializers import FullUserSerializer, ProductSerializer
->>>>>>> c185f300
 
 User = get_user_model()
 
