--- conflicted
+++ resolved
@@ -38,7 +38,6 @@
         return self.get_queryset().get()
 
 
-<<<<<<< HEAD
 class CreatePrMixin:
     error_pr_exists = _("Task has already been submitted for review.")
 
@@ -56,7 +55,8 @@
         return Response(
             self.get_serializer(instance).data, status=status.HTTP_202_ACCEPTED
         )
-=======
+
+
 class HookView(APIView):
     authentication_classes = (GitHubHookAuthentication,)
 
@@ -116,7 +116,6 @@
                 },
                 status=status.HTTP_422_UNPROCESSABLE_ENTITY,
             )
->>>>>>> 1a6c585a
 
 
 class UserView(CurrentUserObjectMixin, generics.RetrieveAPIView):
