--- conflicted
+++ resolved
@@ -6,16 +6,10 @@
 from rest_framework.views import APIView
 
 from . import gh
-<<<<<<< HEAD
+from .filters import ProductFilter
 from .models import GitHubRepository, Product, Project
 from .paginators import CustomPaginator
 from .serializers import FullUserSerializer, ProductSerializer, ProjectSerializer
-=======
-from .filters import ProductFilter
-from .models import GitHubRepository, Product
-from .paginators import ProductPaginator
-from .serializers import FullUserSerializer, ProductSerializer
->>>>>>> 8154f5d4
 
 User = get_user_model()
 
@@ -54,14 +48,10 @@
 class ProductViewSet(viewsets.ModelViewSet):
     permission_classes = (IsAuthenticated,)
     serializer_class = ProductSerializer
-<<<<<<< HEAD
-    pagination_class = CustomPaginator
-=======
     filter_backends = (DjangoFilterBackend,)
     filterset_class = ProductFilter
-    pagination_class = ProductPaginator
+    pagination_class = CustomPaginator
     model = Product
->>>>>>> 8154f5d4
 
     def get_queryset(self):
         repositories = self.request.user.repositories.values_list("url", flat=True)
