--- conflicted
+++ resolved
@@ -53,16 +53,10 @@
 def commit_changes_to_github(
     *, user, scratch_org, repo_id, branch, desired_changes, commit_message
 ):
-<<<<<<< HEAD
     with local_github_checkout(user, repo_id) as project_path:
-        # This won't return anything in-memory, but rather it will emit files which we
-        # then copy into a source checkout, and then commit and push all that.
-=======
-    with local_github_checkout(user, repo_url) as project_path:
         # This won't return anything in-memory, but rather it will emit
         # files which we then copy into a source checkout, and then
         # commit and push all that.
->>>>>>> 5f4cdd05
         run_retrieve_task(user, scratch_org, project_path, desired_changes)
         repo = get_repo_info(user, repo_id=repo_id)
         author = {"name": user.username, "email": user.email}
