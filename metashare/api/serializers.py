from django.contrib.auth import get_user_model
from rest_framework import serializers

from .models import Product

User = get_user_model()


class FullUserSerializer(serializers.ModelSerializer):
    id = serializers.CharField(read_only=True)

    class Meta:
        model = User
<<<<<<< HEAD
        fields = (
            "id",
            "username",
            "email",
            "valid_token_for",
            "org_name",
            "org_type",
            "is_staff",
        )


class ProductSerializer(serializers.ModelSerializer):
    id = serializers.CharField(read_only=True)

    class Meta:
        model = Product
        fields = (
            "id",
            "name",
            "repo_name",
            "version_number",
            "description",
            "is_managed",
            "license",
        )
=======
        fields = ("id", "username", "email", "is_staff")
>>>>>>> 3a5596c3
<|MERGE_RESOLUTION|>--- conflicted
+++ resolved
@@ -11,16 +11,7 @@
 
     class Meta:
         model = User
-<<<<<<< HEAD
-        fields = (
-            "id",
-            "username",
-            "email",
-            "valid_token_for",
-            "org_name",
-            "org_type",
-            "is_staff",
-        )
+        fields = ("id", "username", "email", "is_staff")
 
 
 class ProductSerializer(serializers.ModelSerializer):
@@ -36,7 +27,4 @@
             "description",
             "is_managed",
             "license",
-        )
-=======
-        fields = ("id", "username", "email", "is_staff")
->>>>>>> 3a5596c3
+        )