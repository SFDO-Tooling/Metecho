import logging
from typing import Optional

from django.contrib.auth import get_user_model
from django.utils.translation import gettext_lazy as _
from rest_framework import serializers
from rest_framework.exceptions import NotFound

from .fields import MarkdownField
from .models import Project, Repository, ScratchOrg, Task
from .validators import CaseInsensitiveUniqueTogetherValidator

User = get_user_model()
logger = logging.getLogger(__name__)


class FormattableDict:
    """
    Stupid hack to get a dict error message into a
    CaseInsensitiveUniqueTogetherValidator, so the error can be assigned
    to a particular key.
    """

    def __init__(self, key, msg):
        self.key = key
        self.msg = msg

    def format(self, *args, **kwargs):
        return {
            self.key: self.msg.format(*args, **kwargs),
        }


class HashidPrimaryKeyRelatedField(serializers.PrimaryKeyRelatedField):
    def to_representation(self, value):
        if self.pk_field is not None:
            return self.pk_field.to_representation(value.pk)
        return str(value.pk)


class FullUserSerializer(serializers.ModelSerializer):
    id = serializers.CharField(read_only=True)

    class Meta:
        model = User
        fields = (
            "id",
            "username",
            "email",
            "is_staff",
            "valid_token_for",
            "org_name",
            "org_type",
            "is_devhub_enabled",
            "sf_username",
            "currently_fetching_repos",
        )


class MinimalUserSerializer(serializers.ModelSerializer):
    id = serializers.CharField(read_only=True)

    class Meta:
        model = User
        fields = ("id", "username")


class RepositorySerializer(serializers.ModelSerializer):
    id = serializers.CharField(read_only=True)
    description = MarkdownField(allow_blank=True)
    repo_url = serializers.SerializerMethodField()

    class Meta:
        model = Repository
        fields = (
            "id",
            "name",
            "repo_url",
            "description",
            "is_managed",
            "slug",
            "old_slugs",
        )

    def get_repo_url(self, obj) -> Optional[str]:
        return f"https://github.com/{obj.repo_owner}/{obj.repo_name}"


class HookSerializerMixin:
    def get_matching_repository(self):
        repo_id = self.validated_data["repository"]["id"]
        return Repository.objects.filter(repo_id=repo_id).first()


class HookRepositorySerializer(serializers.Serializer):
    id = serializers.IntegerField()


class AuthorCommitSerializer(serializers.Serializer):
    name = serializers.CharField(required=False)
    email = serializers.CharField(required=False)
    username = serializers.CharField(required=False)
    avatar_url = serializers.CharField(required=False)


class PrSerializer(serializers.Serializer):
    merged = serializers.BooleanField()
    # All other fields are ignored by default.


class PrHookSerializer(HookSerializerMixin, serializers.Serializer):
    action = serializers.CharField()
    number = serializers.IntegerField()
    pull_request = PrSerializer()
    repository = HookRepositorySerializer()
    # All other fields are ignored by default.


class CommitSerializer(serializers.Serializer):
    id = serializers.CharField()
    timestamp = serializers.CharField()
    author = AuthorCommitSerializer()
    message = serializers.CharField()
    url = serializers.CharField()


<<<<<<< HEAD
class PushHookSerializer(HookSerializerMixin, serializers.Serializer):
=======
class HookRepositorySerializer(serializers.Serializer):
    id = serializers.IntegerField()


class HookSenderSerializer(serializers.Serializer):
    login = serializers.CharField(required=False)
    avatar_url = serializers.CharField(required=False)


class HookSerializer(serializers.Serializer):
>>>>>>> df7feb1e
    forced = serializers.BooleanField()
    ref = serializers.CharField()
    sender = HookSenderSerializer()
    commits = serializers.ListField(child=CommitSerializer())
    repository = HookRepositorySerializer()
    # All other fields are ignored by default.

    def is_force_push(self):
        return self.validated_data["forced"]

<<<<<<< HEAD
=======
    def get_matching_repository(self):
        repo_id = self.validated_data["repository"]["id"]
        return Repository.objects.filter(repo_id=repo_id).first()

    def process_hook(self):
        repository = self.get_matching_repository()
        if not repository:
            raise NotFound("No matching repository.")

        ref = self.validated_data["ref"]
        branch_prefix = "refs/heads/"
        if not ref.startswith(branch_prefix):
            logger.error(f"Received an invalid ref: {ref}")
            return
        prefix_len = len(branch_prefix)
        ref = ref[prefix_len:]

        if self.is_force_push():
            repository.queue_refresh_commits(ref=ref)
        else:
            sender = self.validated_data["sender"]
            repository.add_commits(
                commits=self.validated_data["commits"], ref=ref, sender=sender,
            )

>>>>>>> df7feb1e

class ProjectSerializer(serializers.ModelSerializer):
    id = serializers.CharField(read_only=True)
    description = MarkdownField(allow_blank=True)
    repository = serializers.PrimaryKeyRelatedField(
        queryset=Repository.objects.all(), pk_field=serializers.CharField()
    )
    branch_url = serializers.SerializerMethodField()

    class Meta:
        model = Project
        fields = (
            "id",
            "name",
            "description",
            "slug",
            "old_slugs",
            "repository",
            "branch_url",
        )
        validators = (
            CaseInsensitiveUniqueTogetherValidator(
                queryset=Project.objects.all(),
                fields=("name", "repository"),
                message=FormattableDict(
                    "name", _("A project with this name already exists.")
                ),
            ),
        )

    def get_branch_url(self, obj) -> Optional[str]:
        repo = obj.repository
        repo_owner = repo.repo_owner
        repo_name = repo.repo_name
        branch = obj.branch_name
        if repo_owner and repo_name and branch:
            return f"https://github.com/{repo_owner}/{repo_name}/tree/{branch}"
        return None


class TaskSerializer(serializers.ModelSerializer):
    id = serializers.CharField(read_only=True)
    description = MarkdownField(allow_blank=True)
    project = serializers.PrimaryKeyRelatedField(
        queryset=Project.objects.all(), pk_field=serializers.CharField()
    )
    assignee = HashidPrimaryKeyRelatedField(
        queryset=User.objects.all(), allow_null=True
    )
    branch_url = serializers.SerializerMethodField()
    branch_diff_url = serializers.SerializerMethodField()
    pr_url = serializers.SerializerMethodField()

    class Meta:
        model = Task
        fields = (
            "id",
            "name",
            "description",
            "project",
            "assignee",
            "slug",
            "old_slugs",
            "has_unmerged_commits",
            "currently_creating_pr",
            "branch_url",
            "commits",
            "branch_diff_url",
            "pr_url",
            "status",
        )
        validators = (
            CaseInsensitiveUniqueTogetherValidator(
                queryset=Task.objects.all(),
                fields=("name", "project"),
                message=FormattableDict(
                    "name", _("A task with this name already exists.")
                ),
            ),
        )

    def get_branch_url(self, obj) -> Optional[str]:
        repo = obj.project.repository
        repo_owner = repo.repo_owner
        repo_name = repo.repo_name
        branch = obj.branch_name
        if repo_owner and repo_name and branch:
            return f"https://github.com/{repo_owner}/{repo_name}/tree/{branch}"
        return None

    def get_branch_diff_url(self, obj) -> Optional[str]:
        project = obj.project
        project_branch = project.branch_name
        repo = project.repository
        repo_owner = repo.repo_owner
        repo_name = repo.repo_name
        branch = obj.branch_name
        if repo_owner and repo_name and project_branch and branch:
            return (
                f"https://github.com/{repo_owner}/{repo_name}/compare/"
                f"{project_branch}...{branch}"
            )
        return None

    def get_pr_url(self, obj) -> Optional[str]:
        repo = obj.project.repository
        repo_owner = repo.repo_owner
        repo_name = repo.repo_name
        pr_number = obj.pr_number
        if repo_owner and repo_name and pr_number:
            return f"https://github.com/{repo_owner}/{repo_name}/pull/{pr_number}"
        return None


class CreatePrSerializer(serializers.Serializer):
    title = serializers.CharField()
    critical_changes = serializers.CharField(allow_blank=True)
    additional_changes = serializers.CharField(allow_blank=True)
    issues = serializers.CharField(allow_blank=True)
    notes = serializers.CharField(allow_blank=True)


class ScratchOrgSerializer(serializers.ModelSerializer):
    id = serializers.CharField(read_only=True)
    task = serializers.PrimaryKeyRelatedField(
        queryset=Task.objects.all(), pk_field=serializers.CharField()
    )
    owner = serializers.PrimaryKeyRelatedField(
        pk_field=serializers.CharField(),
        default=serializers.CurrentUserDefault(),
        read_only=True,
    )
    has_unsaved_changes = serializers.SerializerMethodField()

    class Meta:
        model = ScratchOrg
        fields = (
            "id",
            "task",
            "org_type",
            "owner",
            "last_modified_at",
            "expires_at",
            "latest_commit",
            "latest_commit_url",
            "latest_commit_at",
            "url",
            "unsaved_changes",
            "has_unsaved_changes",
            "currently_refreshing_changes",
            "currently_capturing_changes",
            "delete_queued_at",
            "owner_sf_id",
        )
        extra_kwargs = {
            "last_modified_at": {"read_only": True},
            "expires_at": {"read_only": True},
            "latest_commit": {"read_only": True},
            "latest_commit_url": {"read_only": True},
            "latest_commit_at": {"read_only": True},
            "url": {"read_only": True},
            "unsaved_changes": {"read_only": True},
            "currently_refreshing_changes": {"read_only": True},
            "currently_capturing_changes": {"read_only": True},
        }

    def get_has_unsaved_changes(self, obj) -> bool:
        return bool(getattr(obj, "unsaved_changes", {}))

    def save(self, **kwargs):
        kwargs["owner"] = kwargs.get("owner", self.context["request"].user)
        return super().save(**kwargs)


class CommitSerializer(serializers.Serializer):
    commit_message = serializers.CharField()
    # Expect this to be Dict<str, List<str>>
    changes = serializers.DictField(
        child=serializers.ListField(child=serializers.CharField())
    )<|MERGE_RESOLUTION|>--- conflicted
+++ resolved
@@ -92,7 +92,7 @@
         return Repository.objects.filter(repo_id=repo_id).first()
 
 
-class HookRepositorySerializer(serializers.Serializer):
+class HookRepositorySerializer(HookSerializerMixin, serializers.Serializer):
     id = serializers.IntegerField()
 
 
@@ -115,6 +115,11 @@
     repository = HookRepositorySerializer()
     # All other fields are ignored by default.
 
+    def process_hook(self):
+        repository = self.get_matching_repository()
+        if not repository:
+            raise NotFound("No matching repository.")
+
 
 class CommitSerializer(serializers.Serializer):
     id = serializers.CharField()
@@ -124,20 +129,12 @@
     url = serializers.CharField()
 
 
-<<<<<<< HEAD
-class PushHookSerializer(HookSerializerMixin, serializers.Serializer):
-=======
-class HookRepositorySerializer(serializers.Serializer):
-    id = serializers.IntegerField()
-
-
 class HookSenderSerializer(serializers.Serializer):
     login = serializers.CharField(required=False)
     avatar_url = serializers.CharField(required=False)
 
 
-class HookSerializer(serializers.Serializer):
->>>>>>> df7feb1e
+class PushHookSerializer(HookSerializerMixin, serializers.Serializer):
     forced = serializers.BooleanField()
     ref = serializers.CharField()
     sender = HookSenderSerializer()
@@ -147,12 +144,6 @@
 
     def is_force_push(self):
         return self.validated_data["forced"]
-
-<<<<<<< HEAD
-=======
-    def get_matching_repository(self):
-        repo_id = self.validated_data["repository"]["id"]
-        return Repository.objects.filter(repo_id=repo_id).first()
 
     def process_hook(self):
         repository = self.get_matching_repository()
@@ -175,7 +166,6 @@
                 commits=self.validated_data["commits"], ref=ref, sender=sender,
             )
 
->>>>>>> df7feb1e
 
 class ProjectSerializer(serializers.ModelSerializer):
     id = serializers.CharField(read_only=True)
