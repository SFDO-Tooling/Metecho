--- conflicted
+++ resolved
@@ -118,7 +118,7 @@
         task_factory,
     ):
         settings.GITHUB_USER_ID = client.user.pk
-        repo = repository_factory(repo_id=123, hook_secret="secret key")
+        repo = repository_factory(repo_id=123)
         git_hub_repository_factory(repo_id=123)
         project = project_factory(repository=repo, branch_name="master")
         task = task_factory(project=project, branch_name="master")
@@ -160,7 +160,7 @@
         self, settings, client, repository_factory, git_hub_repository_factory
     ):
         settings.GITHUB_USER_ID = client.user.pk
-        repository_factory(repo_id=123, hook_secret="secret key")
+        repository_factory(repo_id=123)
         git_hub_repository_factory(repo_id=123)
         with patch("metashare.api.jobs.refresh_commits_job") as refresh_commits_job:
             response = client.post(
@@ -185,7 +185,7 @@
         self, settings, client, repository_factory, git_hub_repository_factory
     ):
         settings.GITHUB_USER_ID = client.user.pk
-        repository_factory(repo_id=123, hook_secret="secret key")
+        repository_factory(repo_id=123)
         git_hub_repository_factory(repo_id=123)
         response = client.post(
             reverse("hook"),
@@ -201,7 +201,7 @@
 
     def test_hook__404(self, settings, client, repository_factory):
         settings.GITHUB_USER_ID = client.user.pk
-        repository_factory(hook_secret="bleep bloop")
+        repository_factory()
         response = client.post(
             reverse("hook"),
             json.dumps(
@@ -221,7 +221,7 @@
 
     def test_hook__500(self, settings, client, repository_factory):
         settings.GITHUB_USER_ID = client.user.pk
-        repository_factory(repo_id=123, hook_secret="secret key")
+        repository_factory(repo_id=123)
         response = client.post(
             reverse("hook"),
             json.dumps(
@@ -239,88 +239,113 @@
         )
         assert response.status_code == 500
 
-<<<<<<< HEAD
     def test_hook__202__pr__not_merged(
-        self, client, repository_factory, git_hub_repository_factory
-    ):
-        repo = repository_factory(repo_id=123, hook_secret="secret key")
-        git_hub_repository_factory(repo_id=123)
-        response = client.post(
-            reverse("repository-hook", kwargs={"pk": str(repo.id)}),
-            json.dumps(
-                {
-                    "payload": json.dumps(
-                        {
-                            "number": 1,
-                            "action": "closed",
-                            "pull_request": {"merged": False},
-                        },
-                    )
-                }
+        self, settings, client, repository_factory, git_hub_repository_factory
+    ):
+        settings.GITHUB_USER_ID = client.user.pk
+        repository_factory(repo_id=123)
+        git_hub_repository_factory(repo_id=123)
+        response = client.post(
+            reverse("hook"),
+            json.dumps(
+                {
+                    "number": 1,
+                    "action": "closed",
+                    "pull_request": {"merged": False},
+                    "repository": {"id": 123},
+                },
             ),
             content_type="application/json",
             # The sha1 hexdigest of the request body x the secret
             # key above:
-            HTTP_X_HUB_SIGNATURE="sha1=3164a2651f615f4da07ff0bb9c3ec9a386a531a3",
+            HTTP_X_HUB_SIGNATURE="sha1=e373545ff6fb3316df73331fe1162185499278f7",
         )
         assert response.status_code == 204, response.content
 
     def test_hook__202__pr__no_task(
-        self, client, repository_factory, git_hub_repository_factory
-    ):
-        repo = repository_factory(repo_id=123, hook_secret="secret key")
-        git_hub_repository_factory(repo_id=123)
-        response = client.post(
-            reverse("repository-hook", kwargs={"pk": str(repo.id)}),
-            json.dumps(
-                {
-                    "payload": json.dumps(
-                        {
-                            "number": 1,
-                            "action": "closed",
-                            "pull_request": {"merged": True},
-                        },
-                    )
-                }
+        self, settings, client, repository_factory, git_hub_repository_factory
+    ):
+        settings.GITHUB_USER_ID = client.user.pk
+        repository_factory(repo_id=123)
+        git_hub_repository_factory(repo_id=123)
+        response = client.post(
+            reverse("hook"),
+            json.dumps(
+                {
+                    "number": 1,
+                    "action": "closed",
+                    "pull_request": {"merged": True},
+                    "repository": {"id": 123},
+                },
             ),
             content_type="application/json",
             # The sha1 hexdigest of the request body x the secret
             # key above:
-            HTTP_X_HUB_SIGNATURE="sha1=2d3c5c3ab0422ca76b5b9a9c6af0331accc1c910",
+            HTTP_X_HUB_SIGNATURE="sha1=46ea63b60e0cee91cbf14e6757504da236841a64",
         )
         assert response.status_code == 204, response.content
 
     def test_hook__202__pr__update_task(
-        self, client, repository_factory, git_hub_repository_factory, task_factory
-    ):
-        repo = repository_factory(repo_id=123, hook_secret="secret key")
+        self,
+        settings,
+        client,
+        repository_factory,
+        git_hub_repository_factory,
+        task_factory,
+    ):
+        settings.GITHUB_USER_ID = client.user.pk
+        repo = repository_factory(repo_id=123)
         git_hub_repository_factory(repo_id=123)
         task = task_factory(project__repository=repo, pr_number=1)
         response = client.post(
-            reverse("repository-hook", kwargs={"pk": str(repo.id)}),
-            json.dumps(
-                {
-                    "payload": json.dumps(
-                        {
-                            "number": 1,
-                            "action": "closed",
-                            "pull_request": {"merged": True},
-                        },
-                    )
-                }
+            reverse("hook"),
+            json.dumps(
+                {
+                    "number": 1,
+                    "action": "closed",
+                    "pull_request": {"merged": True},
+                    "repository": {"id": 123},
+                },
             ),
             content_type="application/json",
             # The sha1 hexdigest of the request body x the secret
             # key above:
-            HTTP_X_HUB_SIGNATURE="sha1=2d3c5c3ab0422ca76b5b9a9c6af0331accc1c910",
+            HTTP_X_HUB_SIGNATURE="sha1=46ea63b60e0cee91cbf14e6757504da236841a64",
         )
         assert response.status_code == 200, response.content
         task.refresh_from_db()
         assert task.status == TASK_STATUSES.Completed
-=======
+
+    def test_hook__404__pr__no_repository(
+        self,
+        settings,
+        client,
+        repository_factory,
+        git_hub_repository_factory,
+        task_factory,
+    ):
+        settings.GITHUB_USER_ID = client.user.pk
+        git_hub_repository_factory(repo_id=123)
+        response = client.post(
+            reverse("hook"),
+            json.dumps(
+                {
+                    "number": 1,
+                    "action": "closed",
+                    "pull_request": {"merged": True},
+                    "repository": {"id": 123},
+                },
+            ),
+            content_type="application/json",
+            # The sha1 hexdigest of the request body x the secret
+            # key above:
+            HTTP_X_HUB_SIGNATURE="sha1=46ea63b60e0cee91cbf14e6757504da236841a64",
+        )
+        assert response.status_code == 404, response.content
+
     def test_hook__403(self, settings, client, repository_factory):
         settings.GITHUB_USER_ID = client.user.pk
-        repository_factory(repo_id=123, hook_secret="secret key")
+        repository_factory(repo_id=123)
         response = client.post(
             reverse("hook"),
             json.dumps(
@@ -337,7 +362,6 @@
             HTTP_X_HUB_SIGNATURE="sha1=b5aaaaaaaaaaaaaaaaaaaaaaaaaaaaaaaaaaae8c",
         )
         assert response.status_code == 403
->>>>>>> 1dcf0352
 
 
 @pytest.mark.django_db
