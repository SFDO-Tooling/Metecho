import json
from contextlib import ExitStack
from unittest.mock import MagicMock, patch

import pytest
from django.urls import reverse
from github3.exceptions import ResponseError

from ..models import SCRATCH_ORG_TYPES


@pytest.mark.django_db
def test_user_view(client):
    response = client.get(reverse("user"))

    assert response.status_code == 200
    assert response.json()["username"].endswith("@example.com")


@pytest.mark.django_db
def test_user_disconnect_view(client):
    response = client.post(reverse("user-disconnect-sf"))

    assert not client.user.socialaccount_set.filter(
        provider__startswith="salesforce-"
    ).exists()
    assert response.status_code == 200
    assert response.json()["username"].endswith("@example.com")


@pytest.mark.django_db
def test_user_refresh_view(client):
    with patch("metashare.api.gh.gh_given_user") as gh_given_user:
        repo = MagicMock()
        repo.url = "test"
        gh = MagicMock()
        gh.repositories.return_value = [repo]
        gh_given_user.return_value = gh

        response = client.post(reverse("user-refresh"))

    assert response.status_code == 202


@pytest.mark.django_db
class TestRepositoryView:
    def test_refresh_github_users(
        self, client, repository_factory, git_hub_repository_factory
    ):
        git_hub_repository_factory(user=client.user, repo_id=123)
        repository = repository_factory(repo_id=123)
        with patch(
            "metashare.api.jobs.populate_github_users_job"
        ) as populate_github_users_job:
            response = client.post(
                reverse(
                    "repository-refresh-github-users", kwargs={"pk": str(repository.pk)}
                )
            )

            assert response.status_code == 202
            assert populate_github_users_job.delay.called

    def test_get_queryset(self, client, repository_factory, git_hub_repository_factory):
        git_hub_repository_factory(
            user=client.user, repo_id=123, repo_url="https://example.com/test-repo.git"
        )
        repo = repository_factory(repo_name="repo", repo_id=123)
        repository_factory(repo_name="repo2", repo_id=456)
        repository_factory(repo_name="repo3", repo_id=None)
        with patch("metashare.api.model_mixins.get_repo_info") as get_repo_info:
            get_repo_info.return_value = MagicMock(id=789)
            response = client.get(reverse("repository-list"))

        assert response.status_code == 200
        assert response.json() == {
            "count": 1,
            "previous": None,
            "next": None,
            "results": [
                {
                    "id": str(repo.id),
                    "name": str(repo.name),
                    "description": "",
                    "is_managed": False,
                    "slug": str(repo.slug),
                    "old_slugs": [],
                    "repo_url": (
                        f"https://github.com/{repo.repo_owner}/{repo.repo_name}"
                    ),
                    "github_users": [],
                }
            ],
        }

    def test_get_queryset__bad(
        self, client, repository_factory, git_hub_repository_factory
    ):
        git_hub_repository_factory(
            user=client.user, repo_id=123, repo_url="https://example.com/test-repo.git"
        )
        repo = repository_factory(repo_name="repo", repo_id=123)
        repository_factory(repo_name="repo2", repo_id=456)
        repository_factory(repo_name="repo3", repo_id=None)
        with patch("metashare.api.model_mixins.get_repo_info") as get_repo_info:
            get_repo_info.side_effect = ResponseError(MagicMock())
            response = client.get(reverse("repository-list"))

        assert response.status_code == 200
        assert response.json() == {
            "count": 1,
            "previous": None,
            "next": None,
            "results": [
                {
                    "id": str(repo.id),
                    "name": str(repo.name),
                    "description": "",
                    "is_managed": False,
                    "slug": str(repo.slug),
                    "old_slugs": [],
                    "repo_url": (
                        f"https://github.com/{repo.repo_owner}/{repo.repo_name}"
                    ),
                    "github_users": [],
                }
            ],
        }


@pytest.mark.django_db
class TestHookView:
    def test_202__push_not_forced(
        self,
        settings,
        client,
        repository_factory,
        git_hub_repository_factory,
        project_factory,
        task_factory,
    ):
        settings.GITHUB_HOOK_SECRET = b""
        repo = repository_factory(repo_id=123)
        git_hub_repository_factory(repo_id=123)
        project = project_factory(repository=repo, branch_name="test-project")
        task = task_factory(project=project, branch_name="test-task")
        with patch("metashare.api.jobs.refresh_commits_job") as refresh_commits_job:
            response = client.post(
                reverse("hook"),
                json.dumps(
                    {
                        "ref": "refs/heads/test-task",
                        "forced": False,
                        "repository": {"id": 123},
                        "commits": [
                            {
                                "id": "123",
                                "author": {
                                    "name": "Test",
                                    "email": "test@example.com",
                                    "username": "test123",
                                },
                                "timestamp": "2019-11-20 21:32:53.668260+00:00",
                                "message": "Message",
                                "url": "https://github.com/test/user/foo",
                            }
                        ],
                        "sender": {
                            "login": "test123",
                            "avatar_url": "https://avatar_url/",
                        },
                    }
                ),
                content_type="application/json",
                # The sha1 hexdigest of the request body x the secret
                # key above:
                HTTP_X_HUB_SIGNATURE="sha1=6a5d470ca262a2522635f1adb71a13b18446dd54",
                HTTP_X_GITHUB_EVENT="push",
            )
            assert response.status_code == 202, response.content
            assert not refresh_commits_job.delay.called
            task.refresh_from_db()
            assert len(task.commits) == 1

    def test_400__no_handler(
        self, settings, client,
    ):
        settings.GITHUB_HOOK_SECRET = b""
        response = client.post(
            reverse("hook"),
            json.dumps({}),
            content_type="application/json",
            # The sha1 hexdigest of the request body x the secret
            # key above:
            HTTP_X_HUB_SIGNATURE="sha1=9b9585ab4f87eff122c8cd8e6fd94d358ed56f22",
            HTTP_X_GITHUB_EVENT="some unknown event",
        )
        assert response.status_code == 400, response.content

    def test_202__push_forced(
        self, settings, client, repository_factory, git_hub_repository_factory
    ):
        settings.GITHUB_HOOK_SECRET = b""
        repository_factory(repo_id=123)
        git_hub_repository_factory(repo_id=123)
        with patch("metashare.api.jobs.refresh_commits_job") as refresh_commits_job:
            response = client.post(
                reverse("hook"),
                json.dumps(
                    {
                        "ref": "refs/heads/master",
                        "forced": True,
                        "repository": {"id": 123},
                        "commits": [],
                        "sender": {},
                    }
                ),
                content_type="application/json",
                # The sha1 hexdigest of the request body x the secret
                # key above:
                HTTP_X_HUB_SIGNATURE="sha1=01453662feaae85e7bb81452ffa7d3659294852d",
                HTTP_X_GITHUB_EVENT="push",
            )
            assert response.status_code == 202, response.content
            assert refresh_commits_job.delay.called

    def test_422__push_error(
        self, settings, client, repository_factory, git_hub_repository_factory
    ):
        settings.GITHUB_HOOK_SECRET = b""
        repository_factory(repo_id=123)
        git_hub_repository_factory(repo_id=123)
        response = client.post(
            reverse("hook"),
            json.dumps(
                {
                    "ref": "refs/heads/master",
                    "repository": {"id": 123},
                    "commits": [],
                    "sender": {},
                }
            ),
            content_type="application/json",
            # This is NOT the sha1 hexdigest of the request body x the
            # secret key above:
            HTTP_X_HUB_SIGNATURE="sha1=6fc6f8c254a19276680948251ccb9644995c3692",
            HTTP_X_GITHUB_EVENT="push",
        )
        assert response.status_code == 422, response.json()

    def test_404__push_no_matching_repo(self, settings, client, repository_factory):
        settings.GITHUB_HOOK_SECRET = b""
        repository_factory()
        response = client.post(
            reverse("hook"),
            json.dumps(
                {
                    "ref": "refs/heads/master",
                    "forced": False,
                    "repository": {"id": 123},
                    "commits": [],
                    "sender": {},
                }
            ),
            content_type="application/json",
            # This is NOT the sha1 hexdigest of the request body x the
            # secret key above:
            HTTP_X_HUB_SIGNATURE="sha1=4129db8949c2aa1b82f850a68cc384019c0d73d0",
            HTTP_X_GITHUB_EVENT="push",
        )
        assert response.status_code == 404

    def test_403__push_bad_signature(self, settings, client, repository_factory):
        settings.GITHUB_HOOK_SECRET = b""
        repository_factory(repo_id=123)
        response = client.post(
            reverse("hook"),
            json.dumps(
                {
                    "ref": "refs/heads/master",
                    "forced": False,
                    "repository": {"id": 123},
                    "commits": [],
                    "sender": {},
                }
            ),
            content_type="application/json",
            # The sha1 hexdigest of the request body x the secret key
            # above:
            HTTP_X_HUB_SIGNATURE="sha1=b5aaaaaaaaaaaaaaaaaaaaaaaaaaaaaaaaaaae8c",
            HTTP_X_GITHUB_EVENT="push",
        )
        assert response.status_code == 403


@pytest.mark.django_db
class TestScratchOrgView:
    def test_commit_happy_path(self, client, scratch_org_factory):
        scratch_org = scratch_org_factory(org_type="Dev", owner=client.user)
        with patch(
            "metashare.api.jobs.commit_changes_from_org_job"
        ) as commit_changes_from_org_job:
            response = client.post(
                reverse("scratch-org-commit", kwargs={"pk": str(scratch_org.id)}),
                {"commit_message": "Test message", "changes": {}},
                format="json",
            )
            assert response.status_code == 202
            assert commit_changes_from_org_job.delay.called

    def test_commit_sad_path__422(self, client, scratch_org_factory):
        scratch_org = scratch_org_factory(org_type="Dev")
        with patch(
            "metashare.api.jobs.commit_changes_from_org_job"
        ) as commit_changes_from_org_job:
            response = client.post(
                reverse("scratch-org-commit", kwargs={"pk": str(scratch_org.id)}),
                {"changes": {}},
                format="json",
            )
            assert response.status_code == 422
            assert not commit_changes_from_org_job.delay.called

    def test_commit_sad_path__403(self, client, scratch_org_factory):
        scratch_org = scratch_org_factory(org_type="Dev")
        with patch(
            "metashare.api.jobs.commit_changes_from_org_job"
        ) as commit_changes_from_org_job:
            response = client.post(
                reverse("scratch-org-commit", kwargs={"pk": str(scratch_org.id)}),
                {"commit_message": "Test message", "changes": {}},
                format="json",
            )
            assert response.status_code == 403
            assert not commit_changes_from_org_job.delay.called

    def test_list_fetch_changes(self, client, scratch_org_factory):
        scratch_org_factory(
            org_type=SCRATCH_ORG_TYPES.Dev,
            url="https://example.com",
            delete_queued_at=None,
            currently_capturing_changes=False,
            currently_refreshing_changes=False,
            owner=client.user,
        )
        with patch(
            "metashare.api.jobs.get_unsaved_changes_job"
        ) as get_unsaved_changes_job:
            url = reverse("scratch-org-list")
            response = client.get(url)

            assert response.status_code == 200
            assert get_unsaved_changes_job.delay.called

    def test_retrieve_fetch_changes(self, client, scratch_org_factory):
        scratch_org = scratch_org_factory(
            org_type=SCRATCH_ORG_TYPES.Dev,
            url="https://example.com",
            delete_queued_at=None,
            currently_capturing_changes=False,
            currently_refreshing_changes=False,
            owner=client.user,
        )
        with patch(
            "metashare.api.jobs.get_unsaved_changes_job"
        ) as get_unsaved_changes_job:
            url = reverse("scratch-org-detail", kwargs={"pk": str(scratch_org.id)})
            response = client.get(url)

            assert response.status_code == 200
            assert get_unsaved_changes_job.delay.called

    def test_create(self, client, task_factory, social_account_factory):
        task = task_factory()
        social_account_factory(
            user=client.user,
            provider="salesforce-production",
            extra_data={"preferred_username": "test-username"},
        )
        url = reverse("scratch-org-list")
        with ExitStack() as stack:
            stack.enter_context(
                patch("metashare.api.views.viewsets.ModelViewSet.perform_create")
            )
            get_devhub_api = stack.enter_context(
                patch("metashare.api.models.get_devhub_api")
            )
            resp = {"foo": "bar"}
            sf_client = MagicMock()
            sf_client.restful.return_value = resp
            get_devhub_api.return_value = sf_client

            response = client.post(url, {"task": str(task.id), "org_type": "Dev"})

        assert response.status_code == 201, response.content

    def test_create__bad(self, client, task_factory, social_account_factory):
        task = task_factory()
        social_account_factory(
            user=client.user,
            provider="salesforce-production",
            extra_data={"preferred_username": "test-username"},
        )
        url = reverse("scratch-org-list")
        with ExitStack() as stack:
            stack.enter_context(
                patch("metashare.api.views.viewsets.ModelViewSet.perform_create")
            )
            get_devhub_api = stack.enter_context(
                patch("metashare.api.models.get_devhub_api")
            )
            sf_client = MagicMock()
            sf_client.restful.return_value = None
            get_devhub_api.return_value = sf_client

            response = client.post(url, {"task": str(task.id), "org_type": "Dev"})

        assert response.status_code == 403, response.content

    def test_queue_delete(self, client, scratch_org_factory, social_account_factory):
        social_account_factory(
            user=client.user, provider="salesforce-production",
        )
        scratch_org = scratch_org_factory(owner=client.user)
        with patch("metashare.api.models.ScratchOrg.queue_delete"):
            url = reverse("scratch-org-detail", kwargs={"pk": str(scratch_org.id)})
            response = client.delete(url)

            assert response.status_code == 204

    def test_redirect__good(self, client, scratch_org_factory):
        scratch_org = scratch_org_factory(owner=client.user)
        with patch("metashare.api.models.ScratchOrg.get_login_url") as get_login_url:
            get_login_url.return_value = "https://example.com"
            url = reverse("scratch-org-redirect", kwargs={"pk": str(scratch_org.id)})
            response = client.get(url)

            assert response.status_code == 302

    def test_redirect__bad(self, client, scratch_org_factory):
        scratch_org = scratch_org_factory()
        with patch("metashare.api.models.ScratchOrg.get_login_url") as get_login_url:
            get_login_url.return_value = "https://example.com"
            url = reverse("scratch-org-redirect", kwargs={"pk": str(scratch_org.id)})
            response = client.get(url)

            assert response.status_code == 403

<<<<<<< HEAD
    def test_review__good(self, client, scratch_org_factory):
        scratch_org = scratch_org_factory()
        with patch("metashare.api.jobs.submit_review_job") as submit_review_job:
            data = {
                "notes": "",
                "status": "APPROVE",
                "delete_org_on_submit": False,
            }
            response = client.post(
                reverse("scratch-org-review", kwargs={"pk": str(scratch_org.id)}), data
            )

            assert response.status_code == 202
            assert submit_review_job.delay.called

    def test_review__bad(self, client, scratch_org_factory):
        scratch_org = scratch_org_factory()
        response = client.post(
            reverse("scratch-org-review", kwargs={"pk": str(scratch_org.id)}), {}
        )

        assert response.status_code == 422
=======
    def test_refresh__good(self, client, scratch_org_factory):
        scratch_org = scratch_org_factory(owner=client.user)
        with ExitStack() as stack:
            refresh_scratch_org_job = stack.enter_context(
                patch("metashare.api.jobs.refresh_scratch_org_job")
            )
            url = reverse("scratch-org-refresh", kwargs={"pk": str(scratch_org.id)})
            response = client.post(url)

            assert response.status_code == 202
            assert refresh_scratch_org_job.delay.called

    def test_refresh__bad(self, client, scratch_org_factory):
        scratch_org = scratch_org_factory()
        with patch(
            "metashare.api.jobs.refresh_scratch_org_job"
        ) as refresh_scratch_org_job:
            url = reverse("scratch-org-refresh", kwargs={"pk": str(scratch_org.id)})
            response = client.post(url)

            assert response.status_code == 403
            assert not refresh_scratch_org_job.delay.called
>>>>>>> d8cc374d


@pytest.mark.django_db
class TestTaskView:
    def test_create_pr(self, client, task_factory):
        task = task_factory()
        with patch("metashare.api.models.Task.queue_create_pr"):
            url = reverse("task-create-pr", kwargs={"pk": str(task.id)})
            response = client.post(
                url,
                {
                    "title": "My PR",
                    "critical_changes": "",
                    "additional_changes": "",
                    "issues": "",
                    "notes": "",
                },
                format="json",
            )

            assert response.status_code == 202, response.json()

    def test_create_pr__error(self, client, task_factory):
        task = task_factory()
        with patch("metashare.api.models.Task.queue_create_pr"):
            url = reverse("task-create-pr", kwargs={"pk": str(task.id)})
            response = client.post(url, {}, format="json")

            assert response.status_code == 422

    def test_create_pr__bad(self, client, task_factory):
        task = task_factory(pr_is_open=True)
        with patch("metashare.api.models.Task.queue_create_pr"):
            url = reverse("task-create-pr", kwargs={"pk": str(task.id)})
            response = client.post(
                url,
                {
                    "title": "My PR",
                    "critical_changes": "",
                    "additional_changes": "",
                    "issues": "",
                    "notes": "",
                },
                format="json",
            )

            assert response.status_code == 400<|MERGE_RESOLUTION|>--- conflicted
+++ resolved
@@ -446,7 +446,6 @@
 
             assert response.status_code == 403
 
-<<<<<<< HEAD
     def test_review__good(self, client, scratch_org_factory):
         scratch_org = scratch_org_factory()
         with patch("metashare.api.jobs.submit_review_job") as submit_review_job:
@@ -469,7 +468,7 @@
         )
 
         assert response.status_code == 422
-=======
+
     def test_refresh__good(self, client, scratch_org_factory):
         scratch_org = scratch_org_factory(owner=client.user)
         with ExitStack() as stack:
@@ -492,7 +491,6 @@
 
             assert response.status_code == 403
             assert not refresh_scratch_org_job.delay.called
->>>>>>> d8cc374d
 
 
 @pytest.mark.django_db
