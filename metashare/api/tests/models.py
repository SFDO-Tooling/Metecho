--- conflicted
+++ resolved
@@ -566,12 +566,12 @@
         with patch(
             "metashare.api.jobs.get_unsaved_changes_job"
         ) as get_unsaved_changes_job:
-            scratch_org = scratch_org_factory()
-<<<<<<< HEAD
-            scratch_org.queue_get_unsaved_changes(False)
-=======
-            scratch_org.queue_get_unsaved_changes(originating_user_id=None)
->>>>>>> 2d287d55
+            scratch_org = scratch_org_factory(
+                last_checked_unsaved_changes_at=now() - timedelta(minutes=1),
+            )
+            scratch_org.queue_get_unsaved_changes(
+                force_get=True, originating_user_id=None
+            )
 
             assert get_unsaved_changes_job.delay.called
 
@@ -582,7 +582,7 @@
             scratch_org = scratch_org_factory(
                 last_checked_unsaved_changes_at=now() - timedelta(minutes=1),
             )
-            scratch_org.queue_get_unsaved_changes(False)
+            scratch_org.queue_get_unsaved_changes(originating_user_id=None)
 
             assert not get_unsaved_changes_job.delay.called
 
