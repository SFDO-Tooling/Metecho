from contextlib import ExitStack
from unittest.mock import MagicMock, patch

import pytest
from django.utils.timezone import now
from simple_salesforce.exceptions import SalesforceGeneralError

from ..jobs import (
    _create_branches_on_github,
    _create_org_and_run_flow,
    commit_changes_from_org,
    create_branches_on_github_then_create_scratch_org,
    delete_scratch_org,
    get_unsaved_changes,
    refresh_github_repositories_for_user,
)
from ..models import SCRATCH_ORG_TYPES

PATCH_ROOT = "metashare.api.jobs"


@pytest.mark.django_db
class TestCreateBranchesOnGitHub:
    def test_create_branches_on_github(self, user_factory, task_factory):
        user = user_factory()
        task = task_factory()
        project = task.project
        with ExitStack() as stack:
            global_config = stack.enter_context(patch("metashare.api.gh.GlobalConfig"))
            global_config_instance = MagicMock()
            global_config.return_value = global_config_instance
            global_config_instance.get_project_config.return_value = MagicMock(
                project__git__prefix_feature="feature/"
            )
            get_repo_info = stack.enter_context(patch(f"{PATCH_ROOT}.get_repo_info"))
            repository = MagicMock()
            get_repo_info.return_value = repository

            _create_branches_on_github(
                user=user, repo_id=123, project=project, task=task, repo_root=""
            )

            assert repository.create_branch_ref.called

    def test_create_branches_on_github__already_there(
        self, user_factory, project_factory, task_factory
    ):
        user = user_factory()
        project = project_factory(branch_name="pepin")
        task = task_factory(branch_name="charlemagne", project=project)
        with ExitStack() as stack:
            global_config = stack.enter_context(patch("metashare.api.gh.GlobalConfig"))
            global_config_instance = MagicMock()
            global_config.return_value = global_config_instance
            global_config_instance.get_project_config.return_value = MagicMock(
                project__git__prefix_feature="feature/"
            )
            get_repo_info = stack.enter_context(patch(f"{PATCH_ROOT}.get_repo_info"))
            repository = MagicMock()
            get_repo_info.return_value = repository

            _create_branches_on_github(
                user=user, repo_id=123, project=project, task=task, repo_root=""
            )

            assert not repository.create_branch_ref.called


def test_create_org_and_run_flow():
    with ExitStack() as stack:
        stack.enter_context(patch(f"{PATCH_ROOT}.sf_changes"))
        sf_flow = stack.enter_context(patch(f"{PATCH_ROOT}.sf_flow"))
        sf_flow.create_org_and_run_flow.return_value = MagicMock()
        stack.enter_context(patch(f"{PATCH_ROOT}.get_repo_info"))
        _create_org_and_run_flow(
            MagicMock(org_type=SCRATCH_ORG_TYPES.Dev),
            user=MagicMock(),
            repo_id=123,
            repo_branch=MagicMock(),
            project_path="",
        )

        assert sf_flow.create_org_and_run_flow.called


@pytest.mark.django_db
def test_get_unsaved_changes(scratch_org_factory):
    scratch_org = scratch_org_factory(
        latest_revision_numbers={"TypeOne": {"NameOne": 10}}
    )

    with patch(
        f"{PATCH_ROOT}.sf_changes.get_latest_revision_numbers"
    ) as get_latest_revision_numbers:
        get_latest_revision_numbers.return_value = {
            "TypeOne": {"NameOne": 13},
            "TypeTwo": {"NameTwo": 10},
        }

        get_unsaved_changes(scratch_org=scratch_org)
        scratch_org.refresh_from_db()

        assert scratch_org.unsaved_changes == {
            "TypeOne": ["NameOne"],
            "TypeTwo": ["NameTwo"],
        }
        assert scratch_org.latest_revision_numbers == {"TypeOne": {"NameOne": 10}}


def test_create_branches_on_github_then_create_scratch_org():
    # Not a great test, but not a complicated function.
    with ExitStack() as stack:
        stack.enter_context(patch(f"{PATCH_ROOT}.local_github_checkout"))
        _create_branches_on_github = stack.enter_context(
            patch(f"{PATCH_ROOT}._create_branches_on_github")
        )
        _create_org_and_run_flow = stack.enter_context(
            patch(f"{PATCH_ROOT}._create_org_and_run_flow")
        )

        create_branches_on_github_then_create_scratch_org(scratch_org=MagicMock())

        assert _create_branches_on_github.called
        assert _create_org_and_run_flow.called


@pytest.mark.django_db
def test_delete_scratch_org(scratch_org_factory):
    scratch_org = scratch_org_factory()
    with patch(f"{PATCH_ROOT}.sf_flow.delete_scratch_org") as sf_delete_scratch_org:
        delete_scratch_org(scratch_org)

        assert sf_delete_scratch_org.called


@pytest.mark.django_db
def test_delete_scratch_org__exception(scratch_org_factory):
    scratch_org = scratch_org_factory()
    with patch(f"{PATCH_ROOT}.sf_flow.delete_scratch_org") as sf_delete_scratch_org:
        sf_delete_scratch_org.side_effect = SalesforceGeneralError(
            "https://example.com", 418, "I'M A TEAPOT", [{"error": "Short and stout"}]
        )
        with pytest.raises(SalesforceGeneralError):
            delete_scratch_org(scratch_org)

        scratch_org.refresh_from_db()
        assert scratch_org.delete_queued_at is None


def test_refresh_github_repositories_for_user(user_factory):
    user = MagicMock()
    refresh_github_repositories_for_user(user)
    assert user.refresh_repositories.called


@pytest.mark.django_db
def test_commit_changes_from_org(scratch_org_factory, user_factory):
    scratch_org = scratch_org_factory()
    user = user_factory()
    with ExitStack() as stack:
        commit_changes_to_github = stack.enter_context(
            patch(f"{PATCH_ROOT}.sf_changes.commit_changes_to_github")
        )
        get_latest_revision_numbers = stack.enter_context(
            patch(f"{PATCH_ROOT}.sf_changes.get_latest_revision_numbers")
        )
<<<<<<< HEAD
        get_latest_revision_numbers.return_value = {}
        get_repo_info = stack.enter_context(patch(f"{PATCH_ROOT}.get_repo_info"))
=======
        get_latest_revision_numbers.return_value = {
            "name": {"member": 1, "member2": 1},
            "name1": {"member": 1, "member2": 1},
        }

        gh_given_user = stack.enter_context(patch(f"{PATCH_ROOT}.gh_given_user"))
>>>>>>> 5f4cdd05
        commit = MagicMock(
            sha="12345",
            html_url="https://github.com/test/user/foo",
            commit=MagicMock(author={"date": now()}),
        )
        repository = MagicMock()
        repository.branch.return_value = MagicMock(commit=commit)
        get_repo_info.return_value = repository

        desired_changes = {"name": ["member"]}
        commit_message = "test message"
        assert scratch_org.latest_revision_numbers == {}
        commit_changes_from_org(scratch_org, user, desired_changes, commit_message)

        assert commit_changes_to_github.called
        assert scratch_org.latest_revision_numbers == {"name": {"member": 1}}


# TODO: this should be bundled with each function, not all error-handling together.
@pytest.mark.django_db
class TestErrorHandling:
    def test_create_branches_on_github_then_create_scratch_org(
        self, scratch_org_factory
    ):
        scratch_org = scratch_org_factory()
        with ExitStack() as stack:
            async_to_sync = stack.enter_context(
                patch("metashare.api.models.async_to_sync")
            )
            _create_branches_on_github = stack.enter_context(
                patch(f"{PATCH_ROOT}._create_branches_on_github")
            )
            _create_branches_on_github.side_effect = Exception
            stack.enter_context(patch(f"{PATCH_ROOT}.local_github_checkout"))
            scratch_org.delete = MagicMock()

            with pytest.raises(Exception):
                create_branches_on_github_then_create_scratch_org(
                    scratch_org=scratch_org
                )

            assert scratch_org.delete.called
            assert async_to_sync.called

    def test_get_unsaved_changes(self, scratch_org_factory):
        scratch_org = scratch_org_factory()
        with ExitStack() as stack:
            async_to_sync = stack.enter_context(
                patch("metashare.api.models.async_to_sync")
            )
            get_latest_revision_numbers = stack.enter_context(
                patch(f"{PATCH_ROOT}.sf_changes.get_latest_revision_numbers")
            )
            get_latest_revision_numbers.side_effect = Exception

            with pytest.raises(Exception):
                get_unsaved_changes(scratch_org)

            assert async_to_sync.called

    def test_commit_changes_from_org(self, scratch_org_factory, user_factory):
        user = user_factory()
        scratch_org = scratch_org_factory()
        with ExitStack() as stack:
            commit_changes_to_github = stack.enter_context(
                patch(f"{PATCH_ROOT}.sf_changes.commit_changes_to_github")
            )
            async_to_sync = stack.enter_context(
                patch("metashare.api.models.async_to_sync")
            )
            commit_changes_to_github.side_effect = Exception

            with pytest.raises(Exception):
                commit_changes_from_org(scratch_org, user, {}, "message")

            assert async_to_sync.called<|MERGE_RESOLUTION|>--- conflicted
+++ resolved
@@ -164,17 +164,11 @@
         get_latest_revision_numbers = stack.enter_context(
             patch(f"{PATCH_ROOT}.sf_changes.get_latest_revision_numbers")
         )
-<<<<<<< HEAD
-        get_latest_revision_numbers.return_value = {}
-        get_repo_info = stack.enter_context(patch(f"{PATCH_ROOT}.get_repo_info"))
-=======
         get_latest_revision_numbers.return_value = {
             "name": {"member": 1, "member2": 1},
             "name1": {"member": 1, "member2": 1},
         }
-
-        gh_given_user = stack.enter_context(patch(f"{PATCH_ROOT}.gh_given_user"))
->>>>>>> 5f4cdd05
+        get_repo_info = stack.enter_context(patch(f"{PATCH_ROOT}.get_repo_info"))
         commit = MagicMock(
             sha="12345",
             html_url="https://github.com/test/user/foo",
