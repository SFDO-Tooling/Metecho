--- conflicted
+++ resolved
@@ -299,15 +299,12 @@
         target_directory = "src"
         assert scratch_org.latest_revision_numbers == {}
         commit_changes_from_org(
-<<<<<<< HEAD
-            scratch_org, user, desired_changes, commit_message, originating_user_id=None
-=======
             scratch_org=scratch_org,
             user=user,
             desired_changes=desired_changes,
             commit_message=commit_message,
             target_directory=target_directory,
->>>>>>> b41beaba
+            originating_user_id=None,
         )
 
         assert commit_changes_to_github.called
@@ -370,15 +367,12 @@
 
             with pytest.raises(Exception):
                 commit_changes_from_org(
-<<<<<<< HEAD
-                    scratch_org, user, {}, "message", originating_user_id=None
-=======
                     scratch_org=scratch_org,
                     user=user,
                     desired_changes={},
                     commit_message="message",
                     target_directory="src",
->>>>>>> b41beaba
+                    originating_user_id=None,
                 )
 
             assert async_to_sync.called
