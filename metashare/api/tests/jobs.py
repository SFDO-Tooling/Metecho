--- conflicted
+++ resolved
@@ -262,7 +262,6 @@
 
 
 @pytest.mark.django_db
-<<<<<<< HEAD
 def test_refresh_commits(
     user_factory, repository_factory, project_factory, task_factory
 ):
@@ -296,7 +295,9 @@
         get_repo_info.return_value = repo
 
         refresh_commits(user=user, repository=repository)
-=======
+
+
+@pytest.mark.django_db
 def test_create_pr(user_factory, task_factory):
     user = user_factory()
     task = task_factory()
@@ -344,5 +345,4 @@
                 notes="",
             )
 
-        assert async_to_sync.called
->>>>>>> 21230fc3
+        assert async_to_sync.called