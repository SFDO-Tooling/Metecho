import html
import logging
from datetime import timedelta
from typing import Dict, Optional

from allauth.account.signals import user_logged_in
from allauth.socialaccount.models import SocialAccount
from asgiref.sync import async_to_sync
from cryptography.fernet import InvalidToken
from django.conf import settings
from django.contrib.auth.models import AbstractUser
from django.contrib.auth.models import UserManager as BaseUserManager
from django.contrib.sites.models import Site
from django.core.exceptions import ValidationError
from django.core.mail import send_mail
from django.core.serializers.json import DjangoJSONEncoder
from django.db import models, transaction
from django.db.models.query_utils import Q
from django.db.models.signals import post_save
from django.dispatch import receiver
from django.template.loader import render_to_string
from django.utils import timezone
from django.utils.functional import cached_property
from django.utils.text import slugify
from django.utils.translation import gettext_lazy as _
from model_utils import Choices, FieldTracker
from parler.models import TranslatableModel, TranslatedFields
from requests.exceptions import HTTPError
from sfdo_template_helpers.crypto import fernet_decrypt
from sfdo_template_helpers.fields import MarkdownField, StringField
from sfdo_template_helpers.slugs import AbstractSlug, SlugMixin
from simple_salesforce.exceptions import SalesforceError

from . import gh, push
from .constants import CHANNELS_GROUP_NAME, ORGANIZATION_DETAILS
from .email_utils import get_user_facing_url
from .model_mixins import (
    CreatePrMixin,
    HashIdMixin,
    PopulateRepoIdMixin,
    PushMixin,
    SoftDeleteMixin,
    TimestampsMixin,
)
from .sf_run_flow import get_devhub_api, refresh_access_token
from .validators import validate_unicode_branch

logger = logging.getLogger(__name__)

ORG_TYPES = Choices("Production", "Scratch", "Sandbox", "Developer")
SCRATCH_ORG_TYPES = Choices("Dev", "QA", "Playground")
EPIC_STATUSES = Choices("Planned", "In progress", "Review", "Merged")
TASK_STATUSES = Choices(
    ("Planned", "Planned"),
    ("In progress", "In progress"),
    ("Completed", "Completed"),
    ("Canceled", "Canceled"),
)
TASK_REVIEW_STATUS = Choices(
    ("Approved", "Approved"), ("Changes requested", "Changes requested")
)


class SiteProfile(TranslatableModel):
    site = models.OneToOneField(Site, on_delete=models.CASCADE)

    translations = TranslatedFields(
        name=models.CharField(max_length=64),
        clickthrough_agreement=MarkdownField(property_suffix="_markdown", blank=True),
    )


class UserQuerySet(models.QuerySet):
    pass


class UserManager(BaseUserManager.from_queryset(UserQuerySet)):
    def get_or_create_github_user(self):
        return self.get_or_create(username=settings.GITHUB_USER_NAME)[0]


class User(HashIdMixin, AbstractUser):
    objects = UserManager()
    currently_fetching_repos = models.BooleanField(default=False)
    devhub_username = StringField(blank=True, default="")
    allow_devhub_override = models.BooleanField(default=False)
    agreed_to_tos_at = models.DateTimeField(null=True, blank=True)
    onboarded_at = models.DateTimeField(
        null=True,
        blank=True,
        help_text="Date of the last time the user completed the interactive onboarding",
    )

    self_guided_tour_enabled = models.BooleanField(default=True)
    self_guided_tour_state = models.JSONField(null=True, blank=True)

    def notify(self, subject, body):
        # Right now, the only way we notify is via email. In future, we
        # may add in-app notifications.

        # Escape <>& in case the email gets accidentally rendered as HTML
        subject = html.escape(subject, quote=False)
        body = html.escape(body, quote=False)
        send_mail(
            subject,
            body,
            settings.DEFAULT_FROM_EMAIL,
            [self.email],
            fail_silently=False,
        )

    def queue_refresh_repositories(self):
        from .jobs import refresh_github_repositories_for_user_job

        if not self.currently_fetching_repos:
            self.currently_fetching_repos = True
            self.save()
            refresh_github_repositories_for_user_job.delay(self)

    def finalize_refresh_repositories(self, error=None):
        self.refresh_from_db()
        self.currently_fetching_repos = False
        self.save()
        if error is None:
            message = {"type": "USER_REPOS_REFRESH"}
        else:
            message = {
                "type": "USER_REPOS_ERROR",
                "payload": {"message": str(error)},
            }
        async_to_sync(push.push_message_about_instance)(self, message)

    def invalidate_salesforce_credentials(self):
        self.socialaccount_set.filter(provider="salesforce").delete()

    def subscribable_by(self, user):
        return self == user

    def _get_org_property(self, key):
        try:
            return self.salesforce_account.extra_data[ORGANIZATION_DETAILS][key]
        except (AttributeError, KeyError, TypeError):
            return None

    @property
    def github_id(self):
        try:
            return self.github_account.uid
        except (AttributeError, KeyError, TypeError):
            return None

    @property
    def avatar_url(self):
        try:
            return self.github_account.get_avatar_url()
        except (AttributeError, KeyError, TypeError):
            return None

    @property
    def org_id(self):
        try:
            return self.salesforce_account.extra_data["organization_id"]
        except (AttributeError, KeyError, TypeError):
            return None

    @property
    def org_name(self):
        if self.devhub_username or self.uses_global_devhub:
            return None
        return self._get_org_property("Name")

    @property
    def org_type(self):
        if self.devhub_username or self.uses_global_devhub:
            return None
        return self._get_org_property("OrganizationType")

    @property
    def full_org_type(self):
        org_type = self._get_org_property("OrganizationType")
        is_sandbox = self._get_org_property("IsSandbox")
        has_expiration = self._get_org_property("TrialExpirationDate") is not None
        if org_type is None or is_sandbox is None:
            return None
        if org_type == "Developer Edition" and not is_sandbox:
            return ORG_TYPES.Developer
        if org_type != "Developer Edition" and not is_sandbox:
            return ORG_TYPES.Production
        if is_sandbox and not has_expiration:
            return ORG_TYPES.Sandbox
        if is_sandbox and has_expiration:
            return ORG_TYPES.Scratch

    @property
    def instance_url(self):
        try:
            return self.salesforce_account.extra_data["instance_url"]
        except (AttributeError, KeyError):
            return None

    @property
    def uses_global_devhub(self):
        return bool(
            settings.DEVHUB_USERNAME
            and not self.devhub_username
            and not self.allow_devhub_override
        )

    @property
    def sf_username(self):
        if self.devhub_username:
            return self.devhub_username

        if self.uses_global_devhub:
            return settings.DEVHUB_USERNAME

        try:
            return self.salesforce_account.extra_data["preferred_username"]
        except (AttributeError, KeyError):
            return None

    @property
    def sf_token(self):
        try:
            token = self.salesforce_account.socialtoken_set.first()
            return (
                fernet_decrypt(token.token) if token.token else None,
                token.token_secret if token.token_secret else None,
            )
        except (InvalidToken, AttributeError):
            return (None, None)

    @property
    def gh_token(self):
        return self.socialaccount_set.get(provider="github").socialtoken_set.get().token

    @property
    def github_account(self):
        return self.socialaccount_set.filter(provider="github").first()

    @property
    def salesforce_account(self):
        return self.socialaccount_set.filter(provider="salesforce").first()

    @property
    def valid_token_for(self):
        if self.devhub_username or self.uses_global_devhub:
            return None
        if all(self.sf_token) and self.org_id:
            return self.org_id
        return None

    @cached_property
    def is_devhub_enabled(self):
        # We can shortcut and avoid making an HTTP request in some cases:
        if self.devhub_username or self.uses_global_devhub:
            return True
        if not self.salesforce_account:
            return False
        if self.full_org_type in (ORG_TYPES.Scratch, ORG_TYPES.Sandbox):
            return False

        try:
            client = get_devhub_api(devhub_username=self.sf_username)
            resp = client.restful("sobjects/ScratchOrgInfo")
            if resp:
                return True
            return False
        except (SalesforceError, HTTPError):
            return False


class ProjectSlug(AbstractSlug):
    parent = models.ForeignKey(
        "Project", on_delete=models.CASCADE, related_name="slugs"
    )


class Project(
    PushMixin,
    PopulateRepoIdMixin,
    HashIdMixin,
    TimestampsMixin,
    SlugMixin,
    models.Model,
):
    repo_owner = StringField()
    repo_name = StringField()
    name = StringField(unique=True)
    description = MarkdownField(blank=True, property_suffix="_markdown")
    is_managed = models.BooleanField(default=False)
    repo_id = models.IntegerField(null=True, blank=True, unique=True)
    repo_image_url = models.URLField(blank=True)
    include_repo_image_url = models.BooleanField(default=True)
    branch_name = models.CharField(
        max_length=100,
        blank=True,
        validators=[validate_unicode_branch],
    )
    branch_prefix = StringField(blank=True)
    # User data is shaped like this:
    #   {
    #     "id": str,
    #     "login": str,
    #     "name": str,
    #     "avatar_url": str,
    #     "permissions": {
    #       "push": bool,
    #       "pull": bool,
    #       "admin": bool,
    #     },
    #   }
    github_users = models.JSONField(default=list, blank=True)
    # List of {
    #   "key": str,
    #   "label": str,
    #   "description": str,
    # }
    org_config_names = models.JSONField(default=list, blank=True)
    currently_fetching_org_config_names = models.BooleanField(default=False)
    currently_fetching_github_users = models.BooleanField(default=False)
    latest_sha = StringField(blank=True)

    slug_class = ProjectSlug
    tracker = FieldTracker(fields=["name"])

    def subscribable_by(self, user):  # pragma: nocover
        return True

    def get_absolute_url(self):
        # See src/js/utils/routes.ts
        return f"/projects/{self.slug}"

    # begin PushMixin configuration:
    push_update_type = "PROJECT_UPDATE"
    push_error_type = "PROJECT_UPDATE_ERROR"

    def get_serialized_representation(self, user):
        from .serializers import ProjectSerializer

        return ProjectSerializer(
            self, context=self._create_context_with_user(user)
        ).data

    # end PushMixin configuration

    def __str__(self):
        return self.name

    class Meta:
        ordering = ("name",)
        unique_together = (("repo_owner", "repo_name"),)

    def save(self, *args, **kwargs):
        if not self.branch_name:
            repo = gh.get_repo_info(
                None, repo_owner=self.repo_owner, repo_name=self.repo_name
            )
            self.branch_name = repo.default_branch
            self.latest_sha = repo.branch(repo.default_branch).latest_sha()

        if not self.latest_sha:
            repo = gh.get_repo_info(
                None, repo_owner=self.repo_owner, repo_name=self.repo_name
            )
            self.latest_sha = repo.branch(self.branch_name).latest_sha()

        super().save(*args, **kwargs)

    def finalize_get_social_image(self):
        self.save()
        self.notify_changed(originating_user_id=None)

    def queue_refresh_github_users(self, *, originating_user_id):
        from .jobs import refresh_github_users_job

        if not self.currently_fetching_github_users:
            self.currently_fetching_github_users = True
            self.save()
            refresh_github_users_job.delay(
                self, originating_user_id=originating_user_id
            )

    def finalize_refresh_github_users(self, *, error=None, originating_user_id):
        self.currently_fetching_github_users = False
        self.save()
        if error is None:
            self.notify_changed(originating_user_id=originating_user_id)
        else:
            self.notify_error(error, originating_user_id=originating_user_id)

    def queue_refresh_commits(self, *, ref, originating_user_id):
        from .jobs import refresh_commits_job

        refresh_commits_job.delay(
            project=self, branch_name=ref, originating_user_id=originating_user_id
        )

    def queue_available_org_config_names(self, user=None):
        from .jobs import available_org_config_names_job

        self.currently_fetching_org_config_names = True
        self.save()
        self.notify_changed(originating_user_id=str(user.id) if user else None)
        available_org_config_names_job.delay(self, user=user)

    def finalize_available_org_config_names(self, originating_user_id=None):
        self.currently_fetching_org_config_names = False
        self.save()
        self.notify_changed(originating_user_id=originating_user_id)

    def finalize_project_update(self, *, originating_user_id=None):
        self.save()
        self.notify_changed(originating_user_id=originating_user_id)

    @transaction.atomic
    def add_commits(self, *, commits, ref, sender):
        if self.branch_name == ref:
            self.latest_sha = commits[0].get("id") if commits else ""
            self.finalize_project_update()

        matching_epics = Epic.objects.filter(branch_name=ref, project=self)
        for epic in matching_epics:
            epic.add_commits(commits)

        matching_tasks = Task.objects.filter(branch_name=ref, epic__project=self)
        for task in matching_tasks:
            task.add_commits(commits, sender)

    def has_push_permission(self, user):
        return GitHubRepository.objects.filter(
            user=user,
            repo_id=self.repo_id,
            permissions__push=True,
        ).exists()

    def get_collaborator(self, gh_uid: str) -> Optional[Dict[str, object]]:
        try:
            return [u for u in self.github_users if u["id"] == gh_uid][0]
        except IndexError:
            return None


class GitHubRepository(HashIdMixin, models.Model):
    user = models.ForeignKey(
        User, on_delete=models.CASCADE, related_name="repositories"
    )
    repo_id = models.IntegerField()
    repo_url = models.URLField()
    permissions = models.JSONField(null=True)

    class Meta:
        verbose_name_plural = "GitHub repositories"
        unique_together = (("user", "repo_id"),)

    def __str__(self):
        return self.repo_url


class EpicSlug(AbstractSlug):
    parent = models.ForeignKey("Epic", on_delete=models.CASCADE, related_name="slugs")


class Epic(
    CreatePrMixin,
    PushMixin,
    HashIdMixin,
    TimestampsMixin,
    SlugMixin,
    SoftDeleteMixin,
    models.Model,
):
    name = StringField()
    description = MarkdownField(blank=True, property_suffix="_markdown")
    branch_name = models.CharField(
        max_length=100, blank=True, default="", validators=[validate_unicode_branch]
    )
    has_unmerged_commits = models.BooleanField(default=False)
    currently_creating_branch = models.BooleanField(default=False)
    currently_creating_pr = models.BooleanField(default=False)
    pr_number = models.IntegerField(null=True, blank=True)
    pr_is_open = models.BooleanField(default=False)
    pr_is_merged = models.BooleanField(default=False)
    status = models.CharField(
        max_length=20, choices=EPIC_STATUSES, default=EPIC_STATUSES.Planned
    )
    latest_sha = StringField(blank=True)

    project = models.ForeignKey(Project, on_delete=models.PROTECT, related_name="epics")
    github_users = models.JSONField(default=list, blank=True)

    slug_class = EpicSlug
    tracker = FieldTracker(fields=["name"])

    def __str__(self):
        return self.name

    def save(self, *args, **kwargs):
        self.update_status()
        return super().save(*args, **kwargs)

    def subscribable_by(self, user):  # pragma: nocover
        return True

    def get_absolute_url(self):
        # See src/js/utils/routes.ts
        return f"/projects/{self.project.slug}/epics/{self.slug}"

    # begin SoftDeleteMixin configuration:
    def soft_delete_child_class(self):
        return Task

    # end SoftDeleteMixin configuration

    # begin PushMixin configuration:
    push_update_type = "EPIC_UPDATE"
    push_error_type = "EPIC_CREATE_PR_FAILED"

    def get_serialized_representation(self, user):
        from .serializers import EpicSerializer

        return EpicSerializer(self, context=self._create_context_with_user(user)).data

    # end PushMixin configuration

    # begin CreatePrMixin configuration:
    create_pr_event = "EPIC_CREATE_PR"

    def get_repo_id(self):
        return self.project.get_repo_id()

    def get_base(self):
        return self.project.branch_name

    def get_head(self):
        return self.branch_name

    def try_to_notify_assigned_user(self):  # pragma: nocover
        # Does nothing in this case.
        pass

    # end CreatePrMixin configuration

    def has_push_permission(self, user):
        return self.project.has_push_permission(user)

    def create_gh_branch(self, user):
        from .jobs import create_gh_branch_for_new_epic_job

        create_gh_branch_for_new_epic_job.delay(self, user=user)

    def should_update_in_progress(self):
        task_statuses = self.tasks.values_list("status", flat=True)
        return task_statuses and any(
            status != TASK_STATUSES.Planned for status in task_statuses
        )

    def should_update_review(self):
        """
        Returns truthy if:
            - there is at least one completed task
            - all tasks are completed or canceled
        """
        task_statuses = self.tasks.values_list("status", flat=True)
        return (
            task_statuses
            and all(
                status in [TASK_STATUSES.Completed, TASK_STATUSES.Canceled]
                for status in task_statuses
            )
            and any(status == TASK_STATUSES.Completed for status in task_statuses)
        )

    def should_update_merged(self):
        return self.pr_is_merged

    def should_update_status(self):
        if self.should_update_merged():
            return self.status != EPIC_STATUSES.Merged
        elif self.should_update_review():
            return self.status != EPIC_STATUSES.Review
        elif self.should_update_in_progress():
            return self.status != EPIC_STATUSES["In progress"]
        return False

    def update_status(self):
        if self.should_update_merged():
            self.status = EPIC_STATUSES.Merged
        elif self.should_update_review():
            self.status = EPIC_STATUSES.Review
        elif self.should_update_in_progress():
            self.status = EPIC_STATUSES["In progress"]

    def finalize_pr_closed(self, pr_number, *, originating_user_id):
        self.pr_number = pr_number
        self.pr_is_open = False
        self.save()
        self.notify_changed(originating_user_id=originating_user_id)

    def finalize_pr_opened(self, pr_number, *, originating_user_id):
        self.pr_number = pr_number
        self.pr_is_open = True
        self.pr_is_merged = False
        self.save()
        self.notify_changed(originating_user_id=originating_user_id)

    def finalize_epic_update(self, *, originating_user_id=None):
        self.save()
        self.notify_changed(originating_user_id=originating_user_id)

    def finalize_status_completed(self, pr_number, *, originating_user_id):
        self.pr_number = pr_number
        self.pr_is_merged = True
        self.has_unmerged_commits = False
        self.pr_is_open = False
        self.save()
        self.notify_changed(originating_user_id=originating_user_id)

    def add_commits(self, commits):
        self.latest_sha = commits[0].get("id") if commits else ""
        self.finalize_epic_update()

    class Meta:
        ordering = ("-created_at", "name")
        # We enforce this in business logic, not in the database, as we
        # need to limit this constraint only to active Epics, and
        # make the name column case-insensitive:
        # unique_together = (("name", "project"),)


class TaskSlug(AbstractSlug):
    parent = models.ForeignKey("Task", on_delete=models.CASCADE, related_name="slugs")


class Task(
    CreatePrMixin,
    PushMixin,
    HashIdMixin,
    TimestampsMixin,
    SlugMixin,
    SoftDeleteMixin,
    models.Model,
):
    # Current assumption is that a Task will always be attached to at least one of
    # Project or Epic, but never both
    project = models.ForeignKey(
        Project, on_delete=models.PROTECT, blank=True, null=True, related_name="tasks"
    )
    epic = models.ForeignKey(
        Epic, on_delete=models.PROTECT, blank=True, null=True, related_name="tasks"
    )

    name = StringField()
    description = MarkdownField(blank=True, property_suffix="_markdown")
    branch_name = models.CharField(
        max_length=100, blank=True, default="", validators=[validate_unicode_branch]
    )
    org_config_name = StringField()

    commits = models.JSONField(default=list, blank=True)
    origin_sha = StringField(blank=True, default="")
    metecho_commits = models.JSONField(default=list, blank=True)
    has_unmerged_commits = models.BooleanField(default=False)

    currently_creating_branch = models.BooleanField(default=False)
    currently_creating_pr = models.BooleanField(default=False)
    pr_number = models.IntegerField(null=True, blank=True)
    pr_is_open = models.BooleanField(default=False)

    currently_submitting_review = models.BooleanField(default=False)
    review_submitted_at = models.DateTimeField(null=True, blank=True)
    review_valid = models.BooleanField(default=False)
    review_status = models.CharField(
        choices=TASK_REVIEW_STATUS, blank=True, default="", max_length=32
    )
    review_sha = StringField(blank=True, default="")
    reviewers = models.JSONField(default=list, blank=True)

    status = models.CharField(
        choices=TASK_STATUSES, default=TASK_STATUSES.Planned, max_length=16
    )

    # GitHub IDs of task assignees
    assigned_dev = models.CharField(max_length=50, null=True, blank=True)
    assigned_qa = models.CharField(max_length=50, null=True, blank=True)

    slug_class = TaskSlug
    tracker = FieldTracker(fields=["name"])

    class Meta:
        ordering = ("-created_at", "name")
        constraints = [
            # Ensure we always have an Epic or Project attached, but not both
            models.CheckConstraint(
                check=(Q(project__isnull=False) | Q(epic__isnull=False))
                & ~Q(project__isnull=False, epic__isnull=False),
                name="project_xor_epic",
            )
        ]

    def __str__(self):
        return self.name

    @property
    def full_name(self) -> str:
        # Used in emails to fully identify a task by its parents
        if self.epic:
            return _('"{}" on {} epic {}').format(self, self.epic.project, self.epic)
        return _('"{}" on {}').format(self, self.project)

    @property
    def root_project(self) -> Project:
        if self.epic:
            return self.epic.project
        return self.project

    def save(self, *args, force_epic_save=False, **kwargs):
        is_new = self.pk is None
        ret = super().save(*args, **kwargs)
<<<<<<< HEAD
        # To update the epic's status:
        if self.epic and (force_epic_save or self.epic.should_update_status()):
=======
        save_epic = force_epic_save or self.epic.should_update_status()

        # To update the epic's status
        if save_epic:
>>>>>>> 3f2e6413
            self.epic.save()

        # Notify epic about new status or new task count
        if save_epic or is_new:
            self.epic.notify_changed(originating_user_id=None)

        # Notify all users about the new task
        if is_new:
            self.notify_changed(type_="TASK_CREATE", originating_user_id=None)

        return ret

    def delete(self, *args, **kwargs):
        # Notify epic about new task count
        self.epic.notify_changed(originating_user_id=None)
        return super().delete(*args, **kwargs)

    def subscribable_by(self, user):  # pragma: nocover
        return True

    def get_absolute_url(self):
        # See src/js/utils/routes.ts
        if self.epic:
            return (
                f"/projects/{self.epic.project.slug}"
                + f"/epics/{self.epic.slug}/tasks/{self.slug}"
            )
        return f"/projects/{self.project.slug}/tasks/{self.slug}"

    # begin SoftDeleteMixin configuration:
    def soft_delete_child_class(self):
        return ScratchOrg

    # end SoftDeleteMixin configuration

    # begin PushMixin configuration:
    push_update_type = "TASK_UPDATE"
    push_error_type = "TASK_CREATE_PR_FAILED"

    def get_serialized_representation(self, user):
        from .serializers import TaskSerializer

        return TaskSerializer(self, context=self._create_context_with_user(user)).data

    # end PushMixin configuration

    # begin CreatePrMixin configuration:
    create_pr_event = "TASK_CREATE_PR"

    @property
    def get_all_users_in_commits(self):
        ret = []
        for commit in self.commits:
            if commit["author"] not in ret:
                ret.append(commit["author"])
        ret.sort(key=lambda d: d["username"])
        return ret

    def add_reviewer(self, user):
        if user not in self.reviewers:
            self.reviewers.append(user)
            self.save()

    def get_repo_id(self):
        return self.root_project.get_repo_id()

    def get_base(self):
        if self.epic:
            return self.epic.branch_name
        return self.project.branch_name

    def get_head(self):
        return self.branch_name

    def try_to_notify_assigned_user(self):
        # This takes the tester (a.k.a. assigned_qa) and sends them an
        # email when a PR has been made.
        id_ = getattr(self, "assigned_qa", None)
        sa = SocialAccount.objects.filter(provider="github", uid=id_).first()
        user = getattr(sa, "user", None)
        if user:
            metecho_link = get_user_facing_url(path=self.get_absolute_url())
            subject = _("Metecho Task Submitted for Testing")
            body = render_to_string(
                "pr_created_for_task.txt",
                {
                    "task_name": self.full_name,
                    "assigned_user_name": user.username,
                    "metecho_link": metecho_link,
                },
            )
            user.notify(subject, body)

    # end CreatePrMixin configuration

    def has_push_permission(self, user):
        return self.root_project.has_push_permission(user)

    def update_review_valid(self):
        review_valid = bool(
            self.review_sha
            and self.commits
            and self.review_sha == self.commits[0].get("id")
        )
        self.review_valid = review_valid

    def update_has_unmerged_commits(self):
        base = self.get_base()
        head = self.get_head()
        if head and base:
            repo = gh.get_repo_info(
                None,
                repo_owner=self.root_project.repo_owner,
                repo_name=self.root_project.repo_name,
            )
            base_sha = repo.branch(base).commit.sha
            head_sha = repo.branch(head).commit.sha
            self.has_unmerged_commits = (
                repo.compare_commits(base_sha, head_sha).ahead_by > 0
            )

    def finalize_task_update(self, *, originating_user_id):
        self.save()
        self.notify_changed(originating_user_id=originating_user_id)

    def finalize_status_completed(self, pr_number, *, originating_user_id):
        self.status = TASK_STATUSES.Completed
        self.has_unmerged_commits = False
        self.pr_number = pr_number
        self.pr_is_open = False
        if self.epic:
            self.epic.has_unmerged_commits = True
        # This will save the epic, too:
        self.save(force_epic_save=True)
        self.notify_changed(originating_user_id=originating_user_id)

    def finalize_pr_closed(self, pr_number, *, originating_user_id):
        self.status = TASK_STATUSES.Canceled
        self.pr_number = pr_number
        self.pr_is_open = False
        self.review_valid = False
        self.save()
        self.notify_changed(originating_user_id=originating_user_id)

    def finalize_pr_opened(self, pr_number, *, originating_user_id):
        self.status = TASK_STATUSES["In progress"]
        self.pr_number = pr_number
        self.pr_is_open = True
        self.pr_is_merged = False
        self.save()
        self.notify_changed(originating_user_id=originating_user_id)

    def finalize_provision(self, *, originating_user_id):
        if self.status == TASK_STATUSES.Planned:
            self.status = TASK_STATUSES["In progress"]
            self.save()
            self.notify_changed(originating_user_id=originating_user_id)

    def finalize_commit_changes(self, *, originating_user_id):
        if self.status != TASK_STATUSES["In progress"]:
            self.status = TASK_STATUSES["In progress"]
            self.save()
            self.notify_changed(originating_user_id=originating_user_id)

    def add_commits(self, commits, sender):
        self.commits = [
            gh.normalize_commit(c, sender=sender) for c in commits
        ] + self.commits
        self.update_has_unmerged_commits()
        self.update_review_valid()
        self.save()
        # This comes from the GitHub hook, and so has no originating user:
        self.notify_changed(originating_user_id=None)

    def add_metecho_git_sha(self, sha):
        self.metecho_commits.append(sha)

    def queue_submit_review(self, *, user, data, originating_user_id):
        from .jobs import submit_review_job

        self.currently_submitting_review = True
        self.save()
        self.notify_changed(originating_user_id=originating_user_id)
        submit_review_job.delay(
            user=user, task=self, data=data, originating_user_id=originating_user_id
        )

    def finalize_submit_review(
        self,
        timestamp,
        *,
        error=None,
        sha=None,
        status="",
        delete_org=False,
        org=None,
        originating_user_id,
    ):
        self.currently_submitting_review = False
        if error:
            self.save()
            self.notify_error(
                error,
                type_="TASK_SUBMIT_REVIEW_FAILED",
                originating_user_id=originating_user_id,
            )
        else:
            self.review_submitted_at = timestamp
            self.review_status = status
            self.review_sha = sha
            self.update_review_valid()
            self.save()
            self.notify_changed(
                type_="TASK_SUBMIT_REVIEW", originating_user_id=originating_user_id
            )
            deletable_org = (
                org and org.task == self and org.org_type == SCRATCH_ORG_TYPES.QA
            )
            if delete_org and deletable_org:
                org.queue_delete(originating_user_id=originating_user_id)


class ScratchOrg(
    SoftDeleteMixin, PushMixin, HashIdMixin, TimestampsMixin, models.Model
):
    project = models.ForeignKey(
        Project,
        on_delete=models.PROTECT,
        related_name="orgs",
        null=True,
        blank=True,
    )
    epic = models.ForeignKey(
        Epic,
        on_delete=models.PROTECT,
        related_name="orgs",
        null=True,
        blank=True,
    )
    task = models.ForeignKey(
        Task,
        on_delete=models.PROTECT,
        related_name="orgs",
        null=True,
        blank=True,
    )
    description = MarkdownField(blank=True, property_suffix="_markdown")
    org_type = StringField(choices=SCRATCH_ORG_TYPES)
    org_config_name = StringField()
    owner = models.ForeignKey(User, on_delete=models.PROTECT)
    last_modified_at = models.DateTimeField(null=True, blank=True)
    expires_at = models.DateTimeField(null=True, blank=True)
    latest_commit = StringField(blank=True)
    latest_commit_url = models.URLField(blank=True)
    latest_commit_at = models.DateTimeField(null=True, blank=True)
    url = models.URLField(blank=True, default="")
    last_checked_unsaved_changes_at = models.DateTimeField(null=True, blank=True)
    unsaved_changes = models.JSONField(
        default=dict, encoder=DjangoJSONEncoder, blank=True
    )
    ignored_changes = models.JSONField(
        default=dict, encoder=DjangoJSONEncoder, blank=True
    )
    latest_revision_numbers = models.JSONField(
        default=dict, encoder=DjangoJSONEncoder, blank=True
    )
    currently_refreshing_changes = models.BooleanField(default=False)
    currently_capturing_changes = models.BooleanField(default=False)
    currently_refreshing_org = models.BooleanField(default=False)
    currently_reassigning_user = models.BooleanField(default=False)
    is_created = models.BooleanField(default=False)
    config = models.JSONField(default=dict, encoder=DjangoJSONEncoder, blank=True)
    delete_queued_at = models.DateTimeField(null=True, blank=True)
    expiry_job_id = StringField(blank=True, default="")
    owner_sf_username = StringField(blank=True)
    owner_gh_username = StringField(blank=True)
    owner_gh_id = StringField(null=True, blank=True)
    has_been_visited = models.BooleanField(default=False)
    valid_target_directories = models.JSONField(
        default=dict, encoder=DjangoJSONEncoder, blank=True
    )
    cci_log = models.TextField(blank=True)

    def _build_message_extras(self):
        return {
            "model": {
                "task": str(self.task.id) if self.task else None,
                "epic": str(self.epic.id) if self.epic else None,
                "project": str(self.project.id) if self.project else None,
                "org_type": self.org_type,
                "id": str(self.id),
            }
        }

    def subscribable_by(self, user):  # pragma: nocover
        return True

    @property
    def parent(self):
        return self.project or self.epic or self.task

    @property
    def root_project(self):
        if self.project:
            return self.project
        if self.epic:
            return self.epic.project
        if self.task:
            return self.task.root_project
        return None

    def save(self, *args, **kwargs):
        is_new = self.id is None
        self.clean_config()
        ret = super().save(*args, **kwargs)

        if is_new:
            self.queue_provision(originating_user_id=str(self.owner.id))
            self.notify_org_provisioning(originating_user_id=str(self.owner.id))

        return ret

    def clean(self):
        if len([x for x in [self.project, self.epic, self.task] if x is not None]) != 1:
            raise ValidationError(
                _("A ScratchOrg must belong to either a project, an epic, or a task.")
            )
        if self.org_type != SCRATCH_ORG_TYPES.Playground and not self.task:
            raise ValidationError(
                {"org_type": _("Dev and Test orgs must belong to a task.")}
            )
        return super().clean()

    def clean_config(self):
        banned_keys = {"email", "access_token", "refresh_token"}
        self.config = {k: v for (k, v) in self.config.items() if k not in banned_keys}

    def mark_visited(self, *, originating_user_id):
        self.has_been_visited = True
        self.save()
        self.notify_changed(originating_user_id=originating_user_id)

    def get_refreshed_org_config(self, org_name=None, keychain=None):
        org_config = refresh_access_token(
            scratch_org=self,
            config=self.config,
            org_name=org_name or self.org_config_name,
            keychain=keychain,
        )
        return org_config

    def get_login_url(self):
        org_config = self.get_refreshed_org_config()
        return org_config.start_url

    # begin PushMixin configuration:
    push_update_type = "SCRATCH_ORG_UPDATE"
    push_error_type = "SCRATCH_ORG_ERROR"

    def get_serialized_representation(self, user):
        from .serializers import ScratchOrgSerializer

        return ScratchOrgSerializer(
            self, context=self._create_context_with_user(user)
        ).data

    # end PushMixin configuration

    def queue_delete(self, *, originating_user_id):
        from .jobs import delete_scratch_org_job

        # If the scratch org has no `last_modified_at`, it did not
        # successfully complete the initial flow run on Salesforce, and
        # therefore we don't need to notify of its destruction; this
        # should only happen when it is destroyed during the initial
        # flow run.
        if self.last_modified_at:
            self.delete_queued_at = timezone.now()
            self.save()
            self.notify_changed(originating_user_id=originating_user_id)

        delete_scratch_org_job.delay(self, originating_user_id=originating_user_id)

    def finalize_delete(self, *, originating_user_id):
        self.notify_changed(
            type_="SCRATCH_ORG_DELETE",
            originating_user_id=originating_user_id,
            message=self._build_message_extras(),
        )

    def delete(self, *args, should_finalize=True, originating_user_id=None, **kwargs):
        # If the scratch org has no `last_modified_at`, it did not
        # successfully complete the initial flow run on Salesforce, and
        # therefore we don't need to notify of its destruction; this
        # should only happen when it is destroyed during provisioning or
        # the initial flow run.
        if self.last_modified_at and should_finalize:
            self.finalize_delete(originating_user_id=originating_user_id)
        super().delete(*args, **kwargs)

    def queue_provision(self, *, originating_user_id):
        from .jobs import create_branches_on_github_then_create_scratch_org_job

        create_branches_on_github_then_create_scratch_org_job.delay(
            scratch_org=self, originating_user_id=originating_user_id
        )

    def finalize_provision(self, *, error=None, originating_user_id):
        if error is None:
            self.save()
            self.notify_changed(
                type_="SCRATCH_ORG_PROVISION", originating_user_id=originating_user_id
            )
            if self.task:
                self.task.finalize_provision(originating_user_id=originating_user_id)
        else:
            self.notify_scratch_org_error(
                error=error,
                type_="SCRATCH_ORG_PROVISION_FAILED",
                originating_user_id=originating_user_id,
                message=self._build_message_extras(),
            )
            # If the scratch org has already been created on Salesforce,
            # we need to delete it there as well.
            if self.url:
                self.queue_delete(originating_user_id=originating_user_id)
            else:
                self.delete(originating_user_id=originating_user_id)

    def queue_convert_to_dev_org(self, task, *, originating_user_id=None):
        from .jobs import convert_to_dev_org_job

        convert_to_dev_org_job.delay(
            scratch_org=self, task=task, originating_user_id=originating_user_id
        )

    def finalize_convert_to_dev_org(self, task, *, error=None, originating_user_id):
        if error:
            self.notify_scratch_org_error(
                error=error,
                type_="SCRATCH_ORG_CONVERT_FAILED",
                originating_user_id=originating_user_id,
            )
            return

        self.org_type = SCRATCH_ORG_TYPES.Dev
        self.task = task
        self.epic = None
        self.save()
        self.notify_changed(originating_user_id=originating_user_id)

    def queue_get_unsaved_changes(self, *, force_get=False, originating_user_id):
        from .jobs import get_unsaved_changes_job

        minutes_since_last_check = (
            self.last_checked_unsaved_changes_at is not None
            and timezone.now() - self.last_checked_unsaved_changes_at
        )
        should_bail = (
            not force_get
            and minutes_since_last_check
            and minutes_since_last_check
            < timedelta(minutes=settings.ORG_RECHECK_MINUTES)
        )
        if should_bail:
            return

        self.currently_refreshing_changes = True
        self.save()
        self.notify_changed(originating_user_id=originating_user_id)

        get_unsaved_changes_job.delay(self, originating_user_id=originating_user_id)

    def finalize_get_unsaved_changes(self, *, error=None, originating_user_id):
        self.currently_refreshing_changes = False
        if error is None:
            self.last_checked_unsaved_changes_at = timezone.now()
            self.save()
            self.notify_changed(originating_user_id=originating_user_id)
        else:
            self.unsaved_changes = {}
            self.save()
            self.notify_scratch_org_error(
                error=error,
                type_="SCRATCH_ORG_FETCH_CHANGES_FAILED",
                originating_user_id=originating_user_id,
            )

    def queue_commit_changes(
        self,
        *,
        user,
        desired_changes,
        commit_message,
        target_directory,
        originating_user_id,
    ):
        from .jobs import commit_changes_from_org_job

        self.currently_capturing_changes = True
        self.save()
        self.notify_changed(originating_user_id=originating_user_id)

        commit_changes_from_org_job.delay(
            scratch_org=self,
            user=user,
            desired_changes=desired_changes,
            commit_message=commit_message,
            target_directory=target_directory,
            originating_user_id=originating_user_id,
        )

    def finalize_commit_changes(self, *, error=None, originating_user_id):
        self.currently_capturing_changes = False
        self.save()
        if error is None:
            self.notify_changed(
                type_="SCRATCH_ORG_COMMIT_CHANGES",
                originating_user_id=originating_user_id,
            )
            if self.task:
                self.task.finalize_commit_changes(
                    originating_user_id=originating_user_id
                )
        else:
            self.notify_scratch_org_error(
                error=error,
                type_="SCRATCH_ORG_COMMIT_CHANGES_FAILED",
                originating_user_id=originating_user_id,
            )

    def remove_scratch_org(self, error, *, originating_user_id):
        self.notify_scratch_org_error(
            error=error,
            type_="SCRATCH_ORG_REMOVE",
            originating_user_id=originating_user_id,
            message=self._build_message_extras(),
        )
        # set should_finalize=False to avoid accidentally sending a
        # SCRATCH_ORG_DELETE event:
        self.delete(should_finalize=False, originating_user_id=originating_user_id)

    def queue_refresh_org(self, *, originating_user_id):
        from .jobs import refresh_scratch_org_job

        self.has_been_visited = False
        self.currently_refreshing_org = True
        self.save()
        self.notify_changed(originating_user_id=originating_user_id)
        refresh_scratch_org_job.delay(self, originating_user_id=originating_user_id)

    def finalize_refresh_org(self, *, error=None, originating_user_id):
        self.currently_refreshing_org = False
        self.save()
        if error is None:
            self.notify_changed(
                type_="SCRATCH_ORG_REFRESH", originating_user_id=originating_user_id
            )
        else:
            self.notify_scratch_org_error(
                error=error,
                type_="SCRATCH_ORG_REFRESH_FAILED",
                originating_user_id=originating_user_id,
                message=self._build_message_extras(),
            )
            self.queue_delete(originating_user_id=originating_user_id)

    def queue_reassign(self, *, new_user, originating_user_id):
        from .jobs import user_reassign_job

        self.currently_reassigning_user = True
        was_deleted = self.deleted_at is not None
        self.deleted_at = None
        self.save()
        if was_deleted:
            self.notify_changed(
                type_="SCRATCH_ORG_RECREATE",
                originating_user_id=originating_user_id,
                for_list=True,
            )
        user_reassign_job.delay(
            self, new_user=new_user, originating_user_id=originating_user_id
        )

    def finalize_reassign(self, *, error=None, originating_user_id):
        self.currently_reassigning_user = False
        self.save()
        if error is None:
            self.notify_changed(
                type_="SCRATCH_ORG_REASSIGN", originating_user_id=originating_user_id
            )
        else:
            self.notify_scratch_org_error(
                error=error,
                type_="SCRATCH_ORG_REASSIGN_FAILED",
                originating_user_id=originating_user_id,
            )
            self.delete()

    def notify_org_provisioning(self, originating_user_id):
        parent = self.parent
        if parent:
            group_name = CHANNELS_GROUP_NAME.format(
                model=parent._meta.model_name, id=parent.id
            )
            self.notify_changed(
                type_="SCRATCH_ORG_PROVISIONING",
                originating_user_id=originating_user_id,
                group_name=group_name,
            )


@receiver(user_logged_in)
def user_logged_in_handler(sender, *, user, **kwargs):
    user.queue_refresh_repositories()


def ensure_slug_handler(sender, *, created, instance, **kwargs):
    slug_field_name = getattr(instance, "slug_field_name", "name")
    if created:
        instance.ensure_slug()
    elif instance.tracker.has_changed(slug_field_name):
        # Create new slug off new name:
        sluggable_name = getattr(instance, slug_field_name)
        slug = slugify(sluggable_name)
        slug = instance._find_unique_slug(slug)
        instance.slug_class.objects.create(
            parent=instance.slug_parent, slug=slug, is_active=True
        )


post_save.connect(ensure_slug_handler, sender=Project)
post_save.connect(ensure_slug_handler, sender=Epic)
post_save.connect(ensure_slug_handler, sender=Task)<|MERGE_RESOLUTION|>--- conflicted
+++ resolved
@@ -717,15 +717,10 @@
     def save(self, *args, force_epic_save=False, **kwargs):
         is_new = self.pk is None
         ret = super().save(*args, **kwargs)
-<<<<<<< HEAD
-        # To update the epic's status:
-        if self.epic and (force_epic_save or self.epic.should_update_status()):
-=======
-        save_epic = force_epic_save or self.epic.should_update_status()
+        save_epic = self.epic and (force_epic_save or self.epic.should_update_status())
 
         # To update the epic's status
         if save_epic:
->>>>>>> 3f2e6413
             self.epic.save()
 
         # Notify epic about new status or new task count
