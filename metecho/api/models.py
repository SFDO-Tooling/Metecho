--- conflicted
+++ resolved
@@ -140,7 +140,7 @@
     self_guided_tour_enabled = models.BooleanField(default=True)
     self_guided_tour_state = models.JSONField(null=True, blank=True)
 
-<<<<<<< HEAD
+
     def notify(self, subject, body):
         # Right now, the only way we notify is via email. In future, we
         # may add in-app notifications.
@@ -155,23 +155,6 @@
             [self.email],
             fail_silently=True,
         )
-=======
-    def notify(self, subject: str, body: str):
-        if settings.EMAIL_ENABLED and self.email:
-            # Right now, the only way we notify is via email. In future, we
-            # may add in-app notifications.
-
-            # Escape <>& in case the email gets accidentally rendered as HTML
-            subject = html.escape(subject, quote=False)
-            body = html.escape(body, quote=False)
-            send_mail(
-                subject,
-                body,
-                settings.DEFAULT_FROM_EMAIL,
-                [self.email],
-                fail_silently=False,
-            )
->>>>>>> 52e8f45b
 
     def queue_refresh_repositories(self):
         from .jobs import refresh_github_repositories_for_user_job
