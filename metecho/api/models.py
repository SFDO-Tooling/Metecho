import html
import logging
from contextlib import suppress
from datetime import timedelta
from typing import Dict, Optional, Tuple

from allauth.account.signals import user_logged_in
from allauth.socialaccount.models import SocialAccount
from asgiref.sync import async_to_sync
from cryptography.fernet import InvalidToken
from django.conf import settings
from django.contrib.auth.models import AbstractUser
from django.contrib.auth.models import UserManager as BaseUserManager
from django.contrib.sites.models import Site
from django.core.exceptions import ValidationError
from django.core.mail import send_mail
from django.core.serializers.json import DjangoJSONEncoder
from django.db import models, transaction
from django.db.models.query_utils import Q
from django.db.models.signals import post_save
from django.dispatch import receiver
from django.template.loader import render_to_string
from django.utils import timezone
from django.utils.functional import cached_property
from django.utils.text import slugify
from django.utils.translation import gettext_lazy as _
from model_utils import FieldTracker
from parler.models import TranslatableModel, TranslatedFields
from requests.exceptions import HTTPError
from sfdo_template_helpers.crypto import fernet_decrypt
from sfdo_template_helpers.fields import MarkdownField, StringField
from sfdo_template_helpers.slugs import AbstractSlug, SlugMixin
from simple_salesforce.exceptions import SalesforceError

from . import gh, push
from .constants import CHANNELS_GROUP_NAME, ORGANIZATION_DETAILS
from .email_utils import get_user_facing_url
from .model_mixins import (
    CreatePrMixin,
    HashIdMixin,
    PopulateRepoIdMixin,
    PushMixin,
    SoftDeleteMixin,
    TimestampsMixin,
)
from .sf_run_flow import get_devhub_api, refresh_access_token
from .validators import validate_unicode_branch

logger = logging.getLogger(__name__)

<<<<<<< HEAD
ORG_TYPES = Choices("Production", "Scratch", "Sandbox", "Developer")
SCRATCH_ORG_TYPES = Choices("Dev", "QA", "Playground")
EPIC_STATUSES = Choices("Planned", "In progress", "Review", "Merged")
TASK_STATUSES = Choices(
    ("Planned", "Planned"),
    ("In progress", "In progress"),
    ("Completed", "Completed"),
    ("Canceled", "Canceled"),
)
TASK_REVIEW_STATUS = Choices(
    ("Approved", "Approved"), ("Changes requested", "Changes requested")
)
ISSUE_STATES = Choices(("open", "Open"), ("closed", "Closed"))
=======

class OrgType(models.TextChoices):
    PRODUCTION = ("Production", "Production")
    SCRATCH = ("Scratch", "Scratch")
    SANDBOX = ("Sandbox", "Sandbox")
    DEVELOPER = ("Developer", "Developer")


class ScratchOrgType(models.TextChoices):
    DEV = ("Dev", "Dev")
    QA = ("QA", "QA")
    PLAYGROUND = ("Playground", "Playground")


class EpicStatus(models.TextChoices):
    PLANNED = ("Planned", "Planned")
    IN_PROGRESS = ("In progress", "In progress")
    REVIEW = ("Review", "Review")
    MERGED = ("Merged", "Merged")


class TaskStatus(models.TextChoices):
    PLANNED = ("Planned", "Planned")
    IN_PROGRESS = ("In progress", "In progress")
    COMPLETED = ("Completed", "Completed")
    CANCELED = ("Canceled", "Canceled")


class TaskReviewStatus(models.TextChoices):
    APPROVED = ("Approved", "Approved")
    CHANGES_REQUESTED = ("Changes requested", "Changes requested")
>>>>>>> e0476a51


class SiteProfile(TranslatableModel):
    site = models.OneToOneField(Site, on_delete=models.CASCADE)

    translations = TranslatedFields(
        name=models.CharField(max_length=64),
        clickthrough_agreement=MarkdownField(property_suffix="_markdown", blank=True),
    )


class UserQuerySet(models.QuerySet):
    pass


class UserManager(BaseUserManager.from_queryset(UserQuerySet)):
    def get_or_create_github_user(self):
        return self.get_or_create(username=settings.GITHUB_USER_NAME)[0]


class User(HashIdMixin, AbstractUser):
    objects = UserManager()
    currently_fetching_repos = models.BooleanField(default=False)
    devhub_username = StringField(blank=True, default="")
    allow_devhub_override = models.BooleanField(default=False)
    agreed_to_tos_at = models.DateTimeField(null=True, blank=True)
    onboarded_at = models.DateTimeField(
        null=True,
        blank=True,
        help_text="Date of the last time the user completed the interactive onboarding",
    )

    self_guided_tour_enabled = models.BooleanField(default=True)
    self_guided_tour_state = models.JSONField(null=True, blank=True)

    def notify(self, subject, body):
        # Right now, the only way we notify is via email. In future, we
        # may add in-app notifications.

        # Escape <>& in case the email gets accidentally rendered as HTML
        subject = html.escape(subject, quote=False)
        body = html.escape(body, quote=False)
        send_mail(
            subject,
            body,
            settings.DEFAULT_FROM_EMAIL,
            [self.email],
            fail_silently=False,
        )

    def queue_refresh_repositories(self):
        from .jobs import refresh_github_repositories_for_user_job

        if not self.currently_fetching_repos:
            self.currently_fetching_repos = True
            self.save()
            refresh_github_repositories_for_user_job.delay(self)

    def finalize_refresh_repositories(self, error=None):
        self.refresh_from_db()
        self.currently_fetching_repos = False
        self.save()
        if error is None:
            message = {"type": "USER_REPOS_REFRESH"}
        else:
            message = {
                "type": "USER_REPOS_ERROR",
                "payload": {"message": str(error)},
            }
        async_to_sync(push.push_message_about_instance)(self, message)

    def invalidate_salesforce_credentials(self):
        self.socialaccount_set.filter(provider="salesforce").delete()

    def subscribable_by(self, user):
        return self == user

    def _get_org_property(self, key):
        try:
            return self.salesforce_account.extra_data[ORGANIZATION_DETAILS][key]
        except (AttributeError, KeyError, TypeError):
            return None

    @property
    def github_id(self) -> Optional[str]:
        try:
            return self.github_account.uid
        except (AttributeError, KeyError, TypeError):
            return None

    @property
    def avatar_url(self) -> Optional[str]:
        try:
            return self.github_account.get_avatar_url()
        except (AttributeError, KeyError, TypeError):
            return None

    @property
    def org_id(self) -> Optional[str]:
        try:
            return self.salesforce_account.extra_data["organization_id"]
        except (AttributeError, KeyError, TypeError):
            return None

    @property
    def org_name(self) -> Optional[str]:
        if self.devhub_username or self.uses_global_devhub:
            return None
        return self._get_org_property("Name")

    @property
    def org_type(self) -> Optional[str]:
        if self.devhub_username or self.uses_global_devhub:
            return None
        return self._get_org_property("OrganizationType")

    @property
    def full_org_type(self) -> Optional[str]:
        org_type = self._get_org_property("OrganizationType")
        is_sandbox = self._get_org_property("IsSandbox")
        has_expiration = self._get_org_property("TrialExpirationDate") is not None
        if org_type is None or is_sandbox is None:
            return None
        if org_type == "Developer Edition" and not is_sandbox:
            return OrgType.DEVELOPER
        if org_type != "Developer Edition" and not is_sandbox:
            return OrgType.PRODUCTION
        if is_sandbox and not has_expiration:
            return OrgType.SANDBOX
        if is_sandbox and has_expiration:
            return OrgType.SCRATCH

    @property
    def instance_url(self) -> Optional[str]:
        try:
            return self.salesforce_account.extra_data["instance_url"]
        except (AttributeError, KeyError):
            return None

    @property
    def uses_global_devhub(self) -> bool:
        return bool(
            settings.DEVHUB_USERNAME
            and not self.devhub_username
            and not self.allow_devhub_override
        )

    @property
    def sf_username(self) -> Optional[str]:
        if self.devhub_username:
            return self.devhub_username

        if self.uses_global_devhub:
            return settings.DEVHUB_USERNAME

        try:
            return self.salesforce_account.extra_data["preferred_username"]
        except (AttributeError, KeyError):
            return None

    @property
    def sf_token(self) -> Tuple[Optional[str], Optional[str]]:
        try:
            token = self.salesforce_account.socialtoken_set.first()
            return (
                fernet_decrypt(token.token) if token.token else None,
                token.token_secret if token.token_secret else None,
            )
        except (InvalidToken, AttributeError):
            return (None, None)

    @property
    def gh_token(self):
        return self.socialaccount_set.get(provider="github").socialtoken_set.get().token

    @property
    def github_account(self) -> Optional[SocialAccount]:
        return self.socialaccount_set.filter(provider="github").first()

    @property
    def salesforce_account(self) -> Optional[SocialAccount]:
        return self.socialaccount_set.filter(provider="salesforce").first()

    @property
    def valid_token_for(self) -> Optional[str]:
        if self.devhub_username or self.uses_global_devhub:
            return None
        if all(self.sf_token) and self.org_id:
            return self.org_id
        return None

    @cached_property
    def is_devhub_enabled(self) -> bool:
        # We can shortcut and avoid making an HTTP request in some cases:
        if self.devhub_username or self.uses_global_devhub:
            return True
        if not self.salesforce_account:
            return False
        if self.full_org_type in (OrgType.SCRATCH, OrgType.SANDBOX):
            return False

        try:
            client = get_devhub_api(devhub_username=self.sf_username)
            resp = client.restful("sobjects/ScratchOrgInfo")
            if resp:
                return True
            return False
        except (SalesforceError, HTTPError):
            return False


class ProjectSlug(AbstractSlug):
    parent = models.ForeignKey(
        "Project", on_delete=models.CASCADE, related_name="slugs"
    )


class Project(
    PushMixin,
    PopulateRepoIdMixin,
    HashIdMixin,
    TimestampsMixin,
    SlugMixin,
    models.Model,
):
    repo_owner = StringField()
    repo_name = StringField()
    name = StringField(unique=True)
    description = MarkdownField(blank=True, property_suffix="_markdown")
    has_truncated_issues = models.BooleanField(default=False)
    is_managed = models.BooleanField(default=False)
    repo_id = models.IntegerField(null=True, blank=True, unique=True)
    repo_image_url = models.URLField(blank=True)
    include_repo_image_url = models.BooleanField(default=True)
    branch_name = models.CharField(
        max_length=100,
        blank=True,
        validators=[validate_unicode_branch],
    )
    branch_prefix = StringField(blank=True)
    # User data is shaped like this:
    #   {
    #     "id": str,
    #     "login": str,
    #     "name": str,
    #     "avatar_url": str,
    #     "permissions": {
    #       "push": bool,
    #       "pull": bool,
    #       "admin": bool,
    #     },
    #   }
    github_users = models.JSONField(default=list, blank=True)
    # List of {
    #   "key": str,
    #   "label": str,
    #   "description": str,
    # }
    org_config_names = models.JSONField(default=list, blank=True)
    currently_fetching_org_config_names = models.BooleanField(default=False)
    currently_fetching_github_users = models.BooleanField(default=False)
    latest_sha = StringField(blank=True)
    currently_fetching_issues = models.BooleanField(default=False)

    slug_class = ProjectSlug
    tracker = FieldTracker(fields=["name"])

    def subscribable_by(self, user):  # pragma: nocover
        return True

    def get_absolute_url(self):
        # See src/js/utils/routes.ts
        return f"/projects/{self.slug}"

    # begin PushMixin configuration:
    push_update_type = "PROJECT_UPDATE"
    push_error_type = "PROJECT_UPDATE_ERROR"

    def get_serialized_representation(self, user):
        from .serializers import ProjectSerializer

        return ProjectSerializer(
            self, context=self._create_context_with_user(user)
        ).data

    # end PushMixin configuration

    def __str__(self):
        return self.name

    class Meta:
        ordering = ("name",)
        unique_together = (("repo_owner", "repo_name"),)

    def save(self, *args, **kwargs):
        if not self.branch_name:
            repo = gh.get_repo_info(
                None, repo_owner=self.repo_owner, repo_name=self.repo_name
            )
            self.branch_name = repo.default_branch
            self.latest_sha = repo.branch(repo.default_branch).latest_sha()

        if not self.latest_sha:
            repo = gh.get_repo_info(
                None, repo_owner=self.repo_owner, repo_name=self.repo_name
            )
            self.latest_sha = repo.branch(self.branch_name).latest_sha()

        super().save(*args, **kwargs)

    def finalize_get_social_image(self):
        self.save()
        self.notify_changed(originating_user_id=None)

    def queue_refresh_github_users(self, *, originating_user_id):
        from .jobs import refresh_github_users_job

        if not self.currently_fetching_github_users:
            self.currently_fetching_github_users = True
            self.save()
            refresh_github_users_job.delay(
                self, originating_user_id=originating_user_id
            )

    def finalize_refresh_github_users(self, *, error=None, originating_user_id):
        self.currently_fetching_github_users = False
        self.save()
        if error is None:
            self.notify_changed(originating_user_id=originating_user_id)
        else:
            self.notify_error(error, originating_user_id=originating_user_id)

    def queue_refresh_github_issues(self, *, originating_user_id):
        from .jobs import refresh_github_issues_job

        if not self.currently_fetching_issues:
            self.currently_fetching_issues = True
            self.save()
            self.notify_changed(originating_user_id=originating_user_id)
            refresh_github_issues_job.delay(
                self, originating_user_id=originating_user_id
            )

    def finalize_refresh_github_issues(self, *, error=None, originating_user_id):
        self.currently_fetching_issues = False
        self.save()
        if error is None:
            self.notify_changed(originating_user_id=originating_user_id)
        else:
            self.notify_error(error, originating_user_id=originating_user_id)

    def queue_refresh_commits(self, *, ref, originating_user_id):
        from .jobs import refresh_commits_job

        refresh_commits_job.delay(
            project=self, branch_name=ref, originating_user_id=originating_user_id
        )

    def queue_available_org_config_names(self, user=None):
        from .jobs import available_org_config_names_job

        self.currently_fetching_org_config_names = True
        self.save()
        self.notify_changed(originating_user_id=str(user.id) if user else None)
        available_org_config_names_job.delay(self, user=user)

    def finalize_available_org_config_names(self, originating_user_id=None):
        self.currently_fetching_org_config_names = False
        self.save()
        self.notify_changed(originating_user_id=originating_user_id)

    def finalize_project_update(self, *, originating_user_id=None):
        self.save()
        self.notify_changed(originating_user_id=originating_user_id)

    @transaction.atomic
    def add_commits(self, *, commits, ref, sender):
        if self.branch_name == ref:
            self.latest_sha = commits[0].get("id") if commits else ""
            self.finalize_project_update()

        matching_epics = Epic.objects.filter(branch_name=ref, project=self)
        for epic in matching_epics:
            epic.add_commits(commits)

        matching_tasks = Task.objects.filter(branch_name=ref, epic__project=self)
        for task in matching_tasks:
            task.add_commits(commits, sender)

    def has_push_permission(self, user):
        return GitHubRepository.objects.filter(
            user=user,
            repo_id=self.repo_id,
            permissions__push=True,
        ).exists()

    def get_collaborator(self, gh_uid: str) -> Optional[Dict[str, object]]:
        try:
            return [u for u in self.github_users if u["id"] == gh_uid][0]
        except IndexError:
            return None


class GitHubRepository(HashIdMixin, models.Model):
    user = models.ForeignKey(
        User, on_delete=models.CASCADE, related_name="repositories"
    )
    repo_id = models.IntegerField()
    repo_url = models.URLField()
    permissions = models.JSONField(null=True)

    class Meta:
        verbose_name_plural = "GitHub repositories"
        unique_together = (("user", "repo_id"),)

    def __str__(self):
        return self.repo_url


class GitHubIssue(HashIdMixin):
    github_id = models.PositiveIntegerField(db_index=True)
    title = StringField()
    number = models.PositiveIntegerField()
    state = models.CharField(choices=ISSUE_STATES, max_length=50)
    html_url = models.URLField()
    project = models.ForeignKey(
        Project, related_name="issues", on_delete=models.CASCADE
    )

    # These are not automated timestamp fields, they are part of the GitHub API response
    created_at = models.DateTimeField()
    updated_at = models.DateTimeField()

    class Meta:
        ordering = ["-created_at"]
        verbose_name = "GitHub issue"
        verbose_name_plural = "GitHub issues"

    def __str__(self):
        return self.title


class EpicSlug(AbstractSlug):
    parent = models.ForeignKey("Epic", on_delete=models.CASCADE, related_name="slugs")


class Epic(
    CreatePrMixin,
    PushMixin,
    HashIdMixin,
    TimestampsMixin,
    SlugMixin,
    SoftDeleteMixin,
    models.Model,
):
    name = StringField()
    description = MarkdownField(blank=True, property_suffix="_markdown")
    branch_name = models.CharField(
        max_length=100, blank=True, default="", validators=[validate_unicode_branch]
    )
    has_unmerged_commits = models.BooleanField(default=False)
    currently_creating_branch = models.BooleanField(default=False)
    currently_creating_pr = models.BooleanField(default=False)
    pr_number = models.IntegerField(null=True, blank=True)
    pr_is_open = models.BooleanField(default=False)
    pr_is_merged = models.BooleanField(default=False)
    status = models.CharField(
        max_length=20, choices=EpicStatus.choices, default=EpicStatus.PLANNED
    )
    latest_sha = StringField(blank=True)

    project = models.ForeignKey(Project, on_delete=models.PROTECT, related_name="epics")
    github_users = models.JSONField(default=list, blank=True)
    issue = models.OneToOneField(
        GitHubIssue,
        related_name="epic",
        on_delete=models.SET_NULL,
        null=True,
        blank=True,
    )

    slug_class = EpicSlug
    tracker = FieldTracker(fields=["name"])

    def __str__(self):
        return self.name

    def save(self, *args, **kwargs):
        self.update_status()
        return super().save(*args, **kwargs)

    def subscribable_by(self, user):  # pragma: nocover
        return True

    def get_absolute_url(self):
        # See src/js/utils/routes.ts
        return f"/projects/{self.project.slug}/epics/{self.slug}"

    # begin SoftDeleteMixin configuration:
    def soft_delete_child_class(self):
        return Task

    # end SoftDeleteMixin configuration

    # begin PushMixin configuration:
    push_update_type = "EPIC_UPDATE"
    push_error_type = "EPIC_CREATE_PR_FAILED"

    def get_serialized_representation(self, user):
        from .serializers import EpicSerializer

        return EpicSerializer(self, context=self._create_context_with_user(user)).data

    # end PushMixin configuration

    # begin CreatePrMixin configuration:
    create_pr_event = "EPIC_CREATE_PR"

    def get_repo_id(self):
        return self.project.get_repo_id()

    def get_base(self):
        return self.project.branch_name

    def get_head(self):
        return self.branch_name

    def try_to_notify_assigned_user(self):  # pragma: nocover
        # Does nothing in this case.
        pass

    # end CreatePrMixin configuration

    def has_push_permission(self, user):
        return self.project.has_push_permission(user)

    def create_gh_branch(self, user):
        from .jobs import create_gh_branch_for_new_epic_job

        create_gh_branch_for_new_epic_job.delay(self, user=user)

    def should_update_in_progress(self):
        task_statuses = self.tasks.values_list("status", flat=True)
        return task_statuses and any(
            status != TaskStatus.PLANNED for status in task_statuses
        )

    def should_update_review(self):
        """
        Returns truthy if:
            - there is at least one completed task
            - all tasks are completed or canceled
        """
        task_statuses = self.tasks.values_list("status", flat=True)
        return (
            task_statuses
            and all(
                status in [TaskStatus.COMPLETED, TaskStatus.CANCELED]
                for status in task_statuses
            )
            and any(status == TaskStatus.COMPLETED for status in task_statuses)
        )

    def should_update_merged(self):
        return self.pr_is_merged

    def should_update_status(self):
        if self.should_update_merged():
            return self.status != EpicStatus.MERGED
        elif self.should_update_review():
            return self.status != EpicStatus.REVIEW
        elif self.should_update_in_progress():
            return self.status != EpicStatus.IN_PROGRESS
        return False

    def update_status(self):
        if self.should_update_merged():
            self.status = EpicStatus.MERGED
        elif self.should_update_review():
            self.status = EpicStatus.REVIEW
        elif self.should_update_in_progress():
            self.status = EpicStatus.IN_PROGRESS

    def notify_created(self, originating_user_id=None):
        # Notify all users about the new epic
        group_name = CHANNELS_GROUP_NAME.format(
            model=self.project._meta.model_name, id=self.project.id
        )
        self.notify_changed(
            type_="EPIC_CREATE",
            originating_user_id=originating_user_id,
            group_name=group_name,
        )

    def finalize_pr_closed(self, pr_number, *, originating_user_id):
        self.pr_number = pr_number
        self.pr_is_open = False
        self.save()
        self.notify_changed(originating_user_id=originating_user_id)

    def finalize_pr_opened(self, pr_number, *, originating_user_id):
        self.pr_number = pr_number
        self.pr_is_open = True
        self.pr_is_merged = False
        self.save()
        self.notify_changed(originating_user_id=originating_user_id)

    def finalize_epic_update(self, *, originating_user_id=None):
        self.save()
        self.notify_changed(originating_user_id=originating_user_id)

    def finalize_status_completed(self, pr_number, *, originating_user_id):
        self.pr_number = pr_number
        self.pr_is_merged = True
        self.has_unmerged_commits = False
        self.pr_is_open = False
        self.save()
        self.notify_changed(originating_user_id=originating_user_id)

    def add_commits(self, commits):
        self.latest_sha = commits[0].get("id") if commits else ""
        self.finalize_epic_update()

    class Meta:
        ordering = ("-created_at", "name")
        # We enforce this in business logic, not in the database, as we
        # need to limit this constraint only to active Epics, and
        # make the name column case-insensitive:
        # unique_together = (("name", "project"),)


class TaskSlug(AbstractSlug):
    parent = models.ForeignKey("Task", on_delete=models.CASCADE, related_name="slugs")


class Task(
    CreatePrMixin,
    PushMixin,
    HashIdMixin,
    TimestampsMixin,
    SlugMixin,
    SoftDeleteMixin,
    models.Model,
):
    # Current assumption is that a Task will always be attached to at least one of
    # Project or Epic, but never both
    project = models.ForeignKey(
        Project, on_delete=models.PROTECT, blank=True, null=True, related_name="tasks"
    )
    epic = models.ForeignKey(
        Epic, on_delete=models.PROTECT, blank=True, null=True, related_name="tasks"
    )

    name = StringField()
    description = MarkdownField(blank=True, property_suffix="_markdown")
    branch_name = models.CharField(
        max_length=100, blank=True, default="", validators=[validate_unicode_branch]
    )
    org_config_name = StringField()

    issue = models.OneToOneField(
        GitHubIssue,
        related_name="task",
        on_delete=models.SET_NULL,
        null=True,
        blank=True,
    )
    commits = models.JSONField(default=list, blank=True)
    origin_sha = StringField(blank=True, default="")
    metecho_commits = models.JSONField(default=list, blank=True)
    has_unmerged_commits = models.BooleanField(default=False)

    currently_creating_branch = models.BooleanField(default=False)
    currently_creating_pr = models.BooleanField(default=False)
    pr_number = models.IntegerField(null=True, blank=True)
    pr_is_open = models.BooleanField(default=False)

    currently_submitting_review = models.BooleanField(default=False)
    review_submitted_at = models.DateTimeField(null=True, blank=True)
    review_valid = models.BooleanField(default=False)
    review_status = models.CharField(
        choices=TaskReviewStatus.choices, blank=True, default="", max_length=32
    )
    review_sha = StringField(blank=True, default="")
    reviewers = models.JSONField(default=list, blank=True)

    status = models.CharField(
        choices=TaskStatus.choices, default=TaskStatus.PLANNED, max_length=16
    )

    # GitHub IDs of task assignees
    assigned_dev = models.CharField(max_length=50, null=True, blank=True)
    assigned_qa = models.CharField(max_length=50, null=True, blank=True)

    slug_class = TaskSlug
    tracker = FieldTracker(fields=["name"])

    class Meta:
        ordering = ("-created_at", "name")
        constraints = [
            # Ensure we always have an Epic or Project attached, but not both
            models.CheckConstraint(
                check=(Q(project__isnull=False) | Q(epic__isnull=False))
                & ~Q(project__isnull=False, epic__isnull=False),
                name="project_xor_epic",
            )
        ]

    def __str__(self):
        return self.name

    @property
    def full_name(self) -> str:
        # Used in emails to fully identify a task by its parents
        if self.epic:
            return _('"{}" on {} Epic {}').format(self, self.epic.project, self.epic)
        return _('"{}" on {}').format(self, self.project)

    @property
    def root_project(self) -> Project:
        if self.epic:
            return self.epic.project
        return self.project

    def save(self, *args, force_epic_save=False, **kwargs):
        is_new = self.pk is None
        ret = super().save(*args, **kwargs)
        save_epic = self.epic and (force_epic_save or self.epic.should_update_status())

        # To update the epic's status
        if save_epic:
            self.epic.save()

        # Notify epic about new status or new task count
        if self.epic and (save_epic or is_new):
            self.epic.notify_changed(originating_user_id=None)

        return ret

    def delete(self, *args, **kwargs):
        # Notify epic about new task count
        if self.epic:
            self.epic.notify_changed(originating_user_id=None)
        return super().delete(*args, **kwargs)

    def subscribable_by(self, user):  # pragma: nocover
        return True

    def get_absolute_url(self):
        # See src/js/utils/routes.ts
        if self.epic:
            return (
                f"/projects/{self.epic.project.slug}"
                + f"/epics/{self.epic.slug}/tasks/{self.slug}"
            )
        return f"/projects/{self.project.slug}/tasks/{self.slug}"

    # begin SoftDeleteMixin configuration:
    def soft_delete_child_class(self):
        return ScratchOrg

    # end SoftDeleteMixin configuration

    # begin PushMixin configuration:
    push_update_type = "TASK_UPDATE"
    push_error_type = "TASK_CREATE_PR_FAILED"

    def get_serialized_representation(self, user):
        from .serializers import TaskSerializer

        return TaskSerializer(self, context=self._create_context_with_user(user)).data

    # end PushMixin configuration

    # begin CreatePrMixin configuration:
    create_pr_event = "TASK_CREATE_PR"

    @property
    def get_all_users_in_commits(self):
        ret = []
        for commit in self.commits:
            if commit["author"] not in ret:
                ret.append(commit["author"])
        ret.sort(key=lambda d: d["username"])
        return ret

    def add_reviewer(self, user):
        if user not in self.reviewers:
            self.reviewers.append(user)
            self.save()

    def get_repo_id(self):
        return self.root_project.get_repo_id()

    def get_base(self):
        if self.epic:
            return self.epic.branch_name
        return self.project.branch_name

    def get_head(self):
        return self.branch_name

    def try_to_notify_assigned_user(self):
        # This takes the tester (a.k.a. assigned_qa) and sends them an
        # email when a PR has been made.
        id_ = getattr(self, "assigned_qa", None)
        sa = SocialAccount.objects.filter(provider="github", uid=id_).first()
        user = getattr(sa, "user", None)
        if user:
            metecho_link = get_user_facing_url(path=self.get_absolute_url())
            subject = _("Metecho Task Submitted for Testing")
            body = render_to_string(
                "pr_created_for_task.txt",
                {
                    "task_name": self.full_name,
                    "assigned_user_name": user.username,
                    "metecho_link": metecho_link,
                },
            )
            user.notify(subject, body)

    # end CreatePrMixin configuration

    def has_push_permission(self, user):
        return self.root_project.has_push_permission(user)

    def update_review_valid(self):
        review_valid = bool(
            self.review_sha
            and self.commits
            and self.review_sha == self.commits[0].get("id")
        )
        self.review_valid = review_valid

    def update_has_unmerged_commits(self):
        base = self.get_base()
        head = self.get_head()
        if head and base:
            repo = gh.get_repo_info(
                None,
                repo_owner=self.root_project.repo_owner,
                repo_name=self.root_project.repo_name,
            )
            base_sha = repo.branch(base).commit.sha
            head_sha = repo.branch(head).commit.sha
            self.has_unmerged_commits = (
                repo.compare_commits(base_sha, head_sha).ahead_by > 0
            )

    def notify_created(self, originating_user_id=None):
        # Notify all users about the new task
        group_name = CHANNELS_GROUP_NAME.format(
            model=self.root_project._meta.model_name, id=self.root_project.id
        )
        self.notify_changed(
            type_="TASK_CREATE",
            originating_user_id=originating_user_id,
            group_name=group_name,
        )

    def finalize_task_update(self, *, originating_user_id):
        self.save()
        self.notify_changed(originating_user_id=originating_user_id)

    def finalize_status_completed(self, pr_number, *, originating_user_id):
        self.status = TaskStatus.COMPLETED
        self.has_unmerged_commits = False
        self.pr_number = pr_number
        self.pr_is_open = False
        if self.epic:
            self.epic.has_unmerged_commits = True
        # This will save the epic, too:
        self.save(force_epic_save=True)
        self.notify_changed(originating_user_id=originating_user_id)

    def finalize_pr_closed(self, pr_number, *, originating_user_id):
        self.status = TaskStatus.CANCELED
        self.pr_number = pr_number
        self.pr_is_open = False
        self.review_valid = False
        self.save()
        self.notify_changed(originating_user_id=originating_user_id)

    def finalize_pr_opened(self, pr_number, *, originating_user_id):
        self.status = TaskStatus.IN_PROGRESS
        self.pr_number = pr_number
        self.pr_is_open = True
        self.pr_is_merged = False
        self.save()
        self.notify_changed(originating_user_id=originating_user_id)

    def finalize_provision(self, *, originating_user_id):
        if self.status == TaskStatus.PLANNED:
            self.status = TaskStatus.IN_PROGRESS
            self.save()
            self.notify_changed(originating_user_id=originating_user_id)

    def finalize_commit_changes(self, *, originating_user_id):
        if self.status != TaskStatus.IN_PROGRESS:
            self.status = TaskStatus.IN_PROGRESS
            self.save()
            self.notify_changed(originating_user_id=originating_user_id)

    def add_commits(self, commits, sender):
        self.commits = [
            gh.normalize_commit(c, sender=sender) for c in commits
        ] + self.commits
        self.update_has_unmerged_commits()
        self.update_review_valid()
        self.save()
        # This comes from the GitHub hook, and so has no originating user:
        self.notify_changed(originating_user_id=None)

    def add_metecho_git_sha(self, sha):
        self.metecho_commits.append(sha)

    def queue_submit_review(self, *, user, data, originating_user_id):
        from .jobs import submit_review_job

        self.currently_submitting_review = True
        self.save()
        self.notify_changed(originating_user_id=originating_user_id)
        submit_review_job.delay(
            user=user, task=self, data=data, originating_user_id=originating_user_id
        )

    def finalize_submit_review(
        self,
        timestamp,
        *,
        error=None,
        sha=None,
        status="",
        delete_org=False,
        org=None,
        originating_user_id,
    ):
        self.currently_submitting_review = False
        if error:
            self.save()
            self.notify_error(
                error,
                type_="TASK_SUBMIT_REVIEW_FAILED",
                originating_user_id=originating_user_id,
            )
        else:
            self.review_submitted_at = timestamp
            self.review_status = status
            self.review_sha = sha
            self.update_review_valid()
            self.save()
            self.notify_changed(
                type_="TASK_SUBMIT_REVIEW", originating_user_id=originating_user_id
            )
            deletable_org = (
                org and org.task == self and org.org_type == ScratchOrgType.QA
            )
            if delete_org and deletable_org:
                org.queue_delete(originating_user_id=originating_user_id)


class ScratchOrg(
    SoftDeleteMixin, PushMixin, HashIdMixin, TimestampsMixin, models.Model
):
    project = models.ForeignKey(
        Project,
        on_delete=models.PROTECT,
        related_name="orgs",
        null=True,
        blank=True,
    )
    epic = models.ForeignKey(
        Epic,
        on_delete=models.PROTECT,
        related_name="orgs",
        null=True,
        blank=True,
    )
    task = models.ForeignKey(
        Task,
        on_delete=models.PROTECT,
        related_name="orgs",
        null=True,
        blank=True,
    )
    description = MarkdownField(blank=True, property_suffix="_markdown")
    org_type = StringField(choices=ScratchOrgType.choices)
    org_config_name = StringField()
    owner = models.ForeignKey(User, on_delete=models.PROTECT)
    last_modified_at = models.DateTimeField(null=True, blank=True)
    expires_at = models.DateTimeField(null=True, blank=True)
    latest_commit = StringField(blank=True)
    latest_commit_url = models.URLField(blank=True)
    latest_commit_at = models.DateTimeField(null=True, blank=True)
    url = models.URLField(blank=True, default="")
    last_checked_unsaved_changes_at = models.DateTimeField(null=True, blank=True)
    unsaved_changes = models.JSONField(
        default=dict, encoder=DjangoJSONEncoder, blank=True
    )
    ignored_changes = models.JSONField(
        default=dict, encoder=DjangoJSONEncoder, blank=True
    )
    latest_revision_numbers = models.JSONField(
        default=dict, encoder=DjangoJSONEncoder, blank=True
    )
    currently_refreshing_changes = models.BooleanField(default=False)
    currently_capturing_changes = models.BooleanField(default=False)
    currently_refreshing_org = models.BooleanField(default=False)
    currently_reassigning_user = models.BooleanField(default=False)
    is_created = models.BooleanField(default=False)
    config = models.JSONField(default=dict, encoder=DjangoJSONEncoder, blank=True)
    delete_queued_at = models.DateTimeField(null=True, blank=True)
    expiry_job_id = StringField(blank=True, default="")
    owner_sf_username = StringField(blank=True)
    owner_gh_username = StringField(blank=True)
    owner_gh_id = StringField(null=True, blank=True)
    has_been_visited = models.BooleanField(default=False)
    valid_target_directories = models.JSONField(
        default=dict, encoder=DjangoJSONEncoder, blank=True
    )
    cci_log = models.TextField(blank=True)

    def _build_message_extras(self):
        return {
            "model": {
                "task": str(self.task.id) if self.task else None,
                "epic": str(self.epic.id) if self.epic else None,
                "project": str(self.project.id) if self.project else None,
                "org_type": self.org_type,
                "id": str(self.id),
            }
        }

    def subscribable_by(self, user):  # pragma: nocover
        return True

    @property
    def parent(self):
        return self.project or self.epic or self.task

    @property
    def root_project(self):
        if self.project:
            return self.project
        if self.epic:
            return self.epic.project
        if self.task:
            return self.task.root_project
        return None

    def save(self, *args, **kwargs):
        is_new = self.id is None
        self.clean_config()
        ret = super().save(*args, **kwargs)

        if is_new:
            self.queue_provision(originating_user_id=str(self.owner.id))
            self.notify_org_provisioning(originating_user_id=str(self.owner.id))

        return ret

    def clean(self):
        if len([x for x in [self.project, self.epic, self.task] if x is not None]) != 1:
            raise ValidationError(
                _("A Scratch Org must belong to either a Project, an Epic, or a Task.")
            )
        if self.org_type != ScratchOrgType.PLAYGROUND and not self.task:
            raise ValidationError(
                {"org_type": _("Dev and Test Orgs must belong to a Task.")}
            )
        return super().clean()

    def clean_config(self):
        banned_keys = {"email", "access_token", "refresh_token"}
        self.config = {k: v for (k, v) in self.config.items() if k not in banned_keys}

    def mark_visited(self, *, originating_user_id):
        self.has_been_visited = True
        self.save()
        self.notify_changed(originating_user_id=originating_user_id)

    def get_refreshed_org_config(self, org_name=None, keychain=None):
        org_config = refresh_access_token(
            scratch_org=self,
            config=self.config,
            org_name=org_name or self.org_config_name,
            keychain=keychain,
        )
        return org_config

    def get_login_url(self):
        org_config = self.get_refreshed_org_config()
        return org_config.start_url

    # begin PushMixin configuration:
    push_update_type = "SCRATCH_ORG_UPDATE"
    push_error_type = "SCRATCH_ORG_ERROR"

    def get_serialized_representation(self, user):
        from .serializers import ScratchOrgSerializer

        return ScratchOrgSerializer(
            self, context=self._create_context_with_user(user)
        ).data

    # end PushMixin configuration

    def queue_delete(self, *, originating_user_id):
        from .jobs import delete_scratch_org_job

        # If the scratch org has no `last_modified_at`, it did not
        # successfully complete the initial flow run on Salesforce, and
        # therefore we don't need to notify of its destruction; this
        # should only happen when it is destroyed during the initial
        # flow run.
        if self.last_modified_at:
            self.delete_queued_at = timezone.now()
            self.save()
            self.notify_changed(originating_user_id=originating_user_id)

        delete_scratch_org_job.delay(self, originating_user_id=originating_user_id)

    def finalize_delete(self, *, originating_user_id):
        self.notify_changed(
            type_="SCRATCH_ORG_DELETE",
            originating_user_id=originating_user_id,
            message=self._build_message_extras(),
        )

    def delete(self, *args, should_finalize=True, originating_user_id=None, **kwargs):
        # If the scratch org has no `last_modified_at`, it did not
        # successfully complete the initial flow run on Salesforce, and
        # therefore we don't need to notify of its destruction; this
        # should only happen when it is destroyed during provisioning or
        # the initial flow run.
        if self.last_modified_at and should_finalize:
            self.finalize_delete(originating_user_id=originating_user_id)
        super().delete(*args, **kwargs)

    def queue_provision(self, *, originating_user_id):
        from .jobs import create_branches_on_github_then_create_scratch_org_job

        create_branches_on_github_then_create_scratch_org_job.delay(
            scratch_org=self, originating_user_id=originating_user_id
        )

    def finalize_provision(self, *, error=None, originating_user_id):
        if error is None:
            self.save()
            self.notify_changed(
                type_="SCRATCH_ORG_PROVISION", originating_user_id=originating_user_id
            )
            if self.task:
                self.task.finalize_provision(originating_user_id=originating_user_id)
        else:
            self.notify_scratch_org_error(
                error=error,
                type_="SCRATCH_ORG_PROVISION_FAILED",
                originating_user_id=originating_user_id,
                message=self._build_message_extras(),
            )
            # If the scratch org has already been created on Salesforce,
            # we need to delete it there as well.
            if self.url:
                self.queue_delete(originating_user_id=originating_user_id)
            else:
                self.delete(originating_user_id=originating_user_id)

    def queue_convert_to_dev_org(self, task, *, originating_user_id=None):
        from .jobs import convert_to_dev_org_job

        convert_to_dev_org_job.delay(
            scratch_org=self, task=task, originating_user_id=originating_user_id
        )

    def finalize_convert_to_dev_org(self, task, *, error=None, originating_user_id):
        if error:
            self.notify_scratch_org_error(
                error=error,
                type_="SCRATCH_ORG_CONVERT_FAILED",
                originating_user_id=originating_user_id,
            )
            return

        self.org_type = ScratchOrgType.DEV
        self.task = task
        self.epic = None
        self.project = None
        self.save()
        self.notify_changed(originating_user_id=originating_user_id)

    def queue_get_unsaved_changes(self, *, force_get=False, originating_user_id):
        from .jobs import get_unsaved_changes_job

        minutes_since_last_check = (
            self.last_checked_unsaved_changes_at is not None
            and timezone.now() - self.last_checked_unsaved_changes_at
        )
        should_bail = (
            not force_get
            and minutes_since_last_check
            and minutes_since_last_check
            < timedelta(minutes=settings.ORG_RECHECK_MINUTES)
        )
        if should_bail:
            return

        self.currently_refreshing_changes = True
        self.save()
        self.notify_changed(originating_user_id=originating_user_id)

        get_unsaved_changes_job.delay(self, originating_user_id=originating_user_id)

    def finalize_get_unsaved_changes(self, *, error=None, originating_user_id):
        self.currently_refreshing_changes = False
        if error is None:
            self.last_checked_unsaved_changes_at = timezone.now()
            self.save()
            self.notify_changed(originating_user_id=originating_user_id)
        else:
            self.unsaved_changes = {}
            self.save()
            self.notify_scratch_org_error(
                error=error,
                type_="SCRATCH_ORG_FETCH_CHANGES_FAILED",
                originating_user_id=originating_user_id,
            )

    def queue_commit_changes(
        self,
        *,
        user,
        desired_changes,
        commit_message,
        target_directory,
        originating_user_id,
    ):
        from .jobs import commit_changes_from_org_job

        self.currently_capturing_changes = True
        self.save()
        self.notify_changed(originating_user_id=originating_user_id)

        commit_changes_from_org_job.delay(
            scratch_org=self,
            user=user,
            desired_changes=desired_changes,
            commit_message=commit_message,
            target_directory=target_directory,
            originating_user_id=originating_user_id,
        )

    def finalize_commit_changes(self, *, error=None, originating_user_id):
        self.currently_capturing_changes = False
        self.save()
        if error is None:
            self.notify_changed(
                type_="SCRATCH_ORG_COMMIT_CHANGES",
                originating_user_id=originating_user_id,
            )
            if self.task:
                self.task.finalize_commit_changes(
                    originating_user_id=originating_user_id
                )
        else:
            self.notify_scratch_org_error(
                error=error,
                type_="SCRATCH_ORG_COMMIT_CHANGES_FAILED",
                originating_user_id=originating_user_id,
            )

    def remove_scratch_org(self, error, *, originating_user_id):
        self.notify_scratch_org_error(
            error=error,
            type_="SCRATCH_ORG_REMOVE",
            originating_user_id=originating_user_id,
            message=self._build_message_extras(),
        )
        # set should_finalize=False to avoid accidentally sending a
        # SCRATCH_ORG_DELETE event:
        self.delete(should_finalize=False, originating_user_id=originating_user_id)

    def queue_refresh_org(self, *, originating_user_id):
        from .jobs import refresh_scratch_org_job

        self.has_been_visited = False
        self.currently_refreshing_org = True
        self.save()
        self.notify_changed(originating_user_id=originating_user_id)
        refresh_scratch_org_job.delay(self, originating_user_id=originating_user_id)

    def finalize_refresh_org(self, *, error=None, originating_user_id):
        self.currently_refreshing_org = False
        self.save()
        if error is None:
            self.notify_changed(
                type_="SCRATCH_ORG_REFRESH", originating_user_id=originating_user_id
            )
        else:
            self.notify_scratch_org_error(
                error=error,
                type_="SCRATCH_ORG_REFRESH_FAILED",
                originating_user_id=originating_user_id,
                message=self._build_message_extras(),
            )
            self.queue_delete(originating_user_id=originating_user_id)

    def queue_reassign(self, *, new_user, originating_user_id):
        from .jobs import user_reassign_job

        self.currently_reassigning_user = True
        was_deleted = self.deleted_at is not None
        self.deleted_at = None
        self.save()
        if was_deleted:
            self.notify_changed(
                type_="SCRATCH_ORG_RECREATE",
                originating_user_id=originating_user_id,
                for_list=True,
            )
        user_reassign_job.delay(
            self, new_user=new_user, originating_user_id=originating_user_id
        )

    def finalize_reassign(self, *, error=None, originating_user_id):
        self.currently_reassigning_user = False
        self.save()
        if error is None:
            self.notify_changed(
                type_="SCRATCH_ORG_REASSIGN", originating_user_id=originating_user_id
            )
        else:
            self.notify_scratch_org_error(
                error=error,
                type_="SCRATCH_ORG_REASSIGN_FAILED",
                originating_user_id=originating_user_id,
            )
            self.delete()

    def notify_org_provisioning(self, originating_user_id):
        parent = self.parent
        if parent:
            group_name = CHANNELS_GROUP_NAME.format(
                model=parent._meta.model_name, id=parent.id
            )
            self.notify_changed(
                type_="SCRATCH_ORG_PROVISIONING",
                originating_user_id=originating_user_id,
                group_name=group_name,
            )


@receiver(user_logged_in)
def user_logged_in_handler(sender, *, user, **kwargs):
    user.queue_refresh_repositories()


def ensure_slug_handler(sender, *, created, instance, **kwargs):
    slug_field_name = getattr(instance, "slug_field_name", "name")
    if created:
        instance.ensure_slug()
    elif instance.tracker.has_changed(slug_field_name):
        # Create new slug off new name:
        sluggable_name = getattr(instance, slug_field_name)
        slug = slugify(sluggable_name)
        slug = instance._find_unique_slug(slug)
        instance.slug_class.objects.create(
            parent=instance.slug_parent, slug=slug, is_active=True
        )
    with suppress(AttributeError):
        del instance.slug_cache  # Clear cached property


post_save.connect(ensure_slug_handler, sender=Project)
post_save.connect(ensure_slug_handler, sender=Epic)
post_save.connect(ensure_slug_handler, sender=Task)<|MERGE_RESOLUTION|>--- conflicted
+++ resolved
@@ -48,21 +48,6 @@
 
 logger = logging.getLogger(__name__)
 
-<<<<<<< HEAD
-ORG_TYPES = Choices("Production", "Scratch", "Sandbox", "Developer")
-SCRATCH_ORG_TYPES = Choices("Dev", "QA", "Playground")
-EPIC_STATUSES = Choices("Planned", "In progress", "Review", "Merged")
-TASK_STATUSES = Choices(
-    ("Planned", "Planned"),
-    ("In progress", "In progress"),
-    ("Completed", "Completed"),
-    ("Canceled", "Canceled"),
-)
-TASK_REVIEW_STATUS = Choices(
-    ("Approved", "Approved"), ("Changes requested", "Changes requested")
-)
-ISSUE_STATES = Choices(("open", "Open"), ("closed", "Closed"))
-=======
 
 class OrgType(models.TextChoices):
     PRODUCTION = ("Production", "Production")
@@ -94,7 +79,11 @@
 class TaskReviewStatus(models.TextChoices):
     APPROVED = ("Approved", "Approved")
     CHANGES_REQUESTED = ("Changes requested", "Changes requested")
->>>>>>> e0476a51
+
+
+class IssueStates(models.TextChoices):
+    OPEN = ("open", "Open")
+    CLOSED = ("closed", "Closed")
 
 
 class SiteProfile(TranslatableModel):
@@ -518,7 +507,7 @@
     github_id = models.PositiveIntegerField(db_index=True)
     title = StringField()
     number = models.PositiveIntegerField()
-    state = models.CharField(choices=ISSUE_STATES, max_length=50)
+    state = models.CharField(choices=IssueStates.choices, max_length=50)
     html_url = models.URLField()
     project = models.ForeignKey(
         Project, related_name="issues", on_delete=models.CASCADE
