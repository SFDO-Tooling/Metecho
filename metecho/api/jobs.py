--- conflicted
+++ resolved
@@ -45,19 +45,13 @@
     try_to_make_branch,
 )
 from .models import (
-<<<<<<< HEAD
     Epic,
-=======
->>>>>>> 2a794fe5
     GitHubCollaboration,
     GitHubOrganization,
     GitHubUser,
     Project,
-<<<<<<< HEAD
     ScratchOrg,
     Task,
-=======
->>>>>>> 2a794fe5
     TaskReviewStatus,
     User,
 )
