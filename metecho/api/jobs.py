--- conflicted
+++ resolved
@@ -426,7 +426,6 @@
                 scratch_org.save()
         scratch_org.refresh_from_db()
 
-<<<<<<< HEAD
     try:
         run_flow(
             cci=cci,
@@ -446,8 +445,6 @@
             scratch_org.cci_log = log_path.read_text()
             scratch_org.save()
     scratch_org.refresh_from_db()
-=======
->>>>>>> 655305e7
     # We don't need to explicitly save the following, because this
     # function is called in a context that will eventually call a
     # finalize_* method, which will save the model.
