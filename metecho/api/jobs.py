import contextlib
import logging
import string
import traceback
from datetime import timedelta
from io import StringIO
from pathlib import Path
from typing import Any, Dict, Iterable, List

import cumulusci
import requests
import sarge
import yaml
from asgiref.sync import async_to_sync
from bs4 import BeautifulSoup
from cumulusci.cli.project import init_from_context
from cumulusci.cli.runtime import CliRuntime
from cumulusci.core.config import TaskConfig
from cumulusci.core.datasets import (
    DEFAULT_EXTRACT_DATA,
    Dataset,
    ExtractRulesFile,
    flatten_declarations,
)
from cumulusci.core.runtime import BaseCumulusCI
from cumulusci.salesforce_api.org_schema import Field, Filters, Schema, get_org_schema
from cumulusci.salesforce_api.utils import get_simple_salesforce_connection
from cumulusci.tasks.github.util import CommitDir
from cumulusci.tasks.salesforce.nonsourcetracking import (
    ListComponents,
    ListNonSourceTrackable,
)
from cumulusci.tasks.vlocity.vlocity import VlocityRetrieveTask
from cumulusci.utils import temporary_dir
from cumulusci.utils.http.requests_utils import safe_json_from_response
from django.conf import settings
from django.db import transaction
from django.db.models.query_utils import Q
from django.template.loader import render_to_string
from django.utils.text import slugify
from django.utils.timezone import now
from django.utils.translation import gettext_lazy as _
from django_rq import get_scheduler, job
from github3.exceptions import NotFoundError, UnprocessableEntity
from github3.github import GitHub
from github3.repos.repo import Repository

from .email_utils import get_user_facing_url
from .gh import (
    get_all_org_repos,
    get_cached_user,
    get_cumulus_prefix,
    get_project_config,
    get_repo_info,
    gh_as_org,
    gh_as_user,
    local_github_checkout,
    normalize_commit,
    try_to_make_branch,
)
from .models import (
    Epic,
    GitHubCollaboration,
    GitHubOrganization,
    GitHubUser,
    Project,
    ScratchOrg,
    Task,
    TaskReviewStatus,
    User,
)
from .push import report_scratch_org_error
from .sf_org_changes import (
    commit_changes_to_github,
    compare_revisions,
    get_latest_revision_numbers,
    get_valid_target_directories,
)
from .sf_run_flow import create_org, delete_org, get_devhub_api, run_flow

logger = logging.getLogger(__name__)


class TaskReviewIntegrityError(Exception):
    pass


class MissingJobfileError(Exception):
    pass


class MissingProjectPathError(Exception):
    pass


@contextlib.contextmanager
def creating_gh_branch(instance):
    instance.currently_creating_branch = True
    instance.save()
    instance.notify_changed(originating_user_id=None)
    try:
        yield
    finally:
        instance.currently_creating_branch = False
        instance.save()
        instance.notify_changed(originating_user_id=None)


def get_branch_prefix(user, repository: Repository):
    if settings.BRANCH_PREFIX:
        return settings.BRANCH_PREFIX
    with local_github_checkout(user, repository.id, "#DEFAULT") as repo_root:
        return get_cumulus_prefix(
            repo_root=repo_root,
            repo_name=repository.name,
            repo_url=repository.html_url,
            repo_owner=repository.owner.login,
            repo_branch=repository.default_branch,
            repo_commit=repository.branch(repository.default_branch).latest_sha(),
        )


def epic_create_branch(
    *,
    user,
    epic,
    repository,
    originating_user_id,
    should_finalize=True,
):
    if epic.branch_name:
        epic_branch_name = epic.branch_name
    else:
        with creating_gh_branch(epic):
            prefix = epic.project.branch_prefix or get_branch_prefix(user, repository)
            epic_branch_name = f"{prefix}{slugify(epic.name)}"
            latest_sha = repository.branch(repository.default_branch).latest_sha()
            epic_branch_name = try_to_make_branch(
                repository, new_branch=epic_branch_name, base_sha=latest_sha
            )
        epic.branch_name = epic_branch_name
        epic.latest_sha = latest_sha
        if should_finalize:
            epic.finalize_epic_update(originating_user_id=originating_user_id)
    return epic_branch_name


def _create_branches_on_github(
    *, user, repo_id, epic=None, task=None, task_sha=None, originating_user_id=None
) -> str:
    if not (epic or task):
        raise ValueError("At least one of Task or Epic is required")

    repository = get_repo_info(user, repo_id=repo_id)
    epic_branch_name = None

    if epic:
        # Make epic branch, with latest from epic:
        epic.refresh_from_db()
        epic_branch_name = epic_create_branch(
            epic=epic,
            repository=repository,
            user=user,
            originating_user_id=originating_user_id,
        )
        if not task:
            return epic_branch_name

    # Make task branch, with custom commit or falling back to latest from epic:
    task.refresh_from_db()
    if task.branch_name:
        return task.branch_name

    with creating_gh_branch(task):
        if epic_branch_name:
            base_branch_name = epic_branch_name
            prefix = f"{epic_branch_name}__"
        else:
            base_branch_name = repository.default_branch
            prefix = get_branch_prefix(user, repository)
        latest_sha = task_sha or repository.branch(base_branch_name).latest_sha()
        task_branch_name = try_to_make_branch(
            repository,
            new_branch=f"{prefix}{slugify(task.name)}",
            base_sha=latest_sha,
        )
    task.branch_name = task_branch_name
    task.origin_sha = latest_sha
    task.finalize_task_update(originating_user_id=originating_user_id)

    return task_branch_name


def create_repository(
    project: Project,
    *,
    user: User,
    dependencies: Iterable[str],
    template_repo_owner: str = None,
    template_repo_name: str = None,
):
    """
    Given a local Metecho Project create and bootstrap the corresponding GitHub repository.
    """
    project.refresh_from_db()
    repo = None

    try:
        # Ensure the user is part of the org that owns the project
        user_gh = gh_as_user(user)
        user_orgs = [org.login for org in user_gh.organizations()]
        if project.repo_owner not in user_orgs:
            raise ValueError(
                _(
                    "Either you are not a member of the %(name)s organization "
                    "or it hasn't installed the Metecho GitHub app"
                )
                % {"name": project.repo_owner}
            )

        # Get a GitHub session with write permissions on the org
        org_gh = gh_as_org(project.repo_owner)
        org = org_gh.organization(project.repo_owner)
        if template_repo_owner and template_repo_name:
            tpl_repo = org_gh.repository(template_repo_owner, template_repo_name)
            branch_name = tpl_repo.default_branch or "main"
        else:
            tpl_repo = None
            branch_name = "main"

        # Create team on GitHub
        team = None
        counter = 0
        while team is None:
            suffix = f" {counter}" if counter else ""
            try:
                team = org.create_team(f"{project} Team{suffix}")
            except UnprocessableEntity as err:
                if err.msg == "Validation Failed":
                    counter += 1
                else:
                    raise
        for login in project.github_users.values_list("login", flat=True):
            role = "maintainer" if login == user.username else "member"
            team.add_or_update_membership(login, role=role)

        # Create repo on GitHub
        if tpl_repo:
            # Calling rest api to generate repo using github template repo
            gh_token = org_gh.session.auth.token
            # Extract data from the request body

            # GitHub API endpoint URL for repository creation
            api_url = f"https://api.github.com/repos/{tpl_repo.owner}/{tpl_repo.name}/generate"

            # Headers for the GitHub API request
            headers = {
                "Accept": "application/vnd.github+json",
                "Authorization": f"Bearer {gh_token}",  # Extract GitHub token from request data
            }

            # Data to be sent in the POST request to GitHub API
            github_data = {
                "owner": project.repo_owner,
                "name": project.repo_name,
                "description": project.description,
                "include_all_branches": False,
                "private": settings.ENABLE_CREATE_PRIVATE_REPO,
            }
            # Sending a POST request to GitHub API
            response = requests.post(api_url, headers=headers, json=github_data)
            team.add_repository(response.json()["full_name"], permission="push")
            project.repo_id = response.json()["id"]
            # Checking the response status code and returning the response
            if response.status_code != 201:
                raise Exception("Create Repository using Template failed")

        else:
            repo = org.create_repository(
<<<<<<< HEAD
                project.repo_name, description=project.description, private=True
=======
                project.repo_name, description=project.description,
                private=settings.ENABLE_CREATE_PRIVATE_REPO
>>>>>>> f60024ae
            )
            team.add_repository(repo.full_name, permission="push")
            project.repo_id = repo.id
            with temporary_dir():

                runtime = CliRuntime()
                try:
                    # Ask the user's Dev Hub what its latest API version is
                    sf = get_devhub_api(devhub_username=user.sf_username)
                    response = requests.get(
                        f"https://{sf.sf_instance}/services/data", headers=sf.headers
                    )

                    version = safe_json_from_response(response)[-1]["version"]
                except Exception:
                    version = runtime.universal_config.project__package__api_version

                # Bootstrap repository with CumulusCI
                context = {
                    "cci_version": cumulusci.__version__,
                    "project_name": project.repo_name,
                    "package_name": project.repo_name,
                    "package_namespace": None,
                    "api_version": version,
                    "source_format": "sfdx",
                    "dependencies": [
                        {"type": "github", "url": url} for url in dependencies
                    ],
                    "git": {
                        "default_branch": branch_name,
                        "prefix_feature": "feature/",
                        "prefix_beta": "beta/",
                        "prefix_release": "release/",
                    },
                    "test_name_match": None,
                    "code_coverage": 75,
                }
                init_from_context(context)
                cmd = sarge.capture_both(
                    f"""
                    git init;
                    git checkout -b {branch_name};
                    git config user.name '{user.get_full_name() or user.username}';
                    git config user.email '{user.email}';
                    git add --all;
                    git commit -m 'Bootstrap project (via Metecho)';
                    git push https://{user_gh.session.auth.token}@github.com/{repo.full_name}.git {branch_name};
                    """,  # noqa: B950
                    shell=True,
                )
                if cmd.returncode:  # non-zero return code, something's wrong
                    logger.error(cmd.stderr.text)
                    raise Exception("Failed to push files to GitHub repository")

        # Copy branch protection rules from the template repo
        # See copy_branch_protection() for why we don't use this currently
        # if tpl_repo:
        #     copy_branch_protection(
        #         source=tpl_repo.branch(branch_name), target=repo.branch(branch_name)
        #     )
    except Exception as e:
        project.finalize_create_repository(error=e, user=user)
        tb = traceback.format_exc()
        logger.error(tb)

        if repo:
            # Remove orphaned GitHub API resources
            try:
                for team in repo.teams():
                    logger.info(
                        f"Deleting GitHub team {team.name}. Result: {team.delete()}"
                    )
                logger.info(
                    f"Deleting GitHub repository {repo}. Result: {repo.delete()}"
                )
            except Exception:
                logger.exception(
                    f"Failed to clean up after failed creation of Project {project}"
                )

        raise
    else:
        project.finalize_create_repository(user=user)


create_repository_job = job(create_repository)


def alert_user_about_expiring_org(*, org, days):
    # if scratch org is there
    try:
        org.refresh_from_db()
        user = org.owner
        user.refresh_from_db()
    except (ScratchOrg.DoesNotExist, User.DoesNotExist):  # pragma: nocover
        # This should never be reachable under normal circumstances, but
        # if it should exceptionally occur, the correct thing to do is
        # bail:
        return
    if org.deleted_at is not None:
        return

    # and has unsaved changes
    get_unsaved_changes(org, originating_user_id=None)
    if org.unsaved_changes:
        task = org.task
        metecho_link = get_user_facing_url(path=task.get_absolute_url())

        # email user
        subject = _("Metecho Scratch Org Expiring with Uncommitted Changes")
        body = render_to_string(
            "scratch_org_expiry_email.txt",
            {
                "task_name": task.full_name,
                "days": days,
                "expiry_date": org.expires_at,
                "user_name": user.username,
                "metecho_link": metecho_link,
            },
        )
        user.notify(subject, body)


def _create_org_and_run_flow(
    scratch_org: ScratchOrg,
    *,
    user: User,
    repo_id: Any,
    repo_branch: str,
    project_path: str,
    originating_user_id: str,
):
    """
    Expects to be called in the context of a local github checkout.
    """
    repository = get_repo_info(user, repo_id=repo_id)
    commit = repository.branch(repo_branch).commit
    org_config_name = scratch_org.org_config_name

    scratch_org_config, cci, org_config = create_org(
        repo_owner=repository.owner.login,
        repo_name=repository.name,
        repo_url=repository.html_url,
        repo_branch=repo_branch,
        user=user,
        project_path=project_path,
        scratch_org=scratch_org,
        org_name=org_config_name,
        originating_user_id=originating_user_id,
        sf_username=scratch_org.owner_sf_username,
    )
    scratch_org.refresh_from_db()
    # Save these values on org creation so that we have what we need to
    # delete the org later, even if the initial flow run fails.
    scratch_org.valid_target_directories, _ = get_valid_target_directories(
        user, scratch_org, project_path
    )
    scratch_org.url = scratch_org_config.instance_url
    scratch_org.expires_at = scratch_org_config.expires
    scratch_org.latest_commit = commit.sha
    scratch_org.latest_commit_url = commit.html_url
    scratch_org.latest_commit_at = commit.commit.author.get("date", None)
    scratch_org.config = scratch_org_config.config
    scratch_org.save()

    cases = {
        "dev": "dev_org",
        "feature": "dev_org",
        "qa": "qa_org",
        "beta": "install_beta",
        "release": "install_prod",
    }
    flow_name = scratch_org_config.setup_flow or cases.get(org_config_name)

    if flow_name:
        try:
            run_flow(
                cci=cci,
                org_config=org_config,
                flow_name=flow_name,
                project_path=project_path,
                user=user,
            )
        finally:
            log_path = Path(project_path, ".cumulusci/logs/cci.log")
            if log_path.exists():
                scratch_org.refresh_from_db()
                scratch_org.cci_log = log_path.read_text()
                scratch_org.save()
        scratch_org.refresh_from_db()

    # We don't need to explicitly save the following, because this
    # function is called in a context that will eventually call a
    # finalize_* method, which will save the model.
    scratch_org.last_modified_at = now()
    scratch_org.latest_revision_numbers = get_latest_revision_numbers(
        scratch_org,
        originating_user_id=originating_user_id,
    )
    scratch_org.is_created = True
    scratch_org.installed_packages = [
        k for k, v in org_config.installed_packages.items()
    ]

    scheduler = get_scheduler("default")
    days = settings.DAYS_BEFORE_ORG_EXPIRY_TO_ALERT
    before_expiry = scratch_org.expires_at - timedelta(days=days)
    scratch_org.expiry_job_id = scheduler.enqueue_at(
        before_expiry,
        alert_user_about_expiring_org,
        org=scratch_org,
        days=days,
    ).id


def create_branches_on_github_then_create_scratch_org(
    *, scratch_org: ScratchOrg, originating_user_id: str
):
    scratch_org.refresh_from_db()
    user = scratch_org.owner
    task = scratch_org.task
    epic = scratch_org.epic
    parent = scratch_org.parent

    try:
        repo_id = parent.get_repo_id()
        commit_ish = parent.branch_name
        if (task or epic) and not commit_ish:
            commit_ish = _create_branches_on_github(
                user=user,
                repo_id=repo_id,
                epic=task.epic if task else epic,
                task=task,
                originating_user_id=originating_user_id,
            )
        if commit_ish and not task and not parent.latest_sha:
            repository = get_repo_info(user, repo_id=repo_id)
            parent.latest_sha = repository.branch(commit_ish).latest_sha()
            parent.save()
            parent.notify_changed(originating_user_id=originating_user_id)
        with local_github_checkout(user, repo_id, commit_ish) as repo_root:
            _create_org_and_run_flow(
                scratch_org,
                user=user,
                repo_id=repo_id,
                repo_branch=commit_ish,
                project_path=repo_root,
                originating_user_id=originating_user_id,
            )
    except Exception as e:
        scratch_org.finalize_provision(error=e, originating_user_id=originating_user_id)
        tb = traceback.format_exc()
        logger.error(tb)
        raise
    else:
        scratch_org.finalize_provision(originating_user_id=originating_user_id)


create_branches_on_github_then_create_scratch_org_job = job(
    create_branches_on_github_then_create_scratch_org
)


def convert_to_dev_org(scratch_org, *, task, originating_user_id=None):
    """
    Convert an Epic playground org into a Task Dev org
    """
    try:
        task.refresh_from_db()
        scratch_org.refresh_from_db()
        _create_branches_on_github(
            user=scratch_org.owner,
            repo_id=task.get_repo_id(),
            epic=task.epic,
            task=task,
            task_sha=scratch_org.latest_commit,
            originating_user_id=originating_user_id,
        )
    except Exception as e:
        task.refresh_from_db()
        scratch_org.refresh_from_db()
        scratch_org.finalize_convert_to_dev_org(
            task, error=e, originating_user_id=originating_user_id
        )
        tb = traceback.format_exc()
        logger.error(tb)
        raise
    else:
        scratch_org.finalize_convert_to_dev_org(
            task, originating_user_id=originating_user_id
        )


convert_to_dev_org_job = job(convert_to_dev_org)


def refresh_scratch_org(scratch_org, *, originating_user_id):
    try:
        scratch_org.refresh_from_db()
        user = scratch_org.owner
        repo_id = scratch_org.parent.get_repo_id()
        commit_ish = scratch_org.parent.branch_name

        delete_org(scratch_org)

        with local_github_checkout(user, repo_id, commit_ish) as repo_root:
            _create_org_and_run_flow(
                scratch_org,
                user=user,
                repo_id=repo_id,
                repo_branch=commit_ish,
                project_path=repo_root,
                originating_user_id=originating_user_id,
            )
    except Exception as e:
        scratch_org.refresh_from_db()
        scratch_org.finalize_refresh_org(
            error=e, originating_user_id=originating_user_id
        )
        tb = traceback.format_exc()
        logger.error(tb)
        raise
    else:
        scratch_org.finalize_refresh_org(originating_user_id=originating_user_id)


refresh_scratch_org_job = job(refresh_scratch_org)


def get_unsaved_changes(scratch_org, *, originating_user_id):
    try:
        scratch_org.refresh_from_db()
        old_revision_numbers = scratch_org.latest_revision_numbers
        new_revision_numbers = get_latest_revision_numbers(
            scratch_org, originating_user_id=originating_user_id
        )
        unsaved_changes = compare_revisions(old_revision_numbers, new_revision_numbers)
        user = scratch_org.owner
        repo_id = scratch_org.parent.get_repo_id()
        commit_ish = scratch_org.parent.branch_name
        with local_github_checkout(user, repo_id, commit_ish) as repo_root:
            scratch_org.valid_target_directories, _ = get_valid_target_directories(
                user,
                scratch_org,
                repo_root,
            )
        scratch_org.unsaved_changes = unsaved_changes
        with dataset_env(scratch_org) as (project_config, org_config, sf, schema, repo):
            components = ListNonSourceTrackable(
                org_config=org_config,
                project_config=project_config,
                task_config=TaskConfig({"options": {}}),
            )()
        scratch_org.non_source_changes = {}
        for types in components:
            scratch_org.non_source_changes[types] = []
    except Exception as e:
        scratch_org.refresh_from_db()
        scratch_org.finalize_get_unsaved_changes(
            error=e, originating_user_id=originating_user_id
        )
        tb = traceback.format_exc()
        logger.error(tb)
        raise
    else:
        scratch_org.finalize_get_unsaved_changes(
            originating_user_id=originating_user_id
        )


get_unsaved_changes_job = job(get_unsaved_changes)


def get_nonsource_components(*, scratch_org, desired_type, originating_user_id):
    try:
        scratch_org.refresh_from_db()
        with dataset_env(scratch_org) as (project_config, org_config, sf, schema, repo):
            components = ListComponents(
                org_config=org_config,
                project_config=project_config,
                task_config=TaskConfig({"options": {"metadata_types": desired_type}}),
            )()

        scratch_org.non_source_changes[desired_type] = [
            cmp["MemberName"] for cmp in components
        ]
    except Exception as e:
        scratch_org.refresh_from_db()
        scratch_org.finalize_get_nonsource_components(
            error=e, originating_user_id=originating_user_id
        )
        tb = traceback.format_exc()
        logger.error(tb)
        raise
    else:
        scratch_org.finalize_get_nonsource_components(
            originating_user_id=originating_user_id
        )


get_nonsource_components_job = job(get_nonsource_components)


def commit_changes_from_org(
    *,
    scratch_org,
    user,
    desired_changes,
    commit_message,
    target_directory,
    originating_user_id,
):
    scratch_org.refresh_from_db()
    branch = scratch_org.task.branch_name

    try:
        repo_id = scratch_org.task.get_repo_id()
        commit_changes_to_github(
            user=user,
            scratch_org=scratch_org,
            repo_id=repo_id,
            branch=branch,
            desired_changes=desired_changes,
            commit_message=commit_message,
            target_directory=target_directory,
            originating_user_id=originating_user_id,
        )

        # Update
        repository = get_repo_info(user, repo_id=repo_id)
        commit = repository.branch(branch).commit

        scratch_org.task.refresh_from_db()
        scratch_org.task.add_metecho_git_sha(commit.sha)
        scratch_org.task.has_unmerged_commits = True
        scratch_org.task.finalize_task_update(originating_user_id=originating_user_id)

        scratch_org.refresh_from_db()
        scratch_org.last_modified_at = now()
        scratch_org.latest_commit = commit.sha
        scratch_org.latest_commit_url = commit.html_url
        scratch_org.latest_commit_at = commit.commit.author.get("date", None)

        # Update scratch_org.latest_revision_numbers with appropriate
        # numbers for the values in desired_changes.
        latest_revision_numbers = get_latest_revision_numbers(
            scratch_org, originating_user_id=originating_user_id
        )
        member_types = list(desired_changes.keys())
        for member_type in member_types:
            if member_type in scratch_org.non_source_changes:
                del desired_changes[member_type]
        for member_type in desired_changes.keys():
            for member_name in desired_changes[member_type]:
                try:
                    member_type_dict = scratch_org.latest_revision_numbers[member_type]
                except KeyError:
                    member_type_dict = scratch_org.latest_revision_numbers[
                        member_type
                    ] = {}

                # Mutate the scratch_org.latest_revision_numbers dict
                # in-place:
                member_type_dict[member_name] = latest_revision_numbers[member_type][
                    member_name
                ]

        # Finally, update scratch_org.unsaved_changes
        scratch_org.unsaved_changes = compare_revisions(
            scratch_org.latest_revision_numbers, latest_revision_numbers
        )
    except Exception as e:
        scratch_org.refresh_from_db()
        scratch_org.finalize_commit_changes(
            error=e, originating_user_id=originating_user_id
        )
        tb = traceback.format_exc()
        logger.error(tb)
        raise
    else:
        scratch_org.finalize_commit_changes(originating_user_id=originating_user_id)


commit_changes_from_org_job = job(commit_changes_from_org)


def create_pr(
    instance,
    user,
    *,
    repo_id,
    base,
    head,
    title,
    critical_changes,
    additional_changes,
    issues,
    notes,
    alert_assigned_qa,
    originating_user_id,
):
    try:
        repository = get_repo_info(user, repo_id=repo_id)
        sections = [
            notes,
            "# Critical Changes",
            critical_changes,
            "# Changes",
            additional_changes,
            "# Issues Closed",
            issues,
        ]
        body = "\n\n".join([section for section in sections if section])
        pr = repository.create_pull(title=title, base=base, head=head, body=body)
        instance.refresh_from_db()
        instance.pr_number = pr.number
        instance.pr_is_open = True
        instance.pr_is_merged = False
    except Exception as e:
        instance.refresh_from_db()
        instance.finalize_create_pr(error=e, originating_user_id=originating_user_id)
        tb = traceback.format_exc()
        logger.error(tb)
        raise
    else:
        instance.finalize_create_pr(
            alert_assigned_qa=alert_assigned_qa,
            originating_user_id=originating_user_id,
        )


create_pr_job = job(create_pr)


def delete_scratch_org(scratch_org, *, originating_user_id):
    try:
        delete_org(scratch_org)
        scratch_org.refresh_from_db()
        scratch_org.delete(originating_user_id=originating_user_id)
    except Exception as e:
        scratch_org.refresh_from_db()
        scratch_org.delete_queued_at = None
        # If the scratch org has no `last_modified_at` or
        # `latest_revision_numbers`, it was being deleted after an
        # unsuccessful initial flow run. In that case, fill in those
        # values so it's not in an in-between state.
        if not scratch_org.last_modified_at:
            scratch_org.last_modified_at = now()
        if not scratch_org.latest_revision_numbers:
            scratch_org.latest_revision_numbers = get_latest_revision_numbers(
                scratch_org,
                originating_user_id=originating_user_id,
            )
        scratch_org.save()
        async_to_sync(report_scratch_org_error)(
            scratch_org,
            error=e,
            type_="SCRATCH_ORG_DELETE_FAILED",
            originating_user_id=originating_user_id,
        )
        tb = traceback.format_exc()
        logger.error(tb)
        raise


delete_scratch_org_job = job(delete_scratch_org)


def refresh_github_repositories_for_user(user: User):

    try:
        repos = get_all_org_repos(user)
        with transaction.atomic():
            gh_user, _ = GitHubUser.objects.get_or_create(
                id=user.github_id, defaults={"login": user.username}
            )
            for repo in repos:
                try:
                    project = Project.objects.get(repo_id=repo.id)
                except Project.DoesNotExist:
                    continue
                GitHubCollaboration.objects.update_or_create(
                    user=gh_user,
                    project=project,
                    defaults={"permissions": repo.permissions},
                )
    except Exception as e:
        user.finalize_refresh_repositories(error=e)
        tb = traceback.format_exc()
        logger.error(tb)
        raise
    else:
        user.finalize_refresh_repositories()


refresh_github_repositories_for_user_job = job(refresh_github_repositories_for_user)


def refresh_github_organizations_for_user(user: User):
    """
    Update the local set of GitHubOrganizations for a user to match the organizations
    they have access to on GitHub.
    """

    try:
        gh_user = gh_as_user(user)
        orgs = GitHubOrganization.objects.filter(
            login__in=(org.login for org in gh_user.organizations())
        )
        user.organizations.set(orgs)
    except Exception as error:
        user.finalize_refresh_organizations(error=error)
        tb = traceback.format_exc()
        logger.error(tb)
        raise
    else:
        user.finalize_refresh_organizations()


refresh_github_organizations_for_user_job = job(refresh_github_organizations_for_user)


def get_social_image(*, project):
    try:
        repo = get_repo_info(
            None, repo_owner=project.repo_owner, repo_name=project.repo_name
        )
        soup = BeautifulSoup(requests.get(repo.html_url).content, "html.parser")
        og_image = soup.find("meta", property="og:image").attrs.get("content", "")
    except Exception:  # pragma: nocover
        tb = traceback.format_exc()
        logger.error(tb)
        raise
    else:
        # Save the image only if it was manually set by the repository owner. GitHub
        # seems to store only manually-set images under this domain:
        if og_image.startswith("https://repository-images.githubusercontent.com/"):
            project.refresh_from_db()
            project.repo_image_url = og_image
            project.finalize_get_social_image()


get_social_image_job = job(get_social_image)


# This avoids partially-applied saving:
@transaction.atomic
def refresh_commits(*, project, branch_name, originating_user_id):
    """
    This should only run when we're notified of a force-commit. It's the
    nuclear option.
    """
    repo = get_repo_info(
        None, repo_owner=project.repo_owner, repo_name=project.repo_name
    )
    # We get this as a GitHubIterator, but we want to slice it later, so
    # we will convert it to a list.
    # We limit it to 1000 commits to avoid hammering the API, and on the
    # assumption that we will find the origin of the task branch within
    # that limit.
    commits = list(repo.commits(repo.branch(branch_name).latest_sha(), number=1000))

    if project.branch_name == branch_name:
        project.latest_sha = commits[0].sha if commits else ""
        project.finalize_project_update(originating_user_id=originating_user_id)

    epics = Epic.objects.filter(project=project, branch_name=branch_name)
    for epic in epics:
        epic.latest_sha = commits[0].sha if commits else ""
        epic.finalize_epic_update(originating_user_id=originating_user_id)

    tasks = Task.objects.filter(
        Q(project=project, branch_name=branch_name)
        | Q(epic__project=project, branch_name=branch_name)
    )
    for task in tasks:
        origin_sha_index = [commit.sha for commit in commits].index(task.origin_sha)
        task.commits = [
            normalize_commit(commit) for commit in commits[:origin_sha_index]
        ]
        task.update_has_unmerged_commits()
        task.update_review_valid()
        task.finalize_task_update(originating_user_id=originating_user_id)


refresh_commits_job = job(refresh_commits)


def refresh_github_users(project: Project, *, originating_user_id):
    try:
        project.refresh_from_db()
        repo = get_repo_info(
            None, repo_owner=project.repo_owner, repo_name=project.repo_name
        )
        for collaborator in repo.collaborators():
            try:
                # Retrieve additional information for each user by querying GitHub
                collaborator.name = (
                    get_cached_user(GitHub(repo), collaborator.login).name or ""
                )
            except Exception:
                logger.exception(f"Failed to expand GitHub user {collaborator}")
                collaborator.name = ""
            user, _ = GitHubUser.objects.update_or_create(
                id=collaborator.id,
                defaults={
                    "login": collaborator.login,
                    "name": collaborator.name,
                    "avatar_url": collaborator.avatar_url,
                },
            )
            GitHubCollaboration.objects.update_or_create(
                user=user,
                project=project,
                defaults={"permissions": collaborator.permissions},
            )
    except Exception as e:
        project.finalize_refresh_github_users(
            error=e, originating_user_id=originating_user_id
        )
        tb = traceback.format_exc()
        logger.error(tb)
        raise
    else:
        project.finalize_refresh_github_users(originating_user_id=originating_user_id)


refresh_github_users_job = job(refresh_github_users)


def refresh_github_issues(project, *, originating_user_id):
    try:
        project.refresh_from_db()
        repo = get_repo_info(
            None, repo_owner=project.repo_owner, repo_name=project.repo_name
        )

        # Unfortunately the GitHub API includes pull requests when querying for issues,
        # and we can't filter them out in the request. Instead we manually filter out
        # pull requests until we have enough issues.
        project.has_truncated_issues = True
        issues = repo.issues()
        count = 0
        while count < settings.GITHUB_ISSUE_LIMIT:
            try:
                issue = next(issues)
            except StopIteration:
                project.has_truncated_issues = False
                break
            if issue.pull_request_urls is not None:
                continue  # Issue is actually a pull request, skip
            project.issues.update_or_create(
                github_id=issue.id,
                defaults={
                    "title": issue.title,
                    "number": issue.number,
                    "state": issue.state,
                    "html_url": issue.html_url,
                    "created_at": issue.created_at,
                    "updated_at": issue.updated_at,
                },
            )
            count += 1

    except Exception as e:
        project.finalize_refresh_github_issues(
            error=e, originating_user_id=originating_user_id
        )
        tb = traceback.format_exc()
        logger.error(tb)
        raise
    else:
        project.finalize_refresh_github_issues(originating_user_id=originating_user_id)


refresh_github_issues_job = job(refresh_github_issues)


def submit_review(*, user, task, data, originating_user_id):
    try:
        review_sha = ""
        org = data["org"]
        notes = data["notes"]
        status = data["status"]
        delete_org = data["delete_org"]

        task.refresh_from_db()
        if org:
            review_sha = org.latest_commit
        elif task.review_valid:
            review_sha = task.review_sha

        if not (task.pr_is_open and review_sha):
            raise TaskReviewIntegrityError(_("Cannot submit review for this Task."))

        repo_id = task.get_repo_id()
        repo_as_user = get_repo_info(user, repo_id=repo_id)
        repo_as_app = get_repo_info(
            None,
            repo_owner=task.root_project.repo_owner,
            repo_name=task.root_project.repo_name,
            repo_id=repo_id,
        )
        pr = repo_as_user.pull_request(task.pr_number)

        # The values in this dict are the valid values for the
        # `state` arg to repository.create_status. We are not
        # currently using all of them, because some of them make no
        # sense for our system to add to GitHub.
        state_for_status = {
            # "": "pending",
            # "": "error",
            TaskReviewStatus.APPROVED: "success",
            TaskReviewStatus.CHANGES_REQUESTED: "failure",
        }.get(status)

        target_url = get_user_facing_url(path=task.get_absolute_url())

        # We filter notes to string.printable to avoid problems
        # GitHub has with emoji in status descriptions
        printable = set(string.printable)
        filtered_notes = "".join(filter(lambda c: c in printable, notes))
        repo_as_app.create_status(
            review_sha,
            state_for_status,
            target_url=target_url,
            description=filtered_notes[:25],
            context="Metecho Review",
        )
        if notes:
            # We always COMMENT so as not to change the PR's status:
            pr.create_review(notes, event="COMMENT")
    except Exception as e:
        task.refresh_from_db()
        task.finalize_submit_review(
            now(), error=e, originating_user_id=originating_user_id
        )
        tb = traceback.format_exc()
        logger.error(tb)
        raise
    else:
        task.refresh_from_db()
        task.finalize_submit_review(
            now(),
            sha=review_sha,
            status=status,
            delete_org=delete_org,
            org=org,
            originating_user_id=originating_user_id,
        )


submit_review_job = job(submit_review)


def create_gh_branch_for_new_epic(epic, *, user):
    try:
        epic.refresh_from_db()
        repo_id = epic.get_repo_id()
        repository = get_repo_info(user, repo_id=repo_id)

        if epic.branch_name:
            try:
                head = repository.branch(epic.branch_name).commit.sha
            except NotFoundError:
                latest_sha = repository.branch(repository.default_branch).latest_sha()
                with creating_gh_branch(epic):
                    try_to_make_branch(
                        repository, new_branch=epic.branch_name, base_sha=latest_sha
                    )
                    epic.latest_sha = latest_sha
            else:
                epic.latest_sha = head
                base = repository.branch(repository.default_branch).commit.sha
                epic.has_unmerged_commits = (
                    repository.compare_commits(base, head).ahead_by > 0
                )
                # Check if has PR
                try:
                    head_str = f"{repository.owner}:{epic.branch_name}"
                    # Defaults to descending order, so we'll find
                    # the most recent one, if there is one to be
                    # found:
                    pr = next(
                        repository.pull_requests(
                            state="all", head=head_str, base=repository.default_branch
                        )
                    )
                    # Check PR status
                    epic.pr_number = pr.number
                    epic.pr_is_merged = pr.merged_at is not None
                    epic.pr_is_open = pr.closed_at is None and pr.merged_at is None
                except StopIteration:
                    pass
        else:
            epic_create_branch(
                epic=epic,
                repository=repository,
                user=user,
                originating_user_id=str(user.id),
                should_finalize=False,
            )
    except Exception:
        epic.refresh_from_db()
        epic.branch_name = ""
        epic.latest_sha = ""
        epic.pr_number = None
        epic.pr_is_merged = False
        epic.pr_is_open = False
        epic.has_unmerged_commits = False
        epic.finalize_epic_update(originating_user_id=str(user.id))
        tb = traceback.format_exc()
        logger.error(tb)
        raise
    else:
        epic.finalize_epic_update(originating_user_id=str(user.id))


create_gh_branch_for_new_epic_job = job(create_gh_branch_for_new_epic)


def available_org_config_names(project, *, user):
    try:
        project.refresh_from_db()
        repo_id = project.get_repo_id()
        repo = get_repo_info(
            None,
            repo_owner=project.repo_owner,
            repo_name=project.repo_name,
        )
        with local_github_checkout(user, repo_id, "#DEFAULT") as repo_root:
            config = get_project_config(
                repo_root=repo_root,
                repo_name=repo.name,
                repo_url=repo.html_url,
                repo_owner=repo.owner.login,
                repo_branch=repo.default_branch,
                repo_commit=repo.branch(repo.default_branch).latest_sha(),
            )
            project.org_config_names = [
                {"key": key, **value} for key, value in config.orgs__scratch.items()
            ]
    except Exception:
        project.finalize_available_org_config_names(
            originating_user_id=str(user.id) if user else None
        )
        tb = traceback.format_exc()
        logger.error(tb)
        raise
    else:
        project.finalize_available_org_config_names(
            originating_user_id=str(user.id) if user else None
        )


available_org_config_names_job = job(available_org_config_names)


def user_reassign(scratch_org, *, new_user, originating_user_id):
    try:
        scratch_org.refresh_from_db()
        scratch_org.owner = new_user
        org_config = scratch_org.get_refreshed_org_config()
        username = org_config.username
        org_config.salesforce_client.User.update(
            f"Username/{username}",
            {"Email": new_user.email},
        )
    except Exception as err:
        scratch_org.finalize_reassign(
            error=err, originating_user_id=originating_user_id
        )
    else:
        scratch_org.finalize_reassign(originating_user_id=originating_user_id)


user_reassign_job = job(user_reassign)

sobjname = str

FieldList = List[str]

SchemaFilter = Dict[sobjname, FieldList]


# TODO: Move this function somewhere into CCI itself
#       perhaps as a method of ExtractRulesFile or Schema
def filter_schema_to_extractaable_objs_and_fields(schema: Schema) -> SchemaFilter:
    # DEFAULT_EXTRACT_DATA is a rule to extract basically everything
    extract_file = StringIO(DEFAULT_EXTRACT_DATA)
    decls = ExtractRulesFile.parse_extract(extract_file)

    # Find the obbjects and fields that constitute "everything"
    flattened_declarations = flatten_declarations(list(decls.values()), schema)
    return {decl.sf_object: decl.fields for decl in flattened_declarations}


def get_objs_and_fields_from_org(schema: Schema) -> Dict[str, Dict]:
    filtered_schema: SchemaFilter = filter_schema_to_extractaable_objs_and_fields(
        schema
    )
    return {
        objname: schema_obj_to_json(schema, objname, fields)
        for objname, fields in filtered_schema.items()
    }


def schema_obj_to_json(schema: Schema, objname: str, fields: FieldList):
    schema_obj = schema[objname]
    return {
        "label": schema_obj.label,
        "count": schema_obj.count,
        "fields": {
            fieldname: schema_field_to_json(schema_obj.fields[fieldname])
            for fieldname in fields
        },
    }


def schema_field_to_json(field_data: Field):
    return {
        "label": field_data.label,
        # TODO: compress empty reference targets to reduce network bytes
        "referenceTo": field_data.referenceTo,
    }


@contextlib.contextmanager
def dataset_env(org: ScratchOrg):
    """
    Yields all configuration objects required by the CumulusCI `Dataset` class
    """
    task = org.task
    assert task
    repo = get_repo_info(
        None,
        repo_owner=task.root_project.repo_owner,
        repo_name=task.root_project.repo_name,
    )
    with local_github_checkout(
        repo_owner=repo.owner.login,
        repo_name=repo.name,
        commit_ish=task.branch_name,
    ) as project_path:
        project_config = get_project_config(
            repo_root=project_path,
            repo_name=repo.name,
            repo_url=repo.html_url,
            repo_owner=repo.owner.login,
            repo_branch=task.branch_name,
            repo_commit=repo.branch(task.branch_name).latest_sha(),
        )
        cci = BaseCumulusCI(
            repo_info={
                "root": project_path,
                "url": repo.html_url,
                "name": repo.name,
                "owner": repo.owner.login,
                "commit": task.branch_name,
            }
        )
        org_config = org.get_refreshed_org_config(keychain=cci.keychain)
        project_config.keychain = org_config.keychain
        sf = get_simple_salesforce_connection(project_config, org_config)
        with get_org_schema(
            sf,
            org_config,
            include_counts=True,
            filters=[Filters.extractable, Filters.createable],
        ) as schema:
            yield project_config, org_config, sf, schema, repo


def parse_datasets(*, org: ScratchOrg, user: User):
    """
    Parse dataset definitions from the `datasets/` folder in the Task branch
    """
    # These fields are automatically captured by CCI or cause trouble while capturing,
    # so we don't even include them in the schema at all

    datasets = {}
    org_schema = {}
    dataset_errors = []
    try:
        org.refresh_from_db()
        with dataset_env(org) as (project_config, org_config, sf, schema, repo):
            org_schema = get_objs_and_fields_from_org(schema)

            project_path = project_config.repo_root
            datasets_dir = Path(project_path) / "datasets"
            entries = datasets_dir.iterdir() if datasets_dir.is_dir() else ()
            entries = sorted(entries)
            if not entries:
                dataset_errors.append(
                    _("Found empty 'datasets/' directory in the Task branch")
                )
            for entry in entries:
                if not entry.is_dir():
                    continue
                with Dataset(
                    entry.name, project_config, sf, org_config, schema
                ) as dataset:
                    rel_file = dataset.extract_file.relative_to(project_path)
                    if not dataset.extract_file.exists():
                        dataset_errors.append(
                            _("Missing dataset definition file: {}").format(rel_file)
                        )
                        continue
                    try:
                        datasets[entry.name] = dataset.read_schema_subset()
                    except Exception:
                        logger.exception(
                            f"Failed to parse {dataset.extract_file}. Task: {org.task}. "
                            f"Contents: \n{dataset.extract_file.read_text()}"
                        )
                        dataset_errors.append(
                            _("Failed to parse file: {}").format(rel_file)
                        )
            dataset_errors = list(map(str, dataset_errors))
    except Exception as e:
        org.finalize_parse_datasets(error=e, originating_user_id=user.id)
        tb = traceback.format_exc()
        logger.error(tb)
        raise
    else:
        org.finalize_parse_datasets(
            datasets=datasets,
            schema=org_schema,
            dataset_errors=dataset_errors,
            originating_user_id=user.id,
        )


parse_datasets_job = job(parse_datasets)


def commit_dataset_from_org(
    *,
    org: ScratchOrg,
    user: User,
    commit_message: str,
    dataset_name: str,
    dataset_definition: dict,
):
    """
    Given a JSON dataset definition:

    1. Write a YAML definition to the `datasets/` folder
    2. Retrieve and dump the corresponding SQL data from `org` on the same folder
    3. Commit the new files to the parent Task branch
    """
    try:
        org.refresh_from_db()
        task = org.task
        task.refresh_from_db()
        with dataset_env(org) as (project_config, org_config, sf, schema, repo):
            with Dataset(
                dataset_name, project_config, sf, org_config, schema
            ) as dataset:
                dataset.path.mkdir(parents=True, exist_ok=True)
                dataset.update_schema_subset(dataset_definition)
                dataset.extract()
                commit = CommitDir(
                    repo, author={"name": user.username, "email": user.email}
                )
                commit(
                    str(dataset.path),
                    repo_dir=str(dataset.path.relative_to(project_config.repo_root)),
                    branch=task.branch_name,
                    commit_message=commit_message,
                )
                org.task.has_unmerged_commits = True
                org.task.finalize_task_update(originating_user_id=user.id)

    except Exception as e:
        org.refresh_from_db()
        org.finalize_commit_dataset(error=e, originating_user_id=user.id)
        tb = traceback.format_exc()
        logger.error(tb)
        raise
    else:
        org.finalize_commit_dataset(originating_user_id=user.id)


commit_dataset_from_org_job = job(commit_dataset_from_org)


def commit_omnistudio_from_org(
    *,
    org: ScratchOrg,
    user: User,
    commit_message: str,
    yaml_path: str,
):
    """
    Given a yaml_path:
    1. Check that the yaml jobfile exists at the path
    2. Check that the projectPath is defined in the yaml jobfile
    3. Pass the yaml path to cci vlocity_retrieve
    4. Commit the projectPath to the repo
    """
    try:
        org.refresh_from_db()
        task = org.task
        task.refresh_from_db()
        with dataset_env(org) as (project_config, org_config, sf, schema, repo):
            task_config = TaskConfig(
                config={"options": {"job_file": yaml_path, "org": org_config.name}}
            )
            repo_root = project_config.repo_root
            jobfile: Path = Path(repo_root, yaml_path)
            if not jobfile.is_file():
                raise MissingJobfileError(
                    f"Jobfile not found at path {yaml_path} in repository: {repo}"
                )

            jobfileobj = yaml.safe_load(jobfile.read_text())
            if "projectPath" not in jobfileobj:
                raise MissingProjectPathError(
                    f"No projectPath defined in Jobfile at path {yaml_path}"
                )

            vlocity_path = Path(project_config.repo_root) / jobfileobj["projectPath"]

            vlocity_task = VlocityRetrieveTask(project_config, task_config, org_config)
            vlocity_task()
            commit = CommitDir(
                repo, author={"name": user.username, "email": user.email}
            )

            commit(
                str(vlocity_path),
                repo_dir=str(vlocity_path.relative_to(project_config.repo_root)),
                branch=task.branch_name,
                commit_message=commit_message,
            )
            org.task.has_unmerged_commits = True
            org.task.finalize_task_update(originating_user_id=user.id)

    except Exception as e:
        org.refresh_from_db()
        org.finalize_commit_omnistudio(error=e, originating_user_id=user.id)
        tb = traceback.format_exc()
        logger.error(tb)
        raise
    else:
        org.finalize_commit_omnistudio(originating_user_id=user.id)


commit_omnistudio_from_org_job = job(commit_omnistudio_from_org)<|MERGE_RESOLUTION|>--- conflicted
+++ resolved
@@ -277,12 +277,8 @@
 
         else:
             repo = org.create_repository(
-<<<<<<< HEAD
-                project.repo_name, description=project.description, private=True
-=======
                 project.repo_name, description=project.description,
                 private=settings.ENABLE_CREATE_PRIVATE_REPO
->>>>>>> f60024ae
             )
             team.add_repository(repo.full_name, permission="push")
             project.repo_id = repo.id
