--- conflicted
+++ resolved
@@ -38,11 +38,7 @@
     normalize_commit,
     try_to_make_branch,
 )
-<<<<<<< HEAD
-from .models import TASK_REVIEW_STATUS, GitHubOrganization, Project, User
-=======
-from .models import TaskReviewStatus
->>>>>>> 3a82e7c5
+from .models import GitHubOrganization, Project, TaskReviewStatus, User
 from .push import report_scratch_org_error
 from .sf_org_changes import (
     commit_changes_to_github,
