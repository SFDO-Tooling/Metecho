from django import forms
from django.contrib import admin
from django.contrib.sites.admin import SiteAdmin
from django.contrib.sites.models import Site
from django.db.models import JSONField
from django.forms.widgets import Textarea
from django.utils.translation import gettext_lazy as _
from parler.admin import TranslatableAdmin

from . import gh
from .models import (
    Epic,
    EpicSlug,
    GitHubIssue,
    GitHubRepository,
    Project,
    ProjectSlug,
    ScratchOrg,
    SiteProfile,
    Task,
    TaskSlug,
    User,
)


class ProjectForm(forms.ModelForm):
    class Meta:
        model = Project
        exclude = ()

    def clean(self):
        cleaned_data = super().clean()
        repo_name = cleaned_data.get("repo_name")
        repo_owner = cleaned_data.get("repo_owner")

        # Make sure we can access the repository
        try:
            gh.get_repo_info(None, repo_owner=repo_owner, repo_name=repo_name)
        except Exception:
            raise forms.ValidationError(
                _(
                    f"Could not access {repo_owner}/{repo_name} using GitHub app. "
                    "Does the Metecho app need to be installed for this repository?"
                )
            )


class JSONWidget(Textarea):
    def value_from_datadict(self, data, files, name):
        value = data.get(name)
        return value if value else "{}"


class SoftDeletedListFilter(admin.SimpleListFilter):
    title = _("deleted")
    parameter_name = "deleted_at"

    def lookups(self, request, model_admin):
        return (("true", _("Deleted")),)

    def queryset(self, request, queryset):
        if self.value() == "true":
            return queryset.filter(deleted_at__isnull=False)
        return queryset.filter(deleted_at__isnull=True)

    def choices(self, changelist):
        yield {
            "selected": self.value() is None,
            "query_string": changelist.get_query_string(remove=[self.parameter_name]),
            "display": _("Active"),
        }
        for lookup, title in self.lookup_choices:
            yield {
                "selected": self.value() == str(lookup),
                "query_string": changelist.get_query_string(
                    {self.parameter_name: lookup}
                ),
                "display": title,
            }


@admin.register(User)
class UserAdmin(admin.ModelAdmin):
    list_display = ("username", "is_active", "is_staff", "is_superuser", "date_joined")
    list_filter = ("is_active", "is_staff", "is_superuser")
    search_fields = ("username", "email")
    filter_horizontal = ("groups", "user_permissions")


@admin.register(Project)
class ProjectAdmin(admin.ModelAdmin):
    form = ProjectForm
    list_display = ("name", "repo_owner", "repo_name", "created_at")
    search_fields = ("name", "repo_owner", "repo_name")

    def save_model(self, request, obj, form, change):
        if not obj.repo_image_url:
            from .jobs import get_social_image_job

            get_social_image_job.delay(project=obj)
        return super().save_model(request, obj, form, change)


@admin.register(ProjectSlug)
class ProjectSlugAdmin(admin.ModelAdmin):
    list_display = ("slug", "parent", "is_active")
    list_filter = ("is_active",)
    list_select_related = ("parent",)
    search_fields = ("slug",)


@admin.register(GitHubRepository)
class GitHubRepositoryAdmin(admin.ModelAdmin):
    list_display = ("repo_url", "user")
    list_filter = ("user",)
    list_select_related = ("user",)
    search_fields = ("repo_url", "repo_id")


@admin.register(GitHubIssue)
class GitHubIssueAdmin(admin.ModelAdmin):
    date_hierarchy = "created_at"
    list_display = ("title", "number", "state", "project", "created_at")
    list_filter = ("project", "state")
    list_select_related = ("project",)
    search_fields = ("number", "title")


@admin.register(Epic)
class EpicAdmin(admin.ModelAdmin):
    list_display = ("name", "status", "project", "created_at", "deleted_at")
    list_filter = (SoftDeletedListFilter, "status", "project")
    list_select_related = ("project",)
    search_fields = ("name", "branch_name")
    raw_id_fields = ("issue",)


@admin.register(EpicSlug)
class EpicSlugAdmin(admin.ModelAdmin):
    list_display = ("slug", "parent", "is_active")
    list_filter = ("is_active",)
    list_select_related = ("parent",)
    search_fields = ("slug",)


@admin.register(Task)
class TaskAdmin(admin.ModelAdmin):
    list_display = ("name", "status", "epic", "created_at", "deleted_at")
    list_filter = (SoftDeletedListFilter, "status", "epic__project")
    search_fields = ("name", "epic__name")
    fields = (
<<<<<<< HEAD
        ("name", "epic"),
        "issue",
=======
        "name",
        ("project", "epic"),
>>>>>>> c3790e73
        "description",
        ("branch_name", "org_config_name"),
        ("commits", "get_all_users_in_commits"),
        "origin_sha",
        "metecho_commits",
        "has_unmerged_commits",
        ("currently_creating_branch", "currently_creating_pr"),
        ("pr_is_open", "pr_number"),
        "currently_submitting_review",
        "review_submitted_at",
        ("review_valid", "review_status", "review_sha"),
        ("reviewers"),
        "status",
        ("assigned_dev", "assigned_qa"),
    )
    readonly_fields = (
        "commits",
        "reviewers",
        "get_all_users_in_commits",
    )
    raw_id_fields = ("issue", "epic")


@admin.register(TaskSlug)
class TaskSlugAdmin(admin.ModelAdmin):
    list_display = ("slug", "parent", "is_active")
    list_filter = ("is_active",)
    list_select_related = ("parent",)
    search_fields = ("slug",)


@admin.register(ScratchOrg)
class ScratchOrgAdmin(admin.ModelAdmin):
    list_display = (
        "owner",
        "org_type",
        "project",
        "epic",
        "task",
        "created_at",
        "deleted_at",
    )
    list_filter = (SoftDeletedListFilter, "owner", "org_type")
    search_fields = ("project__name", "epic__name", "task__name")
    formfield_overrides = {JSONField: {"widget": JSONWidget}}


class SiteAdminForm(forms.ModelForm):
    class Meta:
        model = Site
        fields = (
            "name",
            "domain",
        )

    def clean_domain(self):
        data = self.cleaned_data["domain"]
        if "/" in data:
            raise forms.ValidationError(
                _("Please enter a bare domain, with no scheme or path components.")
            )
        return data


SiteAdmin.form = SiteAdminForm


@admin.register(SiteProfile)
class SiteProfileAdmin(TranslatableAdmin):
    list_display = ("name", "site")<|MERGE_RESOLUTION|>--- conflicted
+++ resolved
@@ -149,14 +149,9 @@
     list_filter = (SoftDeletedListFilter, "status", "epic__project")
     search_fields = ("name", "epic__name")
     fields = (
-<<<<<<< HEAD
-        ("name", "epic"),
-        "issue",
-=======
         "name",
         ("project", "epic"),
->>>>>>> c3790e73
-        "description",
+        "issue" "description",
         ("branch_name", "org_config_name"),
         ("commits", "get_all_users_in_commits"),
         "origin_sha",
