from django import forms
from django.contrib import admin
from django.contrib.postgres.fields import JSONField
from django.contrib.sites.admin import SiteAdmin
from django.contrib.sites.models import Site
from django.forms.widgets import Textarea
<<<<<<< HEAD
from django.utils.translation import gettext_lazy as _
from github3.exceptions import NotFoundError
=======
>>>>>>> 71958790
from parler.admin import TranslatableAdmin

from . import gh
from .models import (
    GitHubRepository,
    Project,
    ProjectSlug,
    Repository,
    RepositorySlug,
    ScratchOrg,
    SiteProfile,
    Task,
    TaskSlug,
    User,
)


class RepositoryForm(forms.ModelForm):
    class Meta:
        model = Repository
        exclude = ()

    def clean(self):
        cleaned_data = super().clean()
        repo_name = cleaned_data.get("repo_name")
        repo_owner = cleaned_data.get("repo_owner")

        # Make sure we can access the repository
        try:
            gh.get_repo_info(None, repo_owner=repo_owner, repo_name=repo_name)
        except Exception:
            raise forms.ValidationError(
<<<<<<< HEAD
                _("No repository with this name and owner exists.")
            )
        try:
            app = gh.gh_as_app()
            app.app_installation_for_repository(repo_owner, repo_name)
        except NotFoundError:
            raise forms.ValidationError(
                _("The associated GitHub app is not installed for that repository.")
=======
                f"Could not access {repo_owner}/{repo_name} using GitHub app. "
                "Does the Metecho app need to be installed for this repository?"
>>>>>>> 71958790
            )


class JSONWidget(Textarea):
    def value_from_datadict(self, data, files, name):
        value = data.get(name)
        return value if value else "{}"


class SoftDeletedListFilter(admin.SimpleListFilter):
    title = _("deleted")
    parameter_name = "deleted_at"

    def lookups(self, request, model_admin):
        return (("true", _("Deleted")),)

    def queryset(self, request, queryset):
        if self.value() == "true":
            return queryset.filter(deleted_at__isnull=False)
        return queryset.filter(deleted_at__isnull=True)

    def choices(self, changelist):
        yield {
            "selected": self.value() is None,
            "query_string": changelist.get_query_string(remove=[self.parameter_name]),
            "display": _("Active"),
        }
        for lookup, title in self.lookup_choices:
            yield {
                "selected": self.value() == str(lookup),
                "query_string": changelist.get_query_string(
                    {self.parameter_name: lookup}
                ),
                "display": title,
            }


@admin.register(User)
class UserAdmin(admin.ModelAdmin):
    list_display = ("username", "is_active", "is_staff", "is_superuser", "date_joined")
    search_fields = ("username",)


@admin.register(Repository)
class RepositoryAdmin(admin.ModelAdmin):
    form = RepositoryForm
    list_display = ("name", "repo_owner", "repo_name")


@admin.register(RepositorySlug)
class RepositorySlugAdmin(admin.ModelAdmin):
    list_display = ("slug", "parent")


@admin.register(GitHubRepository)
class GitHubRepositoryAdmin(admin.ModelAdmin):
    list_display = ("repo_url", "user")


@admin.register(Project)
class ProjectAdmin(admin.ModelAdmin):
    list_display = ("name", "repository", "deleted_at")
    list_filter = (SoftDeletedListFilter,)


@admin.register(ProjectSlug)
class ProjectSlugAdmin(admin.ModelAdmin):
    list_display = ("slug", "parent")


@admin.register(Task)
class TaskAdmin(admin.ModelAdmin):
    list_display = ("name", "project", "deleted_at")
    list_filter = (SoftDeletedListFilter,)


@admin.register(TaskSlug)
class TaskSlugAdmin(admin.ModelAdmin):
    list_display = ("slug", "parent")


@admin.register(ScratchOrg)
class ScratchOrgAdmin(admin.ModelAdmin):
    list_display = ("owner", "org_type", "task", "deleted_at")
    list_filter = (SoftDeletedListFilter,)
    formfield_overrides = {JSONField: {"widget": JSONWidget}}


class SiteAdminForm(forms.ModelForm):
    class Meta:
        model = Site
        fields = (
            "name",
            "domain",
        )

    def clean_domain(self):
        data = self.cleaned_data["domain"]
        if "/" in data:
            raise forms.ValidationError(
                _("Please enter a bare domain, with no scheme or path components.")
            )
        return data


SiteAdmin.form = SiteAdminForm


@admin.register(SiteProfile)
class SiteProfileAdmin(TranslatableAdmin):
    list_display = ("name", "site")<|MERGE_RESOLUTION|>--- conflicted
+++ resolved
@@ -4,11 +4,7 @@
 from django.contrib.sites.admin import SiteAdmin
 from django.contrib.sites.models import Site
 from django.forms.widgets import Textarea
-<<<<<<< HEAD
 from django.utils.translation import gettext_lazy as _
-from github3.exceptions import NotFoundError
-=======
->>>>>>> 71958790
 from parler.admin import TranslatableAdmin
 
 from . import gh
@@ -41,19 +37,10 @@
             gh.get_repo_info(None, repo_owner=repo_owner, repo_name=repo_name)
         except Exception:
             raise forms.ValidationError(
-<<<<<<< HEAD
-                _("No repository with this name and owner exists.")
-            )
-        try:
-            app = gh.gh_as_app()
-            app.app_installation_for_repository(repo_owner, repo_name)
-        except NotFoundError:
-            raise forms.ValidationError(
-                _("The associated GitHub app is not installed for that repository.")
-=======
-                f"Could not access {repo_owner}/{repo_name} using GitHub app. "
-                "Does the Metecho app need to be installed for this repository?"
->>>>>>> 71958790
+                _(
+                    f"Could not access {repo_owner}/{repo_name} using GitHub app. "
+                    "Does the Metecho app need to be installed for this repository?"
+                )
             )
 
 
