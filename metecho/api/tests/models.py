from contextlib import ExitStack
from datetime import datetime, timedelta
from unittest.mock import MagicMock, patch

import pytest
from django.core.exceptions import ValidationError
from django.utils.timezone import now
from simple_salesforce.exceptions import SalesforceError

from ..models import (
    Epic,
    EpicStatus,
    ScratchOrgType,
    Task,
    TaskStatus,
    user_logged_in_handler,
)


@pytest.mark.django_db
class TestProject:
    def test_signal(self, project_factory):
        project = project_factory(name="Test Project")
        project.save()
        assert project.slug == "test-project"

    def test_signal__recreate(self, project_factory):
        project = project_factory(name="Test Project")
        project.save()
        assert project.slug == "test-project"
        project.name = "Test Project with a Twist"
        project.save()
        assert project.slug == "test-project-with-a-twist"

    def test_str(self, project_factory):
        project = project_factory(name="Test Project")
        assert str(project) == "Test Project"

    def test_get_absolute_url(self, project_factory):
        url = project_factory().get_absolute_url()
        assert url.startswith("/")

    def test_get_repo_id(self, project_factory):
        with patch("metecho.api.model_mixins.get_repo_info") as get_repo_info:
            get_repo_info.return_value = MagicMock(id=123)

            project = project_factory(repo_id=None)
            project.get_repo_id()

            project.refresh_from_db()
            assert get_repo_info.called
            assert project.repo_id == 123

    def test_queue_refresh_commits(self, project_factory, user_factory):
        project = project_factory()
        with patch("metecho.api.jobs.refresh_commits_job") as refresh_commits_job:
            project.queue_refresh_commits(ref="some branch", originating_user_id=None)
            assert refresh_commits_job.delay.called

    def test_save__no_branch_name(self, project_factory, git_hub_repository_factory):
        with patch("metecho.api.gh.get_repo_info") as get_repo_info:
            repo_branch = MagicMock()
            repo_branch.latest_sha.return_value = "abcd1234"
            repo_info = MagicMock(default_branch="main-branch")
            repo_info.branch.return_value = repo_branch
            get_repo_info.return_value = repo_info
            git_hub_repository_factory(repo_id=123)
            project = project_factory(
                branch_name="",
                latest_sha="",
                repo_id=123,
                github_users=[{}],
                repo_image_url="/foo",
            )
            project.save()
            assert get_repo_info.called
            project.refresh_from_db()
            assert project.branch_name == "main-branch"
            assert project.latest_sha == "abcd1234"

    def test_save__no_latest_sha(self, project_factory, git_hub_repository_factory):
        with patch("metecho.api.gh.get_repo_info") as get_repo_info:
            repo_branch = MagicMock()
            repo_branch.latest_sha.return_value = "abcd1234"
            repo_info = MagicMock(default_branch="main-branch")
            repo_info.branch.return_value = repo_branch
            get_repo_info.return_value = repo_info
            git_hub_repository_factory(repo_id=123)
            project = project_factory(
                branch_name="main",
                latest_sha="",
                repo_id=123,
                github_users=[{}],
                repo_image_url="/foo",
            )
            project.save()
            assert get_repo_info.called
            project.refresh_from_db()
            assert project.branch_name == "main"
            assert project.latest_sha == "abcd1234"

    def test_queue_available_org_config_names(self, user_factory, project_factory):
        user = user_factory()
        project = project_factory()
        with ExitStack() as stack:
            available_org_config_names_job = stack.enter_context(
                patch("metecho.api.jobs.available_org_config_names_job")
            )
            project.queue_available_org_config_names(user=user)

            assert available_org_config_names_job.delay.called

    def test_finalize_available_org_config_names(self, project_factory):
        project = project_factory(
            github_users=[{}], repo_image_url="/foo", branch_name="main"
        )
        project.notify_changed = MagicMock()
        project.finalize_available_org_config_names()
        assert project.notify_changed.called


@pytest.mark.django_db
class TestEpic:
    def test_signal(self, project_factory):
        project = project_factory()
        epic = Epic(name="Test Epic", project=project)
        epic.save()

        assert epic.slug == "test-epic"

    def test_str(self, project_factory):
        project = project_factory()
        epic = Epic(name="Test Epic", project=project)
        assert str(epic) == "Test Epic"

    def test_get_absolute_url(self, epic_factory):
        url = epic_factory().get_absolute_url()
        assert url.startswith("/")

    def test_get_repo_id(self, project_factory, epic_factory):
        project = project_factory(repo_id=123)
        epic = epic_factory(project=project)

        assert epic.get_repo_id() == 123

    def test_finalize_status_completed(self, epic_factory):
        with ExitStack() as stack:
            epic = epic_factory(has_unmerged_commits=True)

            async_to_sync = stack.enter_context(
                patch("metecho.api.model_mixins.async_to_sync")
            )
            epic.finalize_status_completed(123, originating_user_id=None)
            epic.refresh_from_db()
            assert epic.pr_number == 123
            assert not epic.has_unmerged_commits
            assert async_to_sync.called

    def test_should_update_status(self, epic_factory):
        epic = epic_factory()
        assert not epic.should_update_status()

    def test_should_update_status__already_merged(self, epic_factory):
        epic = epic_factory(status=EpicStatus.MERGED, pr_is_merged=True)
        assert not epic.should_update_status()

    def test_should_update_status__already_review(self, epic_factory, task_factory):
        epic = epic_factory(status=EpicStatus.REVIEW)
        task_factory(epic=epic, status=TaskStatus.COMPLETED)
        assert not epic.should_update_status()

    def test_queue_create_pr(self, epic_factory, user_factory):
        with ExitStack() as stack:
            create_pr_job = stack.enter_context(patch("metecho.api.jobs.create_pr_job"))

            epic = epic_factory()
            user = user_factory()
            epic.queue_create_pr(
                user,
                title="My PR",
                critical_changes="",
                additional_changes="",
                issues="",
                notes="",
                alert_assigned_qa=True,
                originating_user_id=None,
            )

            assert create_pr_job.delay.called

    def test_soft_delete(self, epic_factory, task_factory):
        epic = epic_factory()
        task_factory(epic=epic)
        task_factory(epic=epic)

        epic.delete()
        epic.refresh_from_db()
        assert epic.deleted_at is not None
        assert epic.tasks.active().count() == 0

    def test_queryset_soft_delete(self, epic_factory, task_factory):
        epic1 = epic_factory()
        epic2 = epic_factory()
        epic_factory()

        task_factory(epic=epic1)
        task_factory(epic=epic2)

        assert Epic.objects.count() == 3
        assert Epic.objects.active().count() == 3
        assert Task.objects.active().count() == 2
        Epic.objects.all().delete()

        assert Epic.objects.count() == 3
        assert Epic.objects.active().count() == 0
        assert Task.objects.active().count() == 0


@pytest.mark.django_db
class TestTask:
    def test_str(self):
        task = Task(name="Test Task")
        assert str(task) == "Test Task"

    def test_get_absolute_url__epic(self, task_factory):
        task = task_factory()
        assert task.epic.slug in task.get_absolute_url()

    def test_get_absolute_url__project(self, task_with_project_factory):
        task = task_with_project_factory()
        assert task.project.slug in task.get_absolute_url()

    def test_notify_changed(self, task_factory):
        with ExitStack() as stack:
            stack.enter_context(patch("metecho.api.jobs.create_pr_job"))
            async_to_sync = stack.enter_context(
                patch("metecho.api.model_mixins.async_to_sync")
            )
            task = task_factory()
            task.notify_changed(originating_user_id=None)

            assert async_to_sync.called

    def test_finalize_status_completed(self, task_factory):
        with ExitStack() as stack:
            async_to_sync = stack.enter_context(
                patch("metecho.api.model_mixins.async_to_sync")
            )

            task = task_factory()
            task.finalize_status_completed(123, originating_user_id=None)

            task.refresh_from_db()
            assert async_to_sync.called
            assert task.pr_number == 123
            assert task.status == TaskStatus.COMPLETED

    def test_finalize_task_update(self, task_factory):
        with ExitStack() as stack:
            async_to_sync = stack.enter_context(
                patch("metecho.api.model_mixins.async_to_sync")
            )

            task = task_factory()
            task.finalize_task_update(originating_user_id=None)

            assert async_to_sync.called

    def test_queue_create_pr(self, task_factory, user_factory):
        with ExitStack() as stack:
            create_pr_job = stack.enter_context(patch("metecho.api.jobs.create_pr_job"))

            task = task_factory()
            user = user_factory()
            task.queue_create_pr(
                user,
                title="My PR",
                critical_changes="",
                additional_changes="",
                issues="",
                notes="",
                alert_assigned_qa=True,
                originating_user_id=None,
            )

            assert create_pr_job.delay.called

    def test_finalize_create_pr(self, task_factory):
        with ExitStack() as stack:
            async_to_sync = stack.enter_context(
                patch("metecho.api.model_mixins.async_to_sync")
            )

            task = task_factory()
            task.finalize_create_pr(originating_user_id=None)

            assert async_to_sync.called

    def test_queue_submit_review(self, user_factory, task_factory):
        user = user_factory()
        with ExitStack() as stack:
            task = task_factory()

            submit_review_job = stack.enter_context(
                patch("metecho.api.jobs.submit_review_job")
            )
            task.queue_submit_review(
                user=user,
                data={"notes": "Foo", "status": "APPROVE"},
                originating_user_id=None,
            )

            assert submit_review_job.delay.called

    def test_finalize_submit_review(self, task_factory):
        now = datetime(2020, 12, 31, 12, 0)
        with ExitStack() as stack:
            async_to_sync = stack.enter_context(
                patch("metecho.api.model_mixins.async_to_sync")
            )

            task = task_factory(commits=[{"id": "123"}])
            task.finalize_submit_review(now, sha="123", originating_user_id=None)

            assert async_to_sync.called
            assert task.review_sha == "123"
            assert task.review_valid

    def test_finalize_submit_review__delete_org(
        self, task_factory, scratch_org_factory
    ):
        now = datetime(2020, 12, 31, 12, 0)
        with ExitStack() as stack:
            async_to_sync = stack.enter_context(
                patch("metecho.api.model_mixins.async_to_sync")
            )

            task = task_factory(commits=[{"id": "123"}])
            scratch_org = scratch_org_factory(task=task, org_type=ScratchOrgType.QA)
            scratch_org.queue_delete = MagicMock()
            task.finalize_submit_review(
                now,
                sha="123",
                delete_org=True,
                org=scratch_org,
                originating_user_id=None,
            )

            assert async_to_sync.called
            assert scratch_org.queue_delete.called
            assert task.review_sha == "123"
            assert task.review_valid

    def test_finalize_submit_review__error(self, task_factory):
        now = datetime(2020, 12, 31, 12, 0)
        with ExitStack() as stack:
            async_to_sync = stack.enter_context(
                patch("metecho.api.model_mixins.async_to_sync")
            )

            task = task_factory()
            task.finalize_submit_review(now, error=ValueError, originating_user_id=None)

            assert async_to_sync.called
            assert not task.review_valid

    def test_soft_delete_cascade(self, task_factory, scratch_org_factory):
        task = task_factory()
        scratch_org_factory(task=task)
        scratch_org_factory(task=task)

        assert task.orgs.active().count() == 2

        task.delete()
        assert task.orgs.active().count() == 0

    def test_soft_delete_cascade__manager(self, task_factory, scratch_org_factory):
        task = task_factory()
        scratch_org_factory(task=task)
        scratch_org_factory(task=task)

        assert task.orgs.active().count() == 2

        Task.objects.all().delete()
        assert task.orgs.active().count() == 0

    def test_get_all_users_in_commits(self, task_factory):
        task = task_factory(
            commits=[
                {
                    "id": "123",
                    "author": {
                        "name": "Name 1",
                        "email": "name1@example.com",
                        "username": "name1",
                        "avatar_url": "https://example.com/",
                    },
                },
                {
                    "id": "456",
                    "author": {
                        "name": "Name 2",
                        "email": "name2@example.com",
                        "username": "name2",
                        "avatar_url": "https://example.com/",
                    },
                },
                {
                    "id": "789",
                    "author": {
                        "name": "Name 1",
                        "email": "name1@example.com",
                        "username": "name1",
                        "avatar_url": "https://example.com/",
                    },
                },
            ],
        )

        expected = [
            {
                "name": "Name 1",
                "email": "name1@example.com",
                "username": "name1",
                "avatar_url": "https://example.com/",
            },
            {
                "name": "Name 2",
                "email": "name2@example.com",
                "username": "name2",
                "avatar_url": "https://example.com/",
            },
        ]

        assert task.get_all_users_in_commits == expected

    def test_add_reviewer(self, task_factory):
        task = task_factory()
        task.add_reviewer({"login": "login", "avatar_url": "https://example.com"})
        task.add_reviewer({"login": "login", "avatar_url": "https://example.com"})
        task.refresh_from_db()
        assert task.reviewers == [
            {"login": "login", "avatar_url": "https://example.com"}
        ]


@pytest.mark.django_db
class TestUser:
    def test_org_id(self, user_factory, social_account_factory):
        user = user_factory()
        social_account_factory(user=user, provider="salesforce")
        assert user.org_id is not None

        user.socialaccount_set.all().delete()
        assert user.org_id is None

    def test_org_name(self, user_factory, social_account_factory):
        user = user_factory()
        social_account_factory(user=user, provider="salesforce")
        assert user.org_name == "Sample Org"

        user.socialaccount_set.all().delete()
        assert user.org_name is None

    def test_org_name__global_devhub(
        self, settings, user_factory, social_account_factory
    ):
        settings.DEVHUB_USERNAME = "test global devhub"
        user = user_factory()
        social_account_factory(user=user, provider="salesforce")
        assert user.org_name is None

    def test_org_type(self, user_factory, social_account_factory):
        user = user_factory()
        social_account_factory(user=user, provider="salesforce")
        assert user.org_type == "Developer Edition"

        user.socialaccount_set.all().delete()
        assert user.org_type is None

    def test_org_type__global_devhub(
        self, settings, user_factory, social_account_factory
    ):
        settings.DEVHUB_USERNAME = "test global devhub"
        user = user_factory()
        social_account_factory(user=user, provider="salesforce")
        assert user.org_type is None

    def test_github_account(self, user_factory):
        user = user_factory()
        assert user.github_account is not None
        assert (
            user.github_account
            == user.socialaccount_set.filter(provider="github").first()
        )

        user.socialaccount_set.all().delete()
        assert user.salesforce_account is None

    def test_salesforce_account(self, user_factory, social_account_factory):
        user = user_factory()
        social_account_factory(user=user, provider="salesforce")
        assert user.salesforce_account is not None
        assert (
            user.salesforce_account
            == user.socialaccount_set.filter(provider="salesforce").first()
        )

        user.socialaccount_set.all().delete()
        assert user.salesforce_account is None

    def test_github_id(self, user_factory, social_account_factory):
        user = user_factory()
        user.socialaccount_set.all().delete()
        assert not user.github_id

        social_account_factory(user=user, provider="github", uid="test-uid")
        assert user.github_id == "test-uid"

    def test_avatar_url(self, user_factory, social_account_factory):
        user = user_factory()
        user.socialaccount_set.all().delete()
        assert not user.avatar_url

        social_account_factory(
            user=user,
            provider="github",
            extra_data={"avatar_url": "https://example.com/avatar/"},
        )
        assert user.avatar_url == "https://example.com/avatar/"

    def test_sf_username(self, user_factory, social_account_factory):
        user = user_factory(devhub_username="sample username")
        social_account_factory(
            user=user,
            provider="salesforce",
            extra_data={"preferred_username": "not me!"},
        )
        assert user.sf_username == "sample username"

    def test_sf_username__global_devhub(
        self, settings, user_factory, social_account_factory
    ):
        settings.DEVHUB_USERNAME = "devhub username"
        user = user_factory(devhub_username="", allow_devhub_override=False)
        social_account_factory(
            user=user,
            provider="salesforce",
            extra_data={},
        )
        assert user.sf_username == "devhub username"

    def test_instance_url(self, user_factory, social_account_factory):
        user = user_factory()
        social_account_factory(user=user, provider="salesforce")
        assert user.instance_url == "https://example.com"

        user.socialaccount_set.all().delete()
        assert user.instance_url is None

    def test_sf_token(self, user_factory, social_account_factory):
        user = user_factory()
        social_account_factory(user=user, provider="salesforce")
        assert user.sf_token == ("0123456789abcdef", "secret.0123456789abcdef")

        user.socialaccount_set.all().delete()
        assert user.sf_token == (None, None)

    def test_sf_token__invalid(
        self, user_factory, social_token_factory, social_account_factory
    ):
        user = user_factory()
        social_account = social_account_factory(
            socialtoken_set=[], user=user, provider="salesforce"
        )
        social_token_factory(token="an invalid token", account=social_account)
        assert user.sf_token == (None, None)

        user.socialaccount_set.all().delete()
        assert user.sf_token == (None, None)

    def test_valid_token_for(self, user_factory, social_account_factory):
        user = user_factory()
        social_account_factory(user=user, provider="salesforce")
        assert user.valid_token_for == "00Dxxxxxxxxxxxxxxx"

        user.socialaccount_set.filter(
            provider="salesforce"
        ).first().socialtoken_set.all().delete()
        assert user.valid_token_for is None

    def test_valid_token_for__use_global_devhub(
        self, settings, user_factory, social_account_factory
    ):
        settings.DEVHUB_USERNAME = "test global devhub"
        user = user_factory()
        social_account_factory(user=user, provider="salesforce")
        assert user.valid_token_for is None

    def test_full_org_type(self, user_factory, social_account_factory):
        user = user_factory(socialaccount_set=[])
        social_account_factory(
            user=user,
            provider="salesforce",
            extra_data={
                "instance_url": "https://example.com",
                "organization_details": {
                    "Name": "Sample Org",
                    "OrganizationType": "Developer Edition",
                    "IsSandbox": False,
                    "TrialExpirationDate": None,
                },
            },
        )
        assert user.full_org_type == "Developer"

        user = user_factory(socialaccount_set=[])
        social_account_factory(
            user=user,
            provider="salesforce",
            extra_data={
                "instance_url": "https://example.com",
                "organization_details": {
                    "Name": "Sample Org",
                    "OrganizationType": "Production",
                    "IsSandbox": False,
                    "TrialExpirationDate": None,
                },
            },
        )
        assert user.full_org_type == "Production"

        user = user_factory(socialaccount_set=[])
        social_account_factory(
            user=user,
            provider="salesforce",
            extra_data={
                "instance_url": "https://example.com",
                "organization_details": {
                    "Name": "Sample Org",
                    "OrganizationType": "Something",
                    "IsSandbox": True,
                    "TrialExpirationDate": None,
                },
            },
        )
        assert user.full_org_type == "Sandbox"

        user = user_factory(socialaccount_set=[])
        social_account_factory(
            user=user,
            provider="salesforce",
            extra_data={
                "instance_url": "https://example.com",
                "organization_details": {
                    "Name": "Sample Org",
                    "OrganizationType": "Something",
                    "IsSandbox": True,
                    "TrialExpirationDate": "Some date",
                },
            },
        )
        assert user.full_org_type == "Scratch"

        user = user_factory(socialaccount_set=[])
        assert user.full_org_type is None

    def test_is_devhub_enabled__shortcut_true(self, user_factory):
        user = user_factory(devhub_username="sample username")
        assert user.is_devhub_enabled

    def test_is_devhub_enabled__shortcut_true__use_global_devhub(
        self, settings, user_factory
    ):
        settings.DEVHUB_USERNAME = "test global devhub"
        user = user_factory()
        assert user.is_devhub_enabled

    def test_is_devhub_enabled__shortcut_false(
        self, user_factory, social_account_factory
    ):
        user = user_factory()
        social_account_factory(
            user=user,
            provider="salesforce",
            extra_data={
                "instance_url": "https://example.com",
                "organization_details": {
                    "Name": "Sample Org",
                    "OrganizationType": "Something",
                    "IsSandbox": True,
                    "TrialExpirationDate": None,
                },
            },
        )
        assert not user.is_devhub_enabled

    def test_is_devhub_enabled__true(self, user_factory, social_account_factory):
        user = user_factory()
        social_account_factory(
            user=user,
            provider="salesforce",
            extra_data={
                "instance_url": "https://example.com",
                "organization_details": {
                    "Name": "Sample Org",
                    "OrganizationType": "Production",
                    "IsSandbox": False,
                    "TrialExpirationDate": None,
                },
            },
        )
        with patch("metecho.api.models.get_devhub_api") as get_devhub_api:
            resp = {"foo": "bar"}
            client = MagicMock()
            client.restful.return_value = resp
            get_devhub_api.return_value = client
            assert user.is_devhub_enabled

    def test_is_devhub_enabled__false(self, user_factory, social_account_factory):
        user = user_factory()
        social_account_factory(
            user=user,
            provider="salesforce",
            extra_data={
                "instance_url": "https://example.com",
                "organization_details": {
                    "Name": "Sample Org",
                    "OrganizationType": "Production",
                    "IsSandbox": False,
                    "TrialExpirationDate": None,
                },
            },
        )
        with patch("metecho.api.models.get_devhub_api") as get_devhub_api:
            resp = None
            client = MagicMock()
            client.restful.return_value = resp
            get_devhub_api.return_value = client
            assert not user.is_devhub_enabled

    def test_is_devhub_enabled__sf_error(self, user_factory, social_account_factory):
        user = user_factory()
        social_account_factory(
            user=user,
            provider="salesforce",
            extra_data={
                "instance_url": "https://example.com",
                "organization_details": {
                    "Name": "Sample Org",
                    "OrganizationType": "Production",
                    "IsSandbox": False,
                    "TrialExpirationDate": None,
                },
            },
        )
        with patch("metecho.api.models.get_devhub_api") as get_devhub_api:
            client = MagicMock()
            client.restful.side_effect = SalesforceError(
                "https://example.com",
                404,
                "Not Found",
                [
                    {
                        "errorCode": "NOT_FOUND",
                        "message": "The requested resource does not exist",
                    }
                ],
            )
            get_devhub_api.return_value = client
            assert not user.is_devhub_enabled


@pytest.mark.django_db
class TestScratchOrg:
    def test_root_project(
        self, project_factory, epic_factory, task_factory, scratch_org_factory
    ):
        invalid_scratch_org = scratch_org_factory(task=None)
        epic = epic_factory()
        epic_scratch_org = scratch_org_factory(task=None, epic=epic)
        project = project_factory()
        project_scratch_org = scratch_org_factory(task=None, project=project)
        task_with_epic_scratch_org = scratch_org_factory()
        task_with_project_scratch_org = scratch_org_factory(
            task=task_factory(epic=None, project=project)
        )

        assert invalid_scratch_org.root_project is None
        assert epic_scratch_org.root_project == epic.project
        assert project_scratch_org.root_project == project
        assert (
            task_with_epic_scratch_org.root_project
            == task_with_epic_scratch_org.task.epic.project
        )
        assert (
            task_with_project_scratch_org.root_project
            == task_with_project_scratch_org.task.project
        )

    def test_notify_changed(self, scratch_org_factory):
        with ExitStack() as stack:
            stack.enter_context(
                patch(
                    "metecho.api.jobs."
                    "create_branches_on_github_then_create_scratch_org_job"
                )
            )
            async_to_sync = stack.enter_context(
                patch("metecho.api.model_mixins.async_to_sync")
            )
            scratch_org = scratch_org_factory()
            scratch_org.notify_changed(originating_user_id=None)

            assert async_to_sync.called

    def test_queue_delete(self, scratch_org_factory):
        with ExitStack() as stack:
            delete_scratch_org_job = stack.enter_context(
                patch("metecho.api.jobs.delete_scratch_org_job")
            )

            scratch_org = scratch_org_factory(last_modified_at=now())
            scratch_org.queue_delete(originating_user_id=None)
            assert delete_scratch_org_job.delay.called

    def test_notify_delete(self, scratch_org_factory):
        with ExitStack() as stack:
            async_to_sync = stack.enter_context(
                patch("metecho.api.model_mixins.async_to_sync")
            )

            scratch_org = scratch_org_factory(last_modified_at=now())
            scratch_org.delete()

            assert async_to_sync.called

    def test_get_unsaved_changes(self, scratch_org_factory):
        with ExitStack() as stack:
            get_unsaved_changes_job = stack.enter_context(
                patch("metecho.api.jobs.get_unsaved_changes_job")
            )

            scratch_org = scratch_org_factory(
                last_checked_unsaved_changes_at=now() - timedelta(minutes=1),
            )
            scratch_org.queue_get_unsaved_changes(
                force_get=True, originating_user_id=None
            )

            assert get_unsaved_changes_job.delay.called

    def test_get_unsaved_changes__bail_early(self, scratch_org_factory):
        with ExitStack() as stack:
            get_unsaved_changes_job = stack.enter_context(
                patch("metecho.api.jobs.get_unsaved_changes_job")
            )

            scratch_org = scratch_org_factory(
                last_checked_unsaved_changes_at=now() - timedelta(minutes=1),
            )
            scratch_org.queue_get_unsaved_changes(originating_user_id=None)

            assert not get_unsaved_changes_job.delay.called

    def test_finalize_provision(self, scratch_org_factory):
        with ExitStack() as stack:
            async_to_sync = stack.enter_context(
                patch("metecho.api.model_mixins.async_to_sync")
            )

            scratch_org = scratch_org_factory()
            scratch_org.finalize_provision(originating_user_id=None)

            assert async_to_sync.called

    def test_finalize_provision__flow_error(self, scratch_org_factory):
        with ExitStack() as stack:
            stack.enter_context(patch("metecho.api.model_mixins.async_to_sync"))
            delete_queued = stack.enter_context(
                patch("metecho.api.jobs.delete_scratch_org_job")
            )
            scratch_org = scratch_org_factory(url="https://example.com")
            scratch_org.finalize_provision(error=True, originating_user_id=None)

            assert delete_queued.delay.called

    def test_get_login_url(self, scratch_org_factory):
        with ExitStack() as stack:
            refresh_access_token = stack.enter_context(
                patch("metecho.api.models.refresh_access_token")
            )
            refresh_access_token.return_value = MagicMock(
                start_url="https://example.com"
            )

            scratch_org = scratch_org_factory()
            assert scratch_org.get_login_url() == "https://example.com"
            assert refresh_access_token.called

    def test_remove_scratch_org(self, scratch_org_factory):
        with ExitStack() as stack:
            async_to_sync = stack.enter_context(
                patch("metecho.api.model_mixins.async_to_sync")
            )

            scratch_org = scratch_org_factory()
            scratch_org.remove_scratch_org(error=Exception, originating_user_id=None)

            assert async_to_sync.called

    def test_clean(self, scratch_org_factory):
        scratch_org = scratch_org_factory()
        try:
            scratch_org.clean()
        except Exception:  # pragma: nocover
            raise pytest.fail(Exception)

    def test_clean__no_parent(self, scratch_org_factory):
        scratch_org = scratch_org_factory(project=None, epic=None, task=None)
        with pytest.raises(ValidationError):
            scratch_org.clean()

    def test_clean__epic_dev_org(self, scratch_org_factory, epic_factory):
        scratch_org = scratch_org_factory(
            epic=epic_factory(), task=None, org_type="Dev"
        )
        with pytest.raises(ValidationError):
            scratch_org.clean()

    def test_clean_config(self, scratch_org_factory):
        scratch_org = scratch_org_factory()
        scratch_org.config = {"access_token": "bad", "anything else": "good"}
        scratch_org.save()

        scratch_org.refresh_from_db()
        assert scratch_org.config == {"anything else": "good"}


<<<<<<< HEAD
@pytest.mark.django_db
class TestProjectDependency:
    def test_str(self, project_dependency_factory):
        org = project_dependency_factory(name="Dep ABC")
        assert str(org) == "Dep ABC"


@pytest.mark.django_db
class TestGitHubOrganization:
    def test_str(self, git_hub_organization_factory):
        org = git_hub_organization_factory(name="Foo Org")
        assert str(org) == "Foo Org"


@pytest.mark.django_db
=======
>>>>>>> 3a82e7c5
class TestGitHubRepository:
    def test_str(self, git_hub_repository_factory):
        gh_repo = git_hub_repository_factory.build()
        assert str(gh_repo) == "https://github.com/test/repo.git"


class TestGitHubIssue:
    def test_str(self, git_hub_issue_factory):
        gh_issue = git_hub_issue_factory.build(title="Hello world")
        assert str(gh_issue) == "Hello world"


@pytest.mark.django_db
def test_login_handler(user_factory):
    user = user_factory()
    user.queue_refresh_repositories = MagicMock()
    user_logged_in_handler(None, user=user)
    user.queue_refresh_repositories.assert_called_once()<|MERGE_RESOLUTION|>--- conflicted
+++ resolved
@@ -937,7 +937,6 @@
         assert scratch_org.config == {"anything else": "good"}
 
 
-<<<<<<< HEAD
 @pytest.mark.django_db
 class TestProjectDependency:
     def test_str(self, project_dependency_factory):
@@ -953,8 +952,6 @@
 
 
 @pytest.mark.django_db
-=======
->>>>>>> 3a82e7c5
 class TestGitHubRepository:
     def test_str(self, git_hub_repository_factory):
         gh_repo = git_hub_repository_factory.build()
