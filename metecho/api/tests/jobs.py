from collections import namedtuple
from contextlib import ExitStack
from datetime import datetime
from unittest.mock import MagicMock, patch

import pytest
from django.utils.timezone import now
from github3.exceptions import NotFoundError
from simple_salesforce.exceptions import SalesforceGeneralError

from ..jobs import (
    TaskReviewIntegrityError,
    _create_branches_on_github,
    _create_org_and_run_flow,
    alert_user_about_expiring_org,
    available_task_org_config_names,
    commit_changes_from_org,
    create_branches_on_github_then_create_scratch_org,
    create_gh_branch_for_new_project,
    create_pr,
    delete_scratch_org,
    get_social_image,
    get_unsaved_changes,
    populate_github_users,
    refresh_commits,
    refresh_github_repositories_for_user,
    refresh_scratch_org,
    submit_review,
)
from ..models import SCRATCH_ORG_TYPES

Author = namedtuple("Author", ("avatar_url", "login"))
Commit = namedtuple(
    "Commit",
    ("sha", "author", "message", "commit", "html_url"),
    defaults=("", None, "", None, ""),
)
PATCH_ROOT = "metecho.api.jobs"


@pytest.mark.django_db
class TestCreateBranchesOnGitHub:
    def test_create_branches_on_github(self, user_factory, task_factory):
        user = user_factory()
        task = task_factory()
        project = task.project

        with ExitStack() as stack:
            stack.enter_context(patch(f"{PATCH_ROOT}.local_github_checkout"))
            global_config = stack.enter_context(patch("metecho.api.gh.GlobalConfig"))
            global_config_instance = MagicMock()
            global_config.return_value = global_config_instance
            global_config_instance.get_project_config.return_value = MagicMock(
                project__git__prefix_feature="feature/"
            )
            get_repo_info = stack.enter_context(patch(f"{PATCH_ROOT}.get_repo_info"))
            repository = MagicMock()
            repository.branch.return_value = MagicMock(
                **{"latest_sha.return_value": "123abc"}
            )
            get_repo_info.return_value = repository

            _create_branches_on_github(
                user=user,
                repo_id=123,
                project=project,
                task=task,
                originating_user_id="123abc",
            )

            assert repository.create_branch_ref.called

    def test_create_branches_on_github__missing(self, user_factory, project_factory):
        user = user_factory()
        with ExitStack() as stack:
            try_to_make_branch = stack.enter_context(
                patch(f"{PATCH_ROOT}.try_to_make_branch")
            )
            get_repo_info = stack.enter_context(patch(f"{PATCH_ROOT}.get_repo_info"))
            get_repo_info.return_value = MagicMock(
                **{"branch.side_effect": NotFoundError(MagicMock())}
            )
            project = project_factory(branch_name="placeholder")
            create_gh_branch_for_new_project(project, user=user)
            assert try_to_make_branch.called

    def test_create_branches_on_github__settings(
        self, settings, user_factory, task_factory
    ):
        settings.BRANCH_PREFIX = "test_prefix"
        user = user_factory()
        task = task_factory()
        project = task.project

        with ExitStack() as stack:
            local_github_checkout = stack.enter_context(
                patch(f"{PATCH_ROOT}.local_github_checkout")
            )
            try_to_make_branch = stack.enter_context(
                patch(f"{PATCH_ROOT}.try_to_make_branch")
            )
            try_to_make_branch.return_value = "bleep"
            global_config = stack.enter_context(patch("metecho.api.gh.GlobalConfig"))
            global_config_instance = MagicMock()
            global_config.return_value = global_config_instance
            global_config_instance.get_project_config.return_value = MagicMock(
                project__git__prefix_feature="feature/"
            )
            get_repo_info = stack.enter_context(patch(f"{PATCH_ROOT}.get_repo_info"))
            repository = MagicMock()
            repository.branch.return_value = MagicMock(
                **{"latest_sha.return_value": "123abc"}
            )
            get_repo_info.return_value = repository

            _create_branches_on_github(
                user=user,
                repo_id=123,
                project=project,
                task=task,
                originating_user_id="123abc",
            )

            assert try_to_make_branch.called
            assert not local_github_checkout.called

    def test_create_branches_on_github__repo_branch_prefix(
        self, user_factory, task_factory
    ):
        user = user_factory()
        task = task_factory(project__repository__branch_prefix="test_prefix")
        project = task.project

        with ExitStack() as stack:
            local_github_checkout = stack.enter_context(
                patch(f"{PATCH_ROOT}.local_github_checkout")
            )
            try_to_make_branch = stack.enter_context(
                patch(f"{PATCH_ROOT}.try_to_make_branch")
            )
            try_to_make_branch.return_value = "bleep"
            global_config = stack.enter_context(patch("metecho.api.gh.GlobalConfig"))
            global_config_instance = MagicMock()
            global_config.return_value = global_config_instance
            global_config_instance.get_project_config.return_value = MagicMock(
                project__git__prefix_feature="feature/"
            )
            get_repo_info = stack.enter_context(patch(f"{PATCH_ROOT}.get_repo_info"))
            repository = MagicMock()
            repository.branch.return_value = MagicMock(
                **{"latest_sha.return_value": "123abc"}
            )
            get_repo_info.return_value = repository

            _create_branches_on_github(
                user=user,
                repo_id=123,
                project=project,
                task=task,
                originating_user_id="123abc",
            )

            assert try_to_make_branch.called
            assert not local_github_checkout.called

    def test_create_branches_on_github__already_there(
        self, user_factory, project_factory, task_factory
    ):
        user = user_factory()
        with ExitStack() as stack:
            try_to_make_branch = stack.enter_context(
                patch(f"{PATCH_ROOT}.try_to_make_branch")
            )
            get_repo_info = stack.enter_context(patch(f"{PATCH_ROOT}.get_repo_info"))
            stack.enter_context(patch(f"{PATCH_ROOT}.project_create_branch"))
            get_repo_info.return_value = MagicMock(
                **{
                    "pull_requests.return_value": (
                        MagicMock(number=123, closed_at=None, merged_at=None,)
                        for _ in range(1)
                    ),
                    "compare_commits.return_value": MagicMock(ahead_by=0),
                }
            )

            project = project_factory(branch_name="pepin")
            create_gh_branch_for_new_project(project, user=user)
            assert not try_to_make_branch.called

            task = task_factory(branch_name="charlemagne", project=project)

        with ExitStack() as stack:
            global_config = stack.enter_context(patch("metecho.api.gh.GlobalConfig"))
            global_config_instance = MagicMock()
            global_config.return_value = global_config_instance
            global_config_instance.get_project_config.return_value = MagicMock(
                project__git__prefix_feature="feature/"
            )
            get_repo_info = stack.enter_context(patch(f"{PATCH_ROOT}.get_repo_info"))
            repository = MagicMock()
            get_repo_info.return_value = repository

            _create_branches_on_github(
                user=user,
                repo_id=123,
                project=project,
                task=task,
                originating_user_id="123abc",
            )

            assert not repository.create_branch_ref.called


@pytest.mark.django_db
class TestAlertUserAboutExpiringOrg:
    def test_soft_deleted_model(self, scratch_org_factory):
        scratch_org = scratch_org_factory()
        scratch_org.delete()
        with patch(f"{PATCH_ROOT}.send_mail") as send_mail:
            assert alert_user_about_expiring_org(org=scratch_org, days=3) is None
            assert not send_mail.called

    def test_good(self, scratch_org_factory):
        scratch_org = scratch_org_factory(unsaved_changes={"something": 1})
        with ExitStack() as stack:
            send_mail = stack.enter_context(patch(f"{PATCH_ROOT}.send_mail"))
            get_unsaved_changes = stack.enter_context(
                patch(f"{PATCH_ROOT}.get_unsaved_changes")
            )
            assert alert_user_about_expiring_org(org=scratch_org, days=3) is None
            assert get_unsaved_changes.called
            assert send_mail.called


def test_create_org_and_run_flow():
    with ExitStack() as stack:
        stack.enter_context(patch(f"{PATCH_ROOT}.get_latest_revision_numbers"))
        create_org = stack.enter_context(patch(f"{PATCH_ROOT}.create_org"))
        create_org.return_value = (
            MagicMock(expires=datetime(2020, 1, 1, 12, 0)),
            MagicMock(),
            MagicMock(),
        )
        run_flow = stack.enter_context(patch(f"{PATCH_ROOT}.run_flow"))
        stack.enter_context(patch(f"{PATCH_ROOT}.get_repo_info"))
        get_valid_target_directories = stack.enter_context(
            patch(f"{PATCH_ROOT}.get_valid_target_directories")
        )
        get_valid_target_directories.return_value = (
            {"source": ["src"], "config": [], "post": [], "pre": []},
            False,
        )
        stack.enter_context(patch(f"{PATCH_ROOT}.get_scheduler"))
        Path = stack.enter_context(patch(f"{PATCH_ROOT}.Path"))
        Path.return_value = MagicMock(**{"read_text.return_value": "test logs"})
        _create_org_and_run_flow(
            MagicMock(org_type=SCRATCH_ORG_TYPES.Dev),
            user=MagicMock(),
            repo_id=123,
            repo_branch=MagicMock(),
            project_path="",
            originating_user_id=None,
        )

        assert create_org.called
        assert run_flow.called


def test_create_org_and_run_flow__fall_back_to_cases():
    with ExitStack() as stack:
        stack.enter_context(patch(f"{PATCH_ROOT}.get_latest_revision_numbers"))
        create_org = stack.enter_context(patch(f"{PATCH_ROOT}.create_org"))
        create_org.return_value = (
            MagicMock(expires=datetime(2020, 1, 1, 12, 0)),
            MagicMock(
                **{
                    "project_config.keychain.get_org.return_value": MagicMock(
                        setup_flow=None
                    ),
                }
            ),
            MagicMock(),
        )
        run_flow = stack.enter_context(patch(f"{PATCH_ROOT}.run_flow"))
        stack.enter_context(patch(f"{PATCH_ROOT}.get_repo_info"))
        get_valid_target_directories = stack.enter_context(
            patch(f"{PATCH_ROOT}.get_valid_target_directories")
        )
        get_valid_target_directories.return_value = (
            {"source": ["src"], "config": [], "post": [], "pre": []},
            False,
        )
        stack.enter_context(patch(f"{PATCH_ROOT}.get_scheduler"))
        Path = stack.enter_context(patch(f"{PATCH_ROOT}.Path"))
        Path.return_value = MagicMock(**{"read_text.return_value": "test logs"})
        _create_org_and_run_flow(
            MagicMock(
                **{"org_type": SCRATCH_ORG_TYPES.Dev, "task.org_config_name": "dev"}
            ),
            user=MagicMock(),
            repo_id=123,
            repo_branch=MagicMock(),
            project_path="",
            originating_user_id=None,
        )

        assert create_org.called
        assert run_flow.called


@pytest.mark.django_db
def test_get_unsaved_changes(scratch_org_factory):
    scratch_org = scratch_org_factory(
        latest_revision_numbers={"TypeOne": {"NameOne": 10}}
    )
    with ExitStack() as stack:
        stack.enter_context(patch(f"{PATCH_ROOT}.local_github_checkout"))
        stack.enter_context(patch("metecho.api.sf_org_changes.get_repo_info"))
        get_valid_target_directories = stack.enter_context(
            patch(f"{PATCH_ROOT}.get_valid_target_directories")
        )
        get_valid_target_directories.return_value = (
            {"source": ["src"], "config": [], "post": [], "pre": []},
            False,
        )
        get_latest_revision_numbers = stack.enter_context(
            patch(f"{PATCH_ROOT}.get_latest_revision_numbers")
        )
        get_latest_revision_numbers.return_value = {
            "TypeOne": {"NameOne": 13},
            "TypeTwo": {"NameTwo": 10},
        }

        get_unsaved_changes(scratch_org=scratch_org, originating_user_id=None)
        scratch_org.refresh_from_db()

        assert scratch_org.unsaved_changes == {
            "TypeOne": ["NameOne"],
            "TypeTwo": ["NameTwo"],
        }
        assert scratch_org.latest_revision_numbers == {"TypeOne": {"NameOne": 10}}


def test_create_branches_on_github_then_create_scratch_org():
    # Not a great test, but not a complicated function.
    with ExitStack() as stack:
        stack.enter_context(patch(f"{PATCH_ROOT}.local_github_checkout"))
        _create_branches_on_github = stack.enter_context(
            patch(f"{PATCH_ROOT}._create_branches_on_github")
        )
        _create_org_and_run_flow = stack.enter_context(
            patch(f"{PATCH_ROOT}._create_org_and_run_flow")
        )
        stack.enter_context(patch(f"{PATCH_ROOT}.get_scheduler"))

        create_branches_on_github_then_create_scratch_org(
            scratch_org=MagicMock(), originating_user_id=None
        )

        assert _create_branches_on_github.called
        assert _create_org_and_run_flow.called


@pytest.mark.django_db
class TestRefreshScratchOrg:
    def test_refresh_scratch_org(self, scratch_org_factory):
        scratch_org = scratch_org_factory()
        with ExitStack() as stack:
            delete_org = stack.enter_context(patch(f"{PATCH_ROOT}.delete_org"))
            stack.enter_context(patch(f"{PATCH_ROOT}.local_github_checkout"))
            _create_org_and_run_flow = stack.enter_context(
                patch(f"{PATCH_ROOT}._create_org_and_run_flow")
            )
            refresh_scratch_org(scratch_org, originating_user_id=None)

            assert delete_org.called
            assert _create_org_and_run_flow.called

    def test_refresh_scratch_org__error(self, scratch_org_factory):
        scratch_org = scratch_org_factory()
        with ExitStack() as stack:
            delete_org = stack.enter_context(patch(f"{PATCH_ROOT}.delete_org"))
            delete_org.side_effect = Exception
            async_to_sync = stack.enter_context(
                patch("metecho.api.model_mixins.async_to_sync")
            )
            logger = stack.enter_context(patch(f"{PATCH_ROOT}.logger"))

            with pytest.raises(Exception):
                refresh_scratch_org(scratch_org, originating_user_id=None)

            assert async_to_sync.called
            assert logger.error.called


@pytest.mark.django_db
def test_delete_scratch_org(scratch_org_factory):
    scratch_org = scratch_org_factory()
    with patch(f"{PATCH_ROOT}.delete_org") as sf_delete_scratch_org:
        delete_scratch_org(scratch_org, originating_user_id=None)

        assert sf_delete_scratch_org.called


@pytest.mark.django_db
def test_delete_scratch_org__exception(scratch_org_factory):
    scratch_org = scratch_org_factory()
    with ExitStack() as stack:
        stack.enter_context(patch(f"{PATCH_ROOT}.async_to_sync"))
        get_latest_revision_numbers = stack.enter_context(
            patch(f"{PATCH_ROOT}.get_latest_revision_numbers")
        )
        get_latest_revision_numbers.return_value = {
            "name": {"member": 1, "member2": 1},
            "name1": {"member": 1, "member2": 1},
        }
        sf_delete_scratch_org = stack.enter_context(patch(f"{PATCH_ROOT}.delete_org"))
        sf_delete_scratch_org.side_effect = SalesforceGeneralError(
            "https://example.com", 418, "I'M A TEAPOT", [{"error": "Short and stout"}]
        )
        with pytest.raises(SalesforceGeneralError):
            delete_scratch_org(scratch_org, originating_user_id=None)

        scratch_org.refresh_from_db()
        assert scratch_org.delete_queued_at is None
        assert get_latest_revision_numbers.called


def test_refresh_github_repositories_for_user(user_factory):
    user = MagicMock()
    refresh_github_repositories_for_user(user)
    assert user.refresh_repositories.called


@pytest.mark.django_db
def test_commit_changes_from_org(scratch_org_factory, user_factory):
    scratch_org = scratch_org_factory()
    user = user_factory()
    with ExitStack() as stack:
        commit_changes_to_github = stack.enter_context(
            patch(f"{PATCH_ROOT}.commit_changes_to_github")
        )
        get_latest_revision_numbers = stack.enter_context(
            patch(f"{PATCH_ROOT}.get_latest_revision_numbers")
        )
        get_latest_revision_numbers.return_value = {
            "name": {"member": 1, "member2": 1},
            "name1": {"member": 1, "member2": 1},
        }
        get_repo_info = stack.enter_context(patch(f"{PATCH_ROOT}.get_repo_info"))
        commit = MagicMock(
            sha="12345",
            html_url="https://github.com/test/user/foo",
            commit=MagicMock(author={"date": now()}),
        )
        repository = MagicMock()
        repository.branch.return_value = MagicMock(commit=commit)
        get_repo_info.return_value = repository

        desired_changes = {"name": ["member"]}
        commit_message = "test message"
        target_directory = "src"
        assert scratch_org.latest_revision_numbers == {}
        commit_changes_from_org(
            scratch_org=scratch_org,
            user=user,
            desired_changes=desired_changes,
            commit_message=commit_message,
            target_directory=target_directory,
            originating_user_id=None,
        )

        assert commit_changes_to_github.called
        assert scratch_org.latest_revision_numbers == {"name": {"member": 1}}


# TODO: this should be bundled with each function, not all error-handling together.
@pytest.mark.django_db
class TestErrorHandling:
    def test_create_branches_on_github_then_create_scratch_org(
        self, scratch_org_factory
    ):
        scratch_org = scratch_org_factory()
        with ExitStack() as stack:
            async_to_sync = stack.enter_context(
                patch("metecho.api.model_mixins.async_to_sync")
            )
            _create_branches_on_github = stack.enter_context(
                patch(f"{PATCH_ROOT}._create_branches_on_github")
            )
            _create_branches_on_github.side_effect = Exception
            stack.enter_context(patch(f"{PATCH_ROOT}.local_github_checkout"))
            scratch_org.delete = MagicMock()

            with pytest.raises(Exception):
                create_branches_on_github_then_create_scratch_org(
                    scratch_org=scratch_org, originating_user_id=None,
                )

            assert scratch_org.delete.called
            assert async_to_sync.called

    def test_get_unsaved_changes(self, scratch_org_factory):
        scratch_org = scratch_org_factory()
        with ExitStack() as stack:
            async_to_sync = stack.enter_context(
                patch("metecho.api.model_mixins.async_to_sync")
            )
            get_latest_revision_numbers = stack.enter_context(
                patch(f"{PATCH_ROOT}.get_latest_revision_numbers")
            )
            get_latest_revision_numbers.side_effect = Exception

            with pytest.raises(Exception):
                get_unsaved_changes(scratch_org, originating_user_id=None)

            assert async_to_sync.called

    def test_commit_changes_from_org(self, scratch_org_factory, user_factory):
        user = user_factory()
        scratch_org = scratch_org_factory()
        with ExitStack() as stack:
            async_to_sync = stack.enter_context(
                patch("metecho.api.model_mixins.async_to_sync")
            )
            commit_changes_to_github = stack.enter_context(
                patch(f"{PATCH_ROOT}.commit_changes_to_github")
            )
            commit_changes_to_github.side_effect = Exception

            with pytest.raises(Exception):
                commit_changes_from_org(
                    scratch_org=scratch_org,
                    user=user,
                    desired_changes={},
                    commit_message="message",
                    target_directory="src",
                    originating_user_id=None,
                )

            assert async_to_sync.called


@pytest.mark.django_db
class TestRefreshCommits:
    def test_task__no_user(self, repository_factory, project_factory, task_factory):
        repository = repository_factory()
        project = project_factory(repository=repository)
        task = task_factory(project=project, branch_name="task", origin_sha="1234abcd")
        with ExitStack() as stack:
            commit1 = Commit(
                **{
                    "sha": "abcd1234",
                    "author": Author(
                        **{
                            "avatar_url": "https://example.com/img.png",
                            "login": "test_user",
                        }
                    ),
                    "message": "Test message 1",
                    "commit": Commit(**{"author": {"date": "2019-12-09 13:00"}}),
                    "html_url": "https://github.com/test/user/foo",
                }
            )
            commit2 = Commit(
                **{
                    "sha": "1234abcd",
                    "author": None,
                    "message": "Test message 2",
                    "commit": Commit(**{"author": {"date": "2019-12-09 12:30"}}),
                    "html_url": "https://github.com/test/user/foo",
                }
            )
            repo = MagicMock(**{"commits.return_value": [commit1, commit2]})
            get_repo_info = stack.enter_context(patch(f"{PATCH_ROOT}.get_repo_info"))
            get_repo_info.return_value = repo

            refresh_commits(
                repository=repository, branch_name="task", originating_user_id=None
            )
            task.refresh_from_db()
            assert len(task.commits) == 0

    def test_task__user(
        self,
        user_factory,
        repository_factory,
        project_factory,
        task_factory,
        git_hub_repository_factory,
    ):
        user = user_factory()
        repository = repository_factory(repo_id=123)
        git_hub_repository_factory(repo_id=123, user=user)
        project = project_factory(repository=repository)
        task = task_factory(project=project, branch_name="task", origin_sha="1234abcd")
        with ExitStack() as stack:
            commit1 = Commit(
                **{
                    "sha": "abcd1234",
                    "author": Author(
                        **{
                            "avatar_url": "https://example.com/img.png",
                            "login": "test_user",
                        }
                    ),
                    "message": "Test message 1",
                    "commit": Commit(**{"author": {"date": "2019-12-09 13:00"}}),
                    "html_url": "https://github.com/test/user/foo",
                }
            )
            commit2 = Commit(
                **{
                    "sha": "1234abcd",
                    "author": None,
                    "message": "Test message 2",
                    "commit": Commit(**{"author": {"date": "2019-12-09 12:30"}}),
                    "html_url": "https://github.com/test/user/foo",
                }
            )
            repo = MagicMock(**{"commits.return_value": [commit1, commit2]})
            get_repo_info = stack.enter_context(patch(f"{PATCH_ROOT}.get_repo_info"))
            get_repo_info.return_value = repo

            refresh_commits(
                repository=repository, branch_name="task", originating_user_id=None
            )
            task.refresh_from_db()
            assert len(task.commits) == 1


@pytest.mark.django_db
def test_create_pr(user_factory, task_factory):
    user = user_factory()
    task = task_factory()
    with ExitStack() as stack:
        pr = MagicMock(number=123)
        repository = MagicMock(**{"create_pull.return_value": pr})
        get_repo_info = stack.enter_context(patch(f"{PATCH_ROOT}.get_repo_info"))
        get_repo_info.return_value = repository

        create_pr(
            task,
            user,
            repo_id=123,
            base="master",
            head="feature",
            title="My PR",
            critical_changes="",
            additional_changes="",
            issues="",
            notes="",
            originating_user_id=None,
        )

        assert repository.create_pull.called
        assert task.pr_number == 123


@pytest.mark.django_db
def test_create_pr__error(user_factory, task_factory):
    user = user_factory()
    task = task_factory()
    with ExitStack() as stack:
        repository = MagicMock()
        get_repo_info = stack.enter_context(patch(f"{PATCH_ROOT}.get_repo_info"))
        get_repo_info.return_value = repository
        repository.create_pull = MagicMock(side_effect=Exception)
        async_to_sync = stack.enter_context(
            patch("metecho.api.model_mixins.async_to_sync")
        )

        with pytest.raises(Exception):
            create_pr(
                task,
                user,
                repo_id=123,
                base="master",
                head="feature",
                title="My PR",
                critical_changes="",
                additional_changes="",
                issues="",
                notes="",
                originating_user_id=None,
            )

        assert async_to_sync.called


@pytest.mark.django_db
class TestPopulateGithubUsers:
    def test_user_present(
        self, user_factory, repository_factory, git_hub_repository_factory,
    ):
        user = user_factory()
        repository = repository_factory(repo_id=123)
        git_hub_repository_factory(repo_id=123, user=user)
        with patch(f"{PATCH_ROOT}.get_repo_info") as get_repo_info:
            collab1 = MagicMock(
                id=123,
                login="test-user-1",
                avatar_url="https://example.com/avatar1.png",
            )
            collab2 = MagicMock(
                id=456,
                login="test-user-2",
                avatar_url="https://example.com/avatar2.png",
            )
            repo = MagicMock(**{"collaborators.return_value": [collab1, collab2]})
            get_repo_info.return_value = repo

            populate_github_users(repository, originating_user_id=None)
            repository.refresh_from_db()
            assert len(repository.github_users) == 2

    def test_user_missing(self, repository_factory):
        repository = repository_factory(repo_id=123)
        with patch(f"{PATCH_ROOT}.logger") as logger:
            populate_github_users(repository, originating_user_id=None)
            assert logger.warning.called

    def test__error(self, user_factory, repository_factory, git_hub_repository_factory):
        user = user_factory()
        repository = repository_factory(repo_id=123)
        git_hub_repository_factory(repo_id=123, user=user)
        with ExitStack() as stack:
            get_repo_info = stack.enter_context(patch(f"{PATCH_ROOT}.get_repo_info"))
            get_repo_info.side_effect = Exception
            async_to_sync = stack.enter_context(
                patch("metecho.api.model_mixins.async_to_sync")
            )
            logger = stack.enter_context(patch(f"{PATCH_ROOT}.logger"))

            with pytest.raises(Exception):
                populate_github_users(repository, originating_user_id=None)

            assert logger.error.called
            assert async_to_sync.called


@pytest.mark.django_db
class TestSubmitReview:
    def test_good(self, task_factory, user_factory):
        with ExitStack() as stack:
            get_repo_info = stack.enter_context(patch(f"{PATCH_ROOT}.get_repo_info"))

            user = user_factory()
            task = task_factory(
                pr_is_open=True, review_valid=True, review_sha="test_sha"
            )
            task.finalize_submit_review = MagicMock()
            pr = MagicMock()
            repository = MagicMock(**{"pull_request.return_value": pr})
            get_repo_info.return_value = repository
            submit_review(
                user=user,
                task=task,
                data={
                    "notes": "Notes",
                    "status": "APPROVE",
                    "delete_org": False,
                    "org": None,
                },
                originating_user_id=None,
            )

            assert task.finalize_submit_review.called
            assert task.finalize_submit_review.call_args.args
            assert task.finalize_submit_review.call_args.kwargs == {
                "sha": "test_sha",
                "status": "APPROVE",
                "delete_org": False,
                "org": None,
                "originating_user_id": None,
            }, task.finalize_submit_review.call_args.kwargs
            assert "err" not in task.finalize_submit_review.call_args.kwargs

    def test_good__has_org(self, task_factory, scratch_org_factory, user_factory):
        with ExitStack() as stack:
            stack.enter_context(patch(f"{PATCH_ROOT}.get_repo_info"))
            get_repo_info = stack.enter_context(
                patch("metecho.api.model_mixins.get_repo_info")
            )

            user = user_factory()
            task = task_factory(pr_is_open=True, review_valid=True, review_sha="none")
            scratch_org = scratch_org_factory(task=task, latest_commit="test_sha")
            task.finalize_submit_review = MagicMock()
            task.project.repository.get_repo_id = MagicMock()
            pr = MagicMock()
            repository = MagicMock(**{"pull_request.return_value": pr})
            get_repo_info.return_value = repository
            submit_review(
                user=user,
                task=task,
                data={
                    "notes": "Notes",
                    "status": "APPROVE",
                    "delete_org": False,
                    "org": scratch_org,
                },
                originating_user_id=None,
            )

            assert task.finalize_submit_review.called
            assert task.finalize_submit_review.call_args.args
            assert task.finalize_submit_review.call_args.kwargs == {
                "sha": "test_sha",
                "status": "APPROVE",
                "delete_org": False,
                "org": scratch_org,
                "originating_user_id": None,
            }, task.finalize_submit_review.call_args.kwargs

    def test_good__review_invalid(self, task_factory, user_factory):
        with ExitStack() as stack:
            stack.enter_context(patch(f"{PATCH_ROOT}.get_repo_info"))
            get_repo_info = stack.enter_context(
                patch("metecho.api.model_mixins.get_repo_info")
            )

            user = user_factory()
            task = task_factory(
                pr_is_open=True, review_valid=False, review_sha="test_sha"
            )
            task.finalize_submit_review = MagicMock()
            task.project.repository.get_repo_id = MagicMock()
            pr = MagicMock()
            repository = MagicMock(**{"pull_request.return_value": pr})
            get_repo_info.return_value = repository
            with pytest.raises(TaskReviewIntegrityError):
                submit_review(
                    user=user,
                    task=task,
                    data={
                        "notes": "Notes",
                        "status": "APPROVE",
                        "delete_org": False,
                        "org": None,
                    },
                    originating_user_id=None,
                )

            assert task.finalize_submit_review.called
            assert task.finalize_submit_review.call_args.args
            assert "error" in task.finalize_submit_review.call_args.kwargs

    def test_bad(self):
        with ExitStack() as stack:
            get_repo_info = stack.enter_context(patch(f"{PATCH_ROOT}.get_repo_info"))

            task = MagicMock()
            pr = MagicMock()
            pr.create_review.side_effect = ValueError()
            repository = MagicMock(**{"pull_request.return_value": pr})
            get_repo_info.return_value = repository
            with pytest.raises(ValueError):
                submit_review(
                    user=None,
                    task=task,
                    data={
                        "notes": "Notes",
                        "status": "APPROVE",
                        "delete_org": False,
                        "org": None,
                    },
                    originating_user_id=None,
                )

            assert task.finalize_submit_review.called
            assert task.finalize_submit_review.call_args.args
            assert "error" in task.finalize_submit_review.call_args.kwargs


@pytest.mark.django_db
class TestCreateGhBranchForNewProject:
    def test_no_pr(self, user_factory, project_factory):
        user = user_factory()
        with ExitStack() as stack:
            get_repo_info = stack.enter_context(patch(f"{PATCH_ROOT}.get_repo_info"))
            stack.enter_context(patch(f"{PATCH_ROOT}.project_create_branch"))
            get_repo_info.return_value = MagicMock(
                **{
                    "pull_requests.return_value": (
                        _ for _ in range(0)  # empty generator
                    ),
                    "compare_commits.return_value": MagicMock(ahead_by=0),
                }
            )

            project = project_factory(branch_name="pepin")
            create_gh_branch_for_new_project(project, user=user)
            assert project.pr_number is None

    def test_no_branch_name(self, user_factory, project_factory):
        user = user_factory()
        with ExitStack() as stack:
            get_repo_info = stack.enter_context(patch(f"{PATCH_ROOT}.get_repo_info"))
            project_create_branch = stack.enter_context(
                patch(f"{PATCH_ROOT}.project_create_branch")
            )
            get_repo_info.return_value = MagicMock()

            project = project_factory()
            create_gh_branch_for_new_project(project, user=user)
            assert project_create_branch.called

    def test_exception(self, user_factory, project_factory):
        user = user_factory()
        with ExitStack() as stack:
            get_repo_info = stack.enter_context(patch(f"{PATCH_ROOT}.get_repo_info"))
            project_create_branch = stack.enter_context(
                patch(f"{PATCH_ROOT}.project_create_branch")
            )
            get_repo_info.side_effect = ValueError()

            project = project_factory()
            with pytest.raises(ValueError):
                create_gh_branch_for_new_project(project, user=user)

            assert not project_create_branch.called


@pytest.mark.django_db
<<<<<<< HEAD
def test_available_task_org_config_names(project_factory, user_factory):
    project = project_factory()
    user = user_factory()
    project.finalize_available_task_org_config_names = MagicMock()
    with ExitStack() as stack:
        stack.enter_context(patch(f"{PATCH_ROOT}.local_github_checkout"))
        get_repo_info = stack.enter_context(
            patch("metecho.api.sf_org_changes.get_repo_info")
        )
        get_repo_info.return_value = MagicMock(default_branch="master")
        BaseCumulusCI = stack.enter_context(
            patch("metecho.api.sf_org_changes.BaseCumulusCI")
        )
        BaseCumulusCI.return_value = MagicMock(**{"project_config.orgs__scratch": {}})

        available_task_org_config_names(project, user=user)

        assert project.finalize_available_task_org_config_names.called
=======
def test_get_social_image(repository_factory, user_factory):
    repository = repository_factory()
    user = user_factory()
    with ExitStack() as stack:
        stack.enter_context(patch("metecho.api.jobs.get_repo_info"))
        get = stack.enter_context(patch("metecho.api.jobs.requests.get"))
        get.return_value = MagicMock(
            content="""
            <html>
                <head>
                <meta property="og:image" content="https://example.com/">
                </head>
                <body></body>
            </html>
            """
        )
        get_social_image(repository=repository, user=user)

        repository.refresh_from_db()
        assert repository.repo_image_url == "https://example.com/"
>>>>>>> 3e9be7d7
<|MERGE_RESOLUTION|>--- conflicted
+++ resolved
@@ -923,7 +923,6 @@
 
 
 @pytest.mark.django_db
-<<<<<<< HEAD
 def test_available_task_org_config_names(project_factory, user_factory):
     project = project_factory()
     user = user_factory()
@@ -942,7 +941,9 @@
         available_task_org_config_names(project, user=user)
 
         assert project.finalize_available_task_org_config_names.called
-=======
+
+
+@pytest.mark.django_db
 def test_get_social_image(repository_factory, user_factory):
     repository = repository_factory()
     user = user_factory()
@@ -962,5 +963,4 @@
         get_social_image(repository=repository, user=user)
 
         repository.refresh_from_db()
-        assert repository.repo_image_url == "https://example.com/"
->>>>>>> 3e9be7d7
+        assert repository.repo_image_url == "https://example.com/"