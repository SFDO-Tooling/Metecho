--- conflicted
+++ resolved
@@ -473,7 +473,6 @@
 
     def test_create(self, client, task_factory, social_account_factory):
         with ExitStack() as stack:
-<<<<<<< HEAD
             stack.enter_context(patch("metecho.api.models.gh"))
             stack.enter_context(patch("metecho.api.jobs.project_create_branch"))
             task = task_factory()
@@ -484,12 +483,7 @@
             )
             url = reverse("scratch-org-list")
 
-            stack.enter_context(
-                patch("metecho.api.views.viewsets.ModelViewSet.perform_create")
-            )
-=======
             stack.enter_context(patch("metecho.api.views.ModelViewSet.perform_create"))
->>>>>>> 9e60e288
             get_devhub_api = stack.enter_context(
                 patch("metecho.api.models.get_devhub_api")
             )
@@ -504,7 +498,6 @@
 
     def test_create__bad(self, client, task_factory, social_account_factory):
         with ExitStack() as stack:
-<<<<<<< HEAD
             stack.enter_context(patch("metecho.api.models.gh"))
             stack.enter_context(patch("metecho.api.jobs.project_create_branch"))
             task = task_factory()
@@ -515,12 +508,7 @@
             )
             url = reverse("scratch-org-list")
 
-            stack.enter_context(
-                patch("metecho.api.views.viewsets.ModelViewSet.perform_create")
-            )
-=======
             stack.enter_context(patch("metecho.api.views.ModelViewSet.perform_create"))
->>>>>>> 9e60e288
             get_devhub_api = stack.enter_context(
                 patch("metecho.api.models.get_devhub_api")
             )
