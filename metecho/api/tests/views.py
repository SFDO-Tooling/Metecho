import json
from collections import namedtuple
from contextlib import ExitStack
from unittest.mock import MagicMock, patch

import pytest
from django.urls import reverse
from github3.exceptions import ResponseError
from rest_framework import status

from metecho.api.serializers import EpicSerializer, TaskSerializer

from ..models import SCRATCH_ORG_TYPES

Branch = namedtuple("Branch", ["name"])


@pytest.mark.django_db
class TestCurrentUserViewSet:
    def test_get(self, client):
        response = client.get(reverse("current-user-detail"))
        assert response.status_code == 200
        assert response.json()["username"] == client.user.username

    def test_agree_to_tos(self, client):
        response = client.put(reverse("current-user-agree-to-tos"))
        assert response.status_code == 200
        assert response.json()["username"] == client.user.username
        assert response.json()["agreed_to_tos_at"] is not None

    def test_complete_onboarding(self, client):
        response = client.put(reverse("current-user-complete-onboarding"))
        assert response.status_code == 200
        assert response.json()["username"] == client.user.username
        assert response.json()["onboarded_at"] is not None

    @pytest.mark.parametrize(
        "data, enabled, state",
        (
            ({"enabled": False}, False, None),  # Only enabled
            ({"state": [1, 2, 3]}, True, [1, 2, 3]),  # Only state
            # Enabled + state
            ({"enabled": True, "state": {"a": "b"}}, True, {"a": "b"}),
        ),
    )
    def test_guided_tour(self, client, data, enabled, state):
        response = client.post(
            reverse("current-user-guided-tour"), data=data, format="json"
        )
        assert response.status_code == 200
        assert response.json()["username"] == client.user.username
        assert response.json()["self_guided_tour_enabled"] == enabled
        assert response.json()["self_guided_tour_state"] == state

    def test_disconnect(self, client):
        response = client.post(reverse("current-user-disconnect"))
        assert not client.user.socialaccount_set.filter(provider="salesforce").exists()
        assert response.status_code == 200
        assert response.json()["username"] == client.user.username

    def test_refresh(self, client, mocker):
        gh_given_user = mocker.patch("metecho.api.gh.gh_given_user")
        repo = MagicMock()
        repo.url = "test"
        gh = MagicMock()
        gh.repositories.return_value = [repo]
        gh_given_user.return_value = gh

        response = client.post(reverse("current-user-refresh"))

        assert response.status_code == 202


@pytest.mark.django_db
<<<<<<< HEAD
class TestGitHubIssueViewset:
    @pytest.mark.parametrize(
        "method, check",
        (
            ("get", status.is_success),
            ("post", status.is_client_error),
            ("put", status.is_client_error),
            ("patch", status.is_client_error),
            ("delete", status.is_client_error),
        ),
    )
    def test_list_access(self, client, method, check):
        response = getattr(client, method)(reverse("issue-list"))
        assert check(response.status_code)

    @pytest.mark.parametrize(
        "method, check",
        (
            ("get", status.is_success),
            ("post", status.is_client_error),
            ("put", status.is_client_error),
            ("patch", status.is_client_error),
            ("delete", status.is_client_error),
        ),
    )
    def test_detail_access(self, client, git_hub_issue_factory, method, check):
        issue = git_hub_issue_factory()
        response = getattr(client, method)(
            reverse("issue-detail", args=[str(issue.id)])
        )
        assert check(response.status_code)

    def test_response(self, client, git_hub_issue_factory):
        issue = git_hub_issue_factory()
        response = client.get(reverse("issue-detail", args=[str(issue.id)]))
        assert tuple(response.json().keys()) == (
            "id",
            "number",
            "title",
            "created_at",
            "html_url",
            "project",
            "epic",
            "task",
        )

    def test_filters__project(self, client, git_hub_issue_factory):
        project1 = str(git_hub_issue_factory().project_id)
        project2 = str(git_hub_issue_factory().project_id)

        response = client.get(reverse("issue-list"), data={"project": project1})
        results = response.json()["results"]
        assert len(results) == 1
        assert results[0]["project"] == project1, results

        response = client.get(reverse("issue-list"), data={"project": project2})
        results = response.json()["results"]
        assert len(results) == 1
        assert results[0]["project"] == project2, results

    def test_filters__search(self, client, git_hub_issue_factory):
        python = str(git_hub_issue_factory(title="Python", number=1).id)
        js = str(git_hub_issue_factory(title="JavaScript", number=42).id)

        response = client.get(reverse("issue-list"), data={"search": "py"})
        results = response.json()["results"]
        assert len(results) == 1
        assert results[0]["id"] == python, results

        response = client.get(reverse("issue-list"), data={"search": "42"})
        results = response.json()["results"]
        assert len(results) == 1
        assert results[0]["id"] == js, results

    def test_filters__is_attached(
        self, client, git_hub_issue_factory, task_factory, epic_factory
    ):
        task = task_factory()
        with_task = str(task.issue_id)
        with_epic = str(task.epic.issue_id)
        unattached = str(git_hub_issue_factory().id)

        response = client.get(reverse("issue-list"), data={"is_attached": "true"})
        results = response.json()["results"]
        assert len(results) == 2
        assert results[0]["id"] == with_task, results
        assert results[1]["id"] == with_epic, results

        response = client.get(reverse("issue-list"), data={"is_attached": "false"})
        results = response.json()["results"]
        assert len(results) == 1
        assert results[0]["id"] == unattached, results


@pytest.mark.django_db
=======
>>>>>>> b8af9f27
class TestProjectViewset:
    def test_refresh_org_config_names(
        self, client, project_factory, git_hub_repository_factory
    ):
        with ExitStack() as stack:
            git_hub_repository_factory(user=client.user, repo_id=123)
            project = project_factory(repo_id=123)
            available_org_config_names_job = stack.enter_context(
                patch("metecho.api.jobs.available_org_config_names_job")
            )
            response = client.post(
                reverse(
                    "project-refresh-org-config-names", kwargs={"pk": str(project.id)}
                )
            )

            assert response.status_code == 202, response.json()
            assert available_org_config_names_job.delay.called

    def test_refresh_github_users(
        self, client, project_factory, git_hub_repository_factory
    ):
        git_hub_repository_factory(user=client.user, repo_id=123)
        project = project_factory(repo_id=123)
        with patch(
            "metecho.api.jobs.populate_github_users_job"
        ) as populate_github_users_job:
            response = client.post(
                reverse("project-refresh-github-users", kwargs={"pk": str(project.pk)})
            )

            assert response.status_code == 202
            assert populate_github_users_job.delay.called

    def test_refresh_github_issues(
        self, mocker, client, project_factory, git_hub_repository_factory
    ):
        git_hub_repository_factory(user=client.user, repo_id=123)
        project = project_factory(repo_id=123)
        populate_github_issues_job = mocker.patch(
            "metecho.api.jobs.refresh_github_issues_job"
        )
        response = client.post(
            reverse("project-refresh-github-issues", args=[str(project.pk)])
        )

        project.refresh_from_db()
        assert response.status_code == 202
        assert populate_github_issues_job.delay.called
        assert project.currently_fetching_issues

    def test_feature_branches(
        self, client, project_factory, git_hub_repository_factory
    ):
        git_hub_repository_factory(user=client.user, repo_id=123)
        project = project_factory(repo_id=123)
        with patch("metecho.api.views.gh.get_repo_info") as get_repo_info:
            repo = MagicMock(
                **{
                    "branches.return_value": [
                        Branch(name="include_me"),
                        Branch(name="omit__me"),
                    ]
                }
            )
            get_repo_info.return_value = repo

            response = client.get(
                reverse("project-feature-branches", kwargs={"pk": str(project.id)})
            )
            assert response.json() == ["include_me"], response.json()

    def test_get_queryset(self, client, project_factory, git_hub_repository_factory):
        git_hub_repository_factory(
            user=client.user, repo_id=123, repo_url="https://example.com/test-repo.git"
        )
        project = project_factory(repo_name="repo", repo_id=123)
        project_factory(repo_name="repo2", repo_id=456)
        project_factory(repo_name="repo3", repo_id=None)
        with patch("metecho.api.model_mixins.get_repo_info") as get_repo_info:
            get_repo_info.return_value = MagicMock(id=789)
            response = client.get(reverse("project-list"))

        assert response.status_code == 200
        assert response.json() == {
            "count": 1,
            "previous": None,
            "next": None,
            "results": [
                {
                    "id": str(project.id),
                    "name": str(project.name),
                    "description": "",
                    "description_rendered": "",
                    "is_managed": False,
                    "slug": str(project.slug),
                    "old_slugs": [],
                    "repo_url": (
                        f"https://github.com/{project.repo_owner}/{project.repo_name}"
                    ),
                    "repo_owner": str(project.repo_owner),
                    "repo_name": str(project.repo_name),
                    "has_push_permission": False,
                    "branch_prefix": "",
                    "github_users": [],
                    "repo_image_url": "",
                    "org_config_names": [],
                    "currently_fetching_org_config_names": False,
                    "latest_sha": "abcd1234",
                    "currently_fetching_issues": False,
                }
            ],
        }, response.json()

    def test_get_queryset__bad(
        self, client, project_factory, git_hub_repository_factory
    ):
        git_hub_repository_factory(
            user=client.user, repo_id=123, repo_url="https://example.com/test-repo.git"
        )
        project = project_factory(repo_name="repo", repo_id=123)
        project_factory(repo_name="repo2", repo_id=456)
        project_factory(repo_name="repo3", repo_id=None)
        with patch("metecho.api.model_mixins.get_repo_info") as get_repo_info:
            get_repo_info.side_effect = ResponseError(MagicMock())
            response = client.get(reverse("project-list"))

        assert response.status_code == 200
        assert response.json() == {
            "count": 1,
            "previous": None,
            "next": None,
            "results": [
                {
                    "id": str(project.id),
                    "name": str(project.name),
                    "description": "",
                    "description_rendered": "",
                    "is_managed": False,
                    "slug": str(project.slug),
                    "old_slugs": [],
                    "repo_url": (
                        f"https://github.com/{project.repo_owner}/{project.repo_name}"
                    ),
                    "repo_owner": str(project.repo_owner),
                    "repo_name": str(project.repo_name),
                    "has_push_permission": False,
                    "branch_prefix": "",
                    "github_users": [],
                    "repo_image_url": "",
                    "org_config_names": [],
                    "currently_fetching_org_config_names": False,
                    "latest_sha": "abcd1234",
                    "currently_fetching_issues": False,
                }
            ],
        }, response.json()

    def test_get_queryset__superuser(self, admin_client, project_factory):
        """
        Superuser should be able to access all projects even if they don't have a
        matching GitHubRepository on record
        """
        project_factory(repo_name="repo", repo_id=123)
        project_factory(repo_name="repo2", repo_id=456)
        project_factory(repo_name="repo3", repo_id=789)
        response = admin_client.get(reverse("project-list"))

        data = response.json()
        assert data["count"] == 3, data


@pytest.mark.django_db
class TestHookView:
    def test_202__push_task_commits(
        self,
        settings,
        client,
        project_factory,
        git_hub_repository_factory,
        epic_factory,
        task_factory,
    ):
        settings.GITHUB_HOOK_SECRET = b""
        with ExitStack() as stack:
            gh = stack.enter_context(patch("metecho.api.models.gh"))
            gh.get_repo_info.return_value = MagicMock(
                **{
                    "pull_requests.return_value": (
                        MagicMock(
                            number=123,
                            closed_at=None,
                            is_merged=False,
                        )
                        for _ in range(1)
                    ),
                    "compare_commits.return_value": MagicMock(ahead_by=0),
                }
            )
            gh.normalize_commit.return_value = "1234abcd"

            project = project_factory(repo_id=123)
            git_hub_repository_factory(repo_id=123)
            epic = epic_factory(project=project, branch_name="test-epic")
            task = task_factory(epic=epic, branch_name="test-task")

            refresh_commits_job = stack.enter_context(
                patch("metecho.api.jobs.refresh_commits_job")
            )
            response = client.post(
                reverse("hook"),
                json.dumps(
                    {
                        "ref": "refs/heads/test-task",
                        "forced": False,
                        "repository": {"id": 123},
                        "commits": [
                            {
                                "id": "123",
                                "author": {
                                    "name": "Test",
                                    "email": "test@example.com",
                                    "username": "test123",
                                },
                                "timestamp": "2019-11-20 21:32:53.668260+00:00",
                                "message": "Message",
                                "url": "https://github.com/test/user/foo",
                            }
                        ],
                        "sender": {
                            "login": "test123",
                            "avatar_url": "https://avatar_url/",
                        },
                    }
                ),
                content_type="application/json",
                # The sha1 hexdigest of the request body x the secret
                # key above:
                HTTP_X_HUB_SIGNATURE="sha1=6a5d470ca262a2522635f1adb71a13b18446dd54",
                HTTP_X_GITHUB_EVENT="push",
            )
            assert response.status_code == 202, response.content
            assert not refresh_commits_job.delay.called
            task.refresh_from_db()
            assert len(task.commits) == 1

    def test_202__push_epic_commits(
        self,
        settings,
        client,
        project_factory,
        git_hub_repository_factory,
        epic_factory,
    ):
        settings.GITHUB_HOOK_SECRET = b""
        with ExitStack() as stack:
            project = project_factory(repo_id=123)
            git_hub_repository_factory(repo_id=123)
            epic = epic_factory(project=project, branch_name="test-epic")

            refresh_commits_job = stack.enter_context(
                patch("metecho.api.jobs.refresh_commits_job")
            )
            response = client.post(
                reverse("hook"),
                json.dumps(
                    {
                        "ref": "refs/heads/test-epic",
                        "forced": False,
                        "repository": {"id": 123},
                        "commits": [
                            {
                                "id": "123",
                                "author": {
                                    "name": "Test",
                                    "email": "test@example.com",
                                    "username": "test123",
                                },
                                "timestamp": "2019-11-20 21:32:53.668260+00:00",
                                "message": "Message",
                                "url": "https://github.com/test/user/foo",
                            }
                        ],
                        "sender": {
                            "login": "test123",
                            "avatar_url": "https://avatar_url/",
                        },
                    }
                ),
                content_type="application/json",
                # The sha1 hexdigest of the request body x the secret
                # key above:
                HTTP_X_HUB_SIGNATURE="sha1=211e9ad524fda925bf573d380386cf995efe6829",
                HTTP_X_GITHUB_EVENT="push",
            )
            assert response.status_code == 202, response.content
            assert not refresh_commits_job.delay.called
            epic.refresh_from_db()
            assert epic.latest_sha == "123"

    def test_202__push_project_commits(
        self,
        settings,
        client,
        project_factory,
        git_hub_repository_factory,
    ):
        settings.GITHUB_HOOK_SECRET = b""
        with ExitStack() as stack:
            project = project_factory(repo_id=123, branch_name="test-project")
            git_hub_repository_factory(repo_id=123)

            refresh_commits_job = stack.enter_context(
                patch("metecho.api.jobs.refresh_commits_job")
            )
            response = client.post(
                reverse("hook"),
                json.dumps(
                    {
                        "ref": "refs/heads/test-project",
                        "forced": False,
                        "repository": {"id": 123},
                        "commits": [
                            {
                                "id": "123",
                                "author": {
                                    "name": "Test",
                                    "email": "test@example.com",
                                    "username": "test123",
                                },
                                "timestamp": "2019-11-20 21:32:53.668260+00:00",
                                "message": "Message",
                                "url": "https://github.com/test/user/foo",
                            }
                        ],
                        "sender": {
                            "login": "test123",
                            "avatar_url": "https://avatar_url/",
                        },
                    }
                ),
                content_type="application/json",
                # The sha1 hexdigest of the request body x the secret
                # key above:
                HTTP_X_HUB_SIGNATURE="sha1=dd348e0a076589952d3d8f2b19b8d8e8592127ed",
                HTTP_X_GITHUB_EVENT="push",
            )
            assert response.status_code == 202, response.content
            assert not refresh_commits_job.delay.called
            project.refresh_from_db()
            assert project.latest_sha == "123"

    def test_400__no_handler(
        self,
        settings,
        client,
    ):
        settings.GITHUB_HOOK_SECRET = b""
        response = client.post(
            reverse("hook"),
            json.dumps({}),
            content_type="application/json",
            # The sha1 hexdigest of the request body x the secret
            # key above:
            HTTP_X_HUB_SIGNATURE="sha1=9b9585ab4f87eff122c8cd8e6fd94d358ed56f22",
            HTTP_X_GITHUB_EVENT="some unknown event",
        )
        assert response.status_code == 400, response.content

    def test_202__push_forced(
        self, settings, client, project_factory, git_hub_repository_factory
    ):
        settings.GITHUB_HOOK_SECRET = b""
        project_factory(repo_id=123)
        git_hub_repository_factory(repo_id=123)
        with patch("metecho.api.jobs.refresh_commits_job") as refresh_commits_job:
            response = client.post(
                reverse("hook"),
                json.dumps(
                    {
                        "ref": "refs/heads/main",
                        "forced": True,
                        "repository": {"id": 123},
                        "commits": [],
                        "sender": {},
                    }
                ),
                content_type="application/json",
                # The sha1 hexdigest of the request body x the secret
                # key above:
                HTTP_X_HUB_SIGNATURE="sha1=7724a4777b8215f158efbe74f05ce6eaa5ec41a8",
                HTTP_X_GITHUB_EVENT="push",
            )
            assert response.status_code == 202, response.content
            assert refresh_commits_job.delay.called

    def test_400__push_error(
        self, settings, client, project_factory, git_hub_repository_factory
    ):
        settings.GITHUB_HOOK_SECRET = b""
        project_factory(repo_id=123)
        git_hub_repository_factory(repo_id=123)
        response = client.post(
            reverse("hook"),
            json.dumps(
                {
                    "ref": "refs/heads/main",
                    "repository": {"id": 123},
                    "commits": [],
                    "sender": {},
                }
            ),
            content_type="application/json",
            # This is NOT the sha1 hexdigest of the request body x the
            # secret key above:
            HTTP_X_HUB_SIGNATURE="sha1=b8a47d6885fbf7d64efa1d549600f1ac87c41f91",
            HTTP_X_GITHUB_EVENT="push",
        )
        assert response.status_code == 400, response.json()

    def test_404__push_no_matching_repo(self, settings, client, project_factory):
        settings.GITHUB_HOOK_SECRET = b""
        project_factory(repo_id=456)
        response = client.post(
            reverse("hook"),
            json.dumps(
                {
                    "ref": "refs/heads/main",
                    "forced": False,
                    "repository": {"id": 8489},
                    "commits": [],
                    "sender": {},
                }
            ),
            content_type="application/json",
            # This is NOT the sha1 hexdigest of the request body x the
            # secret key above:
            HTTP_X_HUB_SIGNATURE="sha1=5a3798b4d8aacbbc49e13f3fac3bb3187f46cf8b",
            HTTP_X_GITHUB_EVENT="push",
        )
        assert response.status_code == 404

    def test_403__push_bad_signature(self, settings, client, project_factory):
        settings.GITHUB_HOOK_SECRET = b""
        project_factory(repo_id=123)
        response = client.post(
            reverse("hook"),
            json.dumps(
                {
                    "ref": "refs/heads/main",
                    "forced": False,
                    "repository": {"id": 123},
                    "commits": [],
                    "sender": {},
                }
            ),
            content_type="application/json",
            HTTP_X_HUB_SIGNATURE="sha1=b5aaaaaaaaaaaaaaaaaaaaaaaaaaaaaaaaaaae8c",
            HTTP_X_GITHUB_EVENT="push",
        )
        assert response.status_code == 403


@pytest.mark.django_db
class TestScratchOrgView:
    def test_commit_happy_path(self, client, scratch_org_factory):
        with ExitStack() as stack:
            commit_changes_from_org_job = stack.enter_context(
                patch("metecho.api.jobs.commit_changes_from_org_job")
            )

            scratch_org = scratch_org_factory(
                org_type="Dev",
                owner=client.user,
                valid_target_directories={"source": ["src"]},
            )
            response = client.post(
                reverse("scratch-org-commit", kwargs={"pk": str(scratch_org.id)}),
                {
                    "commit_message": "Test message",
                    "changes": {},
                    "target_directory": "src",
                },
                format="json",
            )
            assert response.status_code == 202
            assert commit_changes_from_org_job.delay.called

    def test_commit_invalid_target_directory(self, client, scratch_org_factory):
        with ExitStack() as stack:
            scratch_org = scratch_org_factory(org_type="Dev", owner=client.user)

            commit_changes_from_org_job = stack.enter_context(
                patch("metecho.api.jobs.commit_changes_from_org_job")
            )
            response = client.post(
                reverse("scratch-org-commit", kwargs={"pk": str(scratch_org.id)}),
                {
                    "commit_message": "Test message",
                    "changes": {},
                    "target_directory": "src",
                },
                format="json",
            )
            assert response.status_code == 400
            assert not commit_changes_from_org_job.delay.called

    def test_commit_sad_path__400(self, client, scratch_org_factory):
        with ExitStack() as stack:
            scratch_org = scratch_org_factory(org_type="Dev")

            commit_changes_from_org_job = stack.enter_context(
                patch("metecho.api.jobs.commit_changes_from_org_job")
            )
            response = client.post(
                reverse("scratch-org-commit", kwargs={"pk": str(scratch_org.id)}),
                {"changes": {}},
                format="json",
            )
            assert response.status_code == 400
            assert not commit_changes_from_org_job.delay.called

    def test_commit_sad_path__403(self, client, scratch_org_factory):
        with ExitStack() as stack:
            scratch_org = scratch_org_factory(org_type="Dev")

            commit_changes_from_org_job = stack.enter_context(
                patch("metecho.api.jobs.commit_changes_from_org_job")
            )
            response = client.post(
                reverse("scratch-org-commit", kwargs={"pk": str(scratch_org.id)}),
                {
                    "commit_message": "Test message",
                    "changes": {},
                    "target_directory": "src",
                },
                format="json",
            )
            assert response.status_code == 403
            assert not commit_changes_from_org_job.delay.called

    def test_list__not_playground_owner(
        self, client, user_factory, scratch_org_factory
    ):
        other_user = user_factory()
        scratch_org_factory(
            org_type=SCRATCH_ORG_TYPES.Playground,
            url="https://example.com",
            is_created=True,
            delete_queued_at=None,
            currently_capturing_changes=False,
            currently_refreshing_changes=False,
            owner=other_user,
        )

        url = reverse("scratch-org-list")
        response = client.get(url)

        assert response.status_code == 200
        assert not response.json(), response.json()

    def test_retrieve__not_playground_owner(
        self, client, user_factory, scratch_org_factory
    ):
        other_user = user_factory()
        scratch_org = scratch_org_factory(
            org_type=SCRATCH_ORG_TYPES.Playground,
            url="https://example.com",
            is_created=True,
            delete_queued_at=None,
            currently_capturing_changes=False,
            currently_refreshing_changes=False,
            owner=other_user,
        )

        url = reverse("scratch-org-detail", kwargs={"pk": str(scratch_org.id)})
        response = client.get(url)

        assert response.status_code == 403

    def test_list_fetch_changes(self, client, scratch_org_factory):
        with ExitStack() as stack:
            scratch_org_factory(
                org_type=SCRATCH_ORG_TYPES.Dev,
                url="https://example.com",
                is_created=True,
                delete_queued_at=None,
                currently_capturing_changes=False,
                currently_refreshing_changes=False,
                owner=client.user,
            )

            get_unsaved_changes_job = stack.enter_context(
                patch("metecho.api.jobs.get_unsaved_changes_job")
            )
            url = reverse("scratch-org-list")
            response = client.get(url)

            assert response.status_code == 200
            assert get_unsaved_changes_job.delay.called

    def test_retrieve_fetch_changes(self, client, scratch_org_factory):
        with ExitStack() as stack:
            scratch_org = scratch_org_factory(
                org_type=SCRATCH_ORG_TYPES.Dev,
                url="https://example.com",
                is_created=True,
                delete_queued_at=None,
                currently_capturing_changes=False,
                currently_refreshing_changes=False,
                owner=client.user,
            )

            get_unsaved_changes_job = stack.enter_context(
                patch("metecho.api.jobs.get_unsaved_changes_job")
            )
            url = reverse("scratch-org-detail", kwargs={"pk": str(scratch_org.id)})
            response = client.get(url)

            assert response.status_code == 200
            assert get_unsaved_changes_job.delay.called

    def test_create(self, client, task_factory, social_account_factory):
        with ExitStack() as stack:
            task = task_factory()
            social_account_factory(
                user=client.user,
                provider="salesforce",
                extra_data={"preferred_username": "test-username"},
            )
            url = reverse("scratch-org-list")

            stack.enter_context(patch("metecho.api.views.ModelViewSet.perform_create"))
            get_devhub_api = stack.enter_context(
                patch("metecho.api.models.get_devhub_api")
            )
            resp = {"foo": "bar"}
            sf_client = MagicMock()
            sf_client.restful.return_value = resp
            get_devhub_api.return_value = sf_client

            response = client.post(
                url, {"task": str(task.id), "org_type": "Dev", "org_config_name": "dev"}
            )

        assert response.status_code == 201, response.content

    def test_create__bad(self, client, task_factory, social_account_factory):
        with ExitStack() as stack:
            task = task_factory()
            social_account_factory(
                user=client.user,
                provider="salesforce",
                extra_data={"preferred_username": "test-username"},
            )
            url = reverse("scratch-org-list")

            stack.enter_context(patch("metecho.api.views.ModelViewSet.perform_create"))
            get_devhub_api = stack.enter_context(
                patch("metecho.api.models.get_devhub_api")
            )
            sf_client = MagicMock()
            sf_client.restful.return_value = None
            get_devhub_api.return_value = sf_client

            response = client.post(
                url, {"task": str(task.id), "org_type": "Dev", "org_config_name": "dev"}
            )

        assert response.status_code == 403, response.content

    def test_queue_delete(self, client, scratch_org_factory, social_account_factory):
        with ExitStack() as stack:
            social_account_factory(
                user=client.user,
                provider="salesforce",
            )
            scratch_org = scratch_org_factory(owner=client.user)

            stack.enter_context(patch("metecho.api.models.ScratchOrg.queue_delete"))
            url = reverse("scratch-org-detail", kwargs={"pk": str(scratch_org.id)})
            response = client.delete(url)

            assert response.status_code == 204

    def test_queue_delete__bad(
        self, client, scratch_org_factory, social_account_factory
    ):
        with ExitStack() as stack:
            social_account_factory(
                user=client.user,
                provider="salesforce-production",
            )
            scratch_org = scratch_org_factory()

            stack.enter_context(patch("metecho.api.models.ScratchOrg.queue_delete"))
            url = reverse("scratch-org-detail", kwargs={"pk": str(scratch_org.id)})
            response = client.delete(url)

            assert response.status_code == 403

    def test_redirect__good(self, client, scratch_org_factory):
        with ExitStack() as stack:
            scratch_org = scratch_org_factory(owner=client.user)

            get_login_url = stack.enter_context(
                patch("metecho.api.models.ScratchOrg.get_login_url")
            )
            get_login_url.return_value = "https://example.com"
            url = reverse("scratch-org-redirect", kwargs={"pk": str(scratch_org.id)})
            response = client.get(url)

            assert response.status_code == 302

    def test_redirect__bad(self, client, scratch_org_factory):
        with ExitStack() as stack:
            scratch_org = scratch_org_factory()

            get_login_url = stack.enter_context(
                patch("metecho.api.models.ScratchOrg.get_login_url")
            )
            get_login_url.return_value = "https://example.com"
            url = reverse("scratch-org-redirect", kwargs={"pk": str(scratch_org.id)})
            response = client.get(url)

            assert response.status_code == 403

    def test_refresh__good(self, client, scratch_org_factory):
        with ExitStack() as stack:
            scratch_org = scratch_org_factory(owner=client.user)

            refresh_scratch_org_job = stack.enter_context(
                patch("metecho.api.jobs.refresh_scratch_org_job")
            )
            url = reverse("scratch-org-refresh", kwargs={"pk": str(scratch_org.id)})
            response = client.post(url)

            assert response.status_code == 202
            assert refresh_scratch_org_job.delay.called

    def test_refresh__bad(self, client, scratch_org_factory):
        with ExitStack() as stack:
            scratch_org = scratch_org_factory()

            refresh_scratch_org_job = stack.enter_context(
                patch("metecho.api.jobs.refresh_scratch_org_job")
            )
            url = reverse("scratch-org-refresh", kwargs={"pk": str(scratch_org.id)})
            response = client.post(url)

            assert response.status_code == 403
            assert not refresh_scratch_org_job.delay.called


@pytest.mark.django_db
class TestTaskViewSet:
    def test_create__dev_org(
        self, client, git_hub_repository_factory, scratch_org_factory, epic_factory
    ):
        repo = git_hub_repository_factory(permissions={"push": True}, user=client.user)
        epic = epic_factory(project__repo_id=repo.repo_id)
        scratch_org = scratch_org_factory(epic=epic, task=None)
        data = {
            "name": "Test Task with Org",
            "description": "Description",
            "epic": str(epic.id),
            "org_config_name": "dev",
            "dev_org": str(scratch_org.id),
        }

        response = client.post(reverse("task-list"), data=data)
        task_data = response.json()

        assert task_data["assigned_dev"] == client.user.github_id, task_data

    def test_create_pr(self, client, task_factory):
        with ExitStack() as stack:
            task = task_factory()

            stack.enter_context(patch("metecho.api.models.Task.queue_create_pr"))
            url = reverse("task-create-pr", kwargs={"pk": str(task.id)})
            response = client.post(
                url,
                {
                    "title": "My PR",
                    "critical_changes": "",
                    "additional_changes": "",
                    "issues": "",
                    "notes": "",
                    "alert_assigned_qa": True,
                },
                format="json",
            )

            assert response.status_code == 202, response.json()

    def test_create_pr__error(self, client, task_factory):
        with ExitStack() as stack:
            task = task_factory()

            stack.enter_context(patch("metecho.api.models.Task.queue_create_pr"))
            url = reverse("task-create-pr", kwargs={"pk": str(task.id)})
            response = client.post(url, {}, format="json")

            assert response.status_code == 400

    def test_create_pr__bad(self, client, task_factory):
        with ExitStack() as stack:
            task = task_factory(pr_is_open=True)

            stack.enter_context(patch("metecho.api.models.Task.queue_create_pr"))
            url = reverse("task-create-pr", kwargs={"pk": str(task.id)})
            response = client.post(
                url,
                {
                    "title": "My PR",
                    "critical_changes": "",
                    "additional_changes": "",
                    "issues": "",
                    "notes": "",
                    "alert_assigned_qa": True,
                },
                format="json",
            )

            assert response.status_code == 400

    def test_review__good(self, client, task_factory):
        with ExitStack() as stack:
            task = task_factory(pr_is_open=True, review_valid=True)

            submit_review_job = stack.enter_context(
                patch("metecho.api.jobs.submit_review_job")
            )
            data = {
                "notes": "",
                "status": "Approved",
                "delete_org": False,
                "org": "",
            }
            response = client.post(
                reverse("task-review", kwargs={"pk": str(task.id)}), data
            )

            assert response.status_code == 202, response.json()
            assert submit_review_job.delay.called

    def test_review__bad(self, client, task_factory):
        task = task_factory(pr_is_open=True, review_valid=True)

        response = client.post(reverse("task-review", kwargs={"pk": str(task.id)}), {})

        assert response.status_code == 400

    def test_review__bad_pr_closed(self, client, task_factory):
        task = task_factory(pr_is_open=False, review_valid=True)

        data = {
            "notes": "",
            "status": "Approved",
            "delete_org": False,
            "org": "",
        }
        response = client.post(
            reverse("task-review", kwargs={"pk": str(task.id)}), data
        )

        assert response.status_code == 400

    def test_review__bad_invalid_review(self, client, task_factory):
        task = task_factory(pr_is_open=True, review_valid=False)

        data = {
            "notes": "",
            "status": "Approved",
            "delete_org": False,
            "org": "",
        }
        response = client.post(
            reverse("task-review", kwargs={"pk": str(task.id)}), data
        )

        assert response.status_code == 400

    def test_can_reassign__good(self, client, task_factory):
        task = task_factory()

        data = {
            "role": "assigned_qa",
            "gh_uid": "123",
        }
        response = client.post(
            reverse("task-can-reassign", kwargs={"pk": str(task.id)}), data
        )

        assert response.status_code == 200
        assert response.json() == {"can_reassign": False}

    def test_can_reassign__bad(self, client, task_factory):
        task = task_factory()

        data = {}
        response = client.post(
            reverse("task-can-reassign", kwargs={"pk": str(task.id)}), data
        )

        assert response.status_code == 400

    @pytest.mark.parametrize(
        "repo_perms, check",
        (
            ({}, status.is_client_error),
            (None, status.is_client_error),
            ({"push": False}, status.is_client_error),
            ({"push": True}, status.is_success),
        ),
    )
    @pytest.mark.parametrize("method", ("post", "put", "patch", "delete"))
    def test_repo_permissions(
        self,
        client,
        task_factory,
        git_hub_repository_factory,
        repo_perms,
        check,
        method,
    ):
        # Write operations on the task detail endpoint should depend on repo push permissions
        task = task_factory(issue=None)
        git_hub_repository_factory(
            repo_id=task.epic.project.repo_id, user=client.user, permissions=repo_perms
        )
        data = TaskSerializer(task).data
        url = reverse("task-detail", args=[task.pk])
        if method == "post":
            url = reverse("task-list")
            data["name"] = data["name"] + " 2"

        response = getattr(client, method)(url, data=data, format="json")

        assert check(response.status_code), response.content

    def test_assignees(self, client, git_hub_repository_factory, task_factory):
        repo = git_hub_repository_factory(permissions={"push": True}, user=client.user)
        task = task_factory(
            epic__project__repo_id=repo.repo_id,
            epic__project__github_users=[
                {"id": "123456", "permissions": {"push": True}}
            ],
        )
        data = {"assigned_dev": "123456", "assigned_qa": "123456"}
        client.post(reverse("task-assignees", args=[task.id]), data=data)

        task.refresh_from_db()
        assert task.assigned_dev == "123456"
        assert task.assigned_qa == "123456"


@pytest.mark.django_db
class TestEpicViewSet:
    def test_get(self, client, epic_factory):
        epic_factory()
        url = reverse("epic-list")

        response = client.get(url)

        assert response.status_code == 200, response.content
        assert len(response.json()["results"]) == 1, response.json()

    @pytest.mark.parametrize(
        "repo_perms, check",
        (
            ({}, status.is_client_error),
            (None, status.is_client_error),
            ({"push": False}, status.is_client_error),
            ({"push": True}, status.is_success),
        ),
    )
    @pytest.mark.parametrize("method", ("post", "put", "patch", "delete"))
    def test_repo_permissions(
        self,
        client,
        epic_factory,
        git_hub_repository_factory,
        repo_perms,
        check,
        method,
    ):
        epic = epic_factory(issue=None)
        git_hub_repository_factory(
            repo_id=epic.project.repo_id, user=client.user, permissions=repo_perms
        )
        data = EpicSerializer(epic).data
        url = reverse("epic-detail", args=[epic.pk])
        if method == "post":
            url = reverse("epic-list")
            data["name"] = data["name"] + " 2"

        response = getattr(client, method)(url, data=data, format="json")

        assert check(response.status_code), response.content

    def test_collaborators(self, client, git_hub_repository_factory, epic_factory):
        repo = git_hub_repository_factory(permissions={"push": True}, user=client.user)
        epic = epic_factory(
            project__repo_id=repo.repo_id,
            project__github_users=[{"id": "123"}, {"id": "456"}],
        )
        data = {"github_users": ["123", "456"]}
        client.post(
            reverse("epic-collaborators", args=[epic.id]), data=data, format="json"
        )

        epic.refresh_from_db()
        assert epic.github_users == ["123", "456"]<|MERGE_RESOLUTION|>--- conflicted
+++ resolved
@@ -72,7 +72,6 @@
 
 
 @pytest.mark.django_db
-<<<<<<< HEAD
 class TestGitHubIssueViewset:
     @pytest.mark.parametrize(
         "method, check",
@@ -168,8 +167,6 @@
 
 
 @pytest.mark.django_db
-=======
->>>>>>> b8af9f27
 class TestProjectViewset:
     def test_refresh_org_config_names(
         self, client, project_factory, git_hub_repository_factory
