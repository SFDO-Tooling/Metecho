--- conflicted
+++ resolved
@@ -356,7 +356,6 @@
         serializer = TaskSerializer(task)
         assert serializer.data["pr_url"] is None
 
-<<<<<<< HEAD
     def test_queues_reassign(self, task_factory, scratch_org_factory, user_factory):
         user = user_factory()
         new_user = user_factory(devhub_username="test")
@@ -391,7 +390,7 @@
             assert serializer.is_valid()
             serializer.save()
             assert user_reassign_job.delay.called
-=======
+
     def test_try_send_assignment_emails(self, mailoutbox, user_factory, task_factory):
         user = user_factory()
         task = task_factory()
@@ -412,7 +411,6 @@
         serializer.save()
 
         assert len(mailoutbox) == 2
->>>>>>> 664cde22
 
 
 @pytest.mark.django_db
