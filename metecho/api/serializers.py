from typing import Optional, OrderedDict

from allauth.socialaccount.models import SocialAccount
from django.contrib.auth import get_user_model
from django.template.loader import render_to_string
from django.utils.translation import gettext_lazy as _
from rest_framework import serializers
from rest_framework.fields import JSONField

from .email_utils import get_user_facing_url
from .fields import MarkdownField
from .models import (
    SCRATCH_ORG_TYPES,
    TASK_REVIEW_STATUS,
    Epic,
    GitHubIssue,
    Project,
    ScratchOrg,
    SiteProfile,
    Task,
)
from .sf_run_flow import is_org_good
from .validators import CaseInsensitiveUniqueTogetherValidator, UnattachedIssueValidator

User = get_user_model()


class FormattableDict:
    """
    Stupid hack to get a dict error message into a
    CaseInsensitiveUniqueTogetherValidator, so the error can be assigned
    to a particular key.
    """

    def __init__(self, key, msg):
        self.key = key
        self.msg = msg

    def format(self, *args, **kwargs):
        return {
            self.key: self.msg.format(*args, **kwargs),
        }


class HashidPrimaryKeyRelatedField(serializers.PrimaryKeyRelatedField):
    def to_representation(self, value):
        if self.pk_field is not None:
            return self.pk_field.to_representation(value.pk)
        return str(value.pk)


class NestedPrimaryKeyRelatedField(serializers.PrimaryKeyRelatedField):
    def __init__(self, serializer, **kwargs):
        """
        On read display a complete nested representation of the object(s)
        On write only require the PK (not an entire object) as value
        """
        self.serializer = serializer
        super().__init__(**kwargs)

    def use_pk_only_optimization(self):
        # Required when serializing single objects (`many=False`)
        return False  # pragma: nocover

    def to_representation(self, obj):
        return self.serializer(obj, context=self.context).to_representation(obj)

    def get_choices(self, cutoff=None):  # pragma: nocover
        # Minor tweaks to make this compatible with DRF's HTML view
        queryset = self.get_queryset()
        if queryset is None:
            return {}  # pragma: nocover

        if cutoff is not None:
            queryset = queryset[:cutoff]

        return OrderedDict(((item.pk, self.display_value(item)) for item in queryset))


class GitHubIssueSerializer(serializers.ModelSerializer):
    id = serializers.CharField(read_only=True)
    project = HashidPrimaryKeyRelatedField(queryset=Project.objects.all())
    epic = serializers.SerializerMethodField()
    task = serializers.SerializerMethodField()

    class Meta:
        model = GitHubIssue
        read_only_fields = (
            "id",
            "number",
            "title",
            "created_at",
            "html_url",
            "project",
            "epic",
            "task",
        )
        fields = read_only_fields

    def get_epic(self, issue):
        try:
            return {
                "id": str(issue.epic.id),
                "name": issue.epic.name,
                "status": issue.epic.status,
                "slug": issue.epic.slug,
            }
        except Epic.DoesNotExist:
            return None

    def get_task(self, issue):
        try:
            return {
                "id": str(issue.task.id),
                "name": issue.task.name,
                "status": issue.task.status,
                "review_status": issue.task.review_status,
                "slug": issue.task.slug,
                "epic_slug": issue.task.epic.slug,
            }
        except Task.DoesNotExist:
            return None


class FullUserSerializer(serializers.ModelSerializer):
    id = serializers.CharField(read_only=True)
    sf_username = serializers.SerializerMethodField()

    class Meta:
        model = User
        fields = (
            "id",
            "username",
            "email",
            "avatar_url",
            "github_id",
            "is_staff",
            "valid_token_for",
            "org_name",
            "org_type",
            "is_devhub_enabled",
            "sf_username",
            "currently_fetching_repos",
            "devhub_username",
            "uses_global_devhub",
            "agreed_to_tos_at",
            "onboarded_at",
            "self_guided_tour_enabled",
            "self_guided_tour_state",
        )

    def get_sf_username(self, obj) -> dict:
        if obj.uses_global_devhub:
            return None
        return obj.sf_username


class MinimalUserSerializer(serializers.ModelSerializer):
    id = serializers.CharField(read_only=True)

    class Meta:
        model = User
        fields = ("id", "username", "avatar_url")


class ProjectSerializer(serializers.ModelSerializer):
    id = serializers.CharField(read_only=True)
    description_rendered = MarkdownField(source="description", read_only=True)
    repo_url = serializers.SerializerMethodField()
    repo_image_url = serializers.SerializerMethodField()
    has_push_permission = serializers.SerializerMethodField()

    class Meta:
        model = Project
        fields = (
            "id",
            "name",
            "repo_url",
            "repo_owner",
            "repo_name",
            "has_push_permission",
            "description",
            "description_rendered",
            "is_managed",
            "slug",
            "old_slugs",
            "branch_prefix",
            "github_users",
            "repo_image_url",
            "org_config_names",
            "currently_fetching_org_config_names",
            "currently_fetching_github_users",
            "latest_sha",
            "currently_fetching_issues",
        )
        extra_kwargs = {
            "org_config_names": {"read_only": True},
            "currently_fetching_org_config_names": {"read_only": True},
            "currently_fetching_github_users": {"read_only": True},
            "latest_sha": {"read_only": True},
            "currently_fetching_issues": {"read_only": True},
        }

    def get_repo_url(self, obj) -> Optional[str]:
        return f"https://github.com/{obj.repo_owner}/{obj.repo_name}"

    def get_repo_image_url(self, obj) -> Optional[str]:
        return obj.repo_image_url if obj.include_repo_image_url else ""

    def get_has_push_permission(self, obj) -> bool:
        return obj.has_push_permission(self.context["request"].user)


class EpicMinimalSerializer(serializers.ModelSerializer):
    id = serializers.CharField(read_only=True)

    class Meta:
        model = Epic
        read_only_fields = ("id", "name", "slug", "github_users")
        fields = read_only_fields


class EpicSerializer(serializers.ModelSerializer):
    id = serializers.CharField(read_only=True)
    description_rendered = MarkdownField(source="description", read_only=True)
<<<<<<< HEAD
    project = HashidPrimaryKeyRelatedField(queryset=Project.objects.all())
=======
    project = serializers.PrimaryKeyRelatedField(
        queryset=Project.objects.all(), pk_field=serializers.CharField()
    )
    task_count = serializers.SerializerMethodField()
>>>>>>> 3f2e6413
    branch_url = serializers.SerializerMethodField()
    branch_diff_url = serializers.SerializerMethodField()
    pr_url = serializers.SerializerMethodField()
    issue = HashidPrimaryKeyRelatedField(
        queryset=GitHubIssue.objects.all(), required=False, allow_null=True
    )

    class Meta:
        model = Epic
        fields = (
            "id",
            "name",
            "description",
            "description_rendered",
            "slug",
            "old_slugs",
            "project",
            "task_count",
            "branch_url",
            "branch_diff_url",
            "branch_name",
            "has_unmerged_commits",
            "currently_creating_branch",
            "currently_creating_pr",
            "pr_url",
            "pr_is_open",
            "pr_is_merged",
            "status",
            "github_users",
            "latest_sha",
            "issue",
        )
        extra_kwargs = {
            "slug": {"read_only": True},
            "old_slugs": {"read_only": True},
            "task_count": {"read_only": True},
            "branch_url": {"read_only": True},
            "branch_diff_url": {"read_only": True},
            "has_unmerged_commits": {"read_only": True},
            "currently_creating_branch": {"read_only": True},
            "currently_creating_pr": {"read_only": True},
            "pr_url": {"read_only": True},
            "pr_is_open": {"read_only": True},
            "pr_is_merged": {"read_only": True},
            "status": {"read_only": True},
            "github_users": {"read_only": True},
            "latest_sha": {"read_only": True},
        }
        validators = (
            CaseInsensitiveUniqueTogetherValidator(
                queryset=Epic.objects.all(),
                fields=("name", "project"),
                message=FormattableDict(
                    "name", _("An epic with this name already exists.")
                ),
            ),
            UnattachedIssueValidator(),
        )

    def create(self, validated_data):
        if not validated_data.get("branch_name"):
            # This temporarily prevents users from taking other actions
            # (e.g. creating scratch orgs) that also might trigger branch creation
            # and could result in race conditions and duplicate branches on GitHub.
            validated_data["currently_creating_branch"] = True
        instance = super().create(validated_data)
        instance.create_gh_branch(self.context["request"].user)
        instance.project.queue_available_org_config_names(
            user=self.context["request"].user
        )
        return instance

    def validate(self, data):
        branch_name = data.get("branch_name", "")
        project = data.get("project", None)
        branch_name_differs = branch_name != getattr(self.instance, "branch_name", "")
        branch_name_changed = branch_name and branch_name_differs
        if branch_name_changed:
            if "__" in branch_name:
                raise serializers.ValidationError(
                    {
                        "branch_name": _(
                            'Only feature branch names (without "__") are allowed.'
                        )
                    }
                )

            branch_name_is_project_default_branch = (
                project and branch_name == project.branch_name
            )
            if branch_name_is_project_default_branch:
                raise serializers.ValidationError(
                    {
                        "branch_name": _(
                            "Cannot create an epic from the project default branch."
                        )
                    }
                )

            already_used_branch_name = (
                Epic.objects.active()
                .exclude(pk=getattr(self.instance, "pk", None))
                .filter(branch_name=branch_name)
                .exists()
            )
            if already_used_branch_name:
                raise serializers.ValidationError(
                    {"branch_name": _("This branch name is already in use.")}
                )

        return data

    def get_task_count(self, obj) -> int:
        return obj.tasks.active().count()

    def get_branch_diff_url(self, obj) -> Optional[str]:
        project = obj.project
        repo_owner = project.repo_owner
        repo_name = project.repo_name
        project_branch = project.branch_name
        branch = obj.branch_name
        if repo_owner and repo_name and project_branch and branch:
            return (
                f"https://github.com/{repo_owner}/{repo_name}/compare/"
                f"{project_branch}...{branch}"
            )
        return None

    def get_branch_url(self, obj) -> Optional[str]:
        project = obj.project
        repo_owner = project.repo_owner
        repo_name = project.repo_name
        branch = obj.branch_name
        if repo_owner and repo_name and branch:
            return f"https://github.com/{repo_owner}/{repo_name}/tree/{branch}"
        return None

    def get_pr_url(self, obj) -> Optional[str]:
        project = obj.project
        repo_owner = project.repo_owner
        repo_name = project.repo_name
        pr_number = obj.pr_number
        if repo_owner and repo_name and pr_number:
            return f"https://github.com/{repo_owner}/{repo_name}/pull/{pr_number}"
        return None


class EpicCollaboratorsSerializer(serializers.ModelSerializer):
    class Meta:
        model = Epic
        fields = ("github_users",)

    def validate_github_users(self, github_users):
        user = self.context["request"].user
        epic: Epic = self.instance

        if not epic.has_push_permission(user):
            collaborators = set(epic.github_users)
            new_collaborators = set(github_users)
            added = new_collaborators.difference(collaborators)
            removed = collaborators.difference(new_collaborators)
            if added and any(u != user.github_id for u in added):
                raise serializers.ValidationError(
                    _("You can only add yourself as a collaborator")
                )
            if removed and any(u != user.github_id for u in removed):
                raise serializers.ValidationError(
                    _("You can only remove yourself as a collaborator")
                )

        seen_github_users = []
        for gh_uid in github_users:
            if not self.instance.project.get_collaborator(gh_uid):
                raise serializers.ValidationError(
                    _(f"User is not a valid GitHub collaborator: {gh_uid}")
                )

            if gh_uid in seen_github_users:
                raise serializers.ValidationError(_(f"Duplicate GitHub user: {gh_uid}"))
            else:
                seen_github_users.append(gh_uid)

        return github_users


class TaskSerializer(serializers.ModelSerializer):
    id = serializers.CharField(read_only=True)
    description_rendered = MarkdownField(source="description", read_only=True)
    epic = NestedPrimaryKeyRelatedField(
        queryset=Epic.objects.all(),
        pk_field=serializers.CharField(),
        serializer=EpicMinimalSerializer,
    )
    branch_url = serializers.SerializerMethodField()
    branch_diff_url = serializers.SerializerMethodField()
    pr_url = serializers.SerializerMethodField()
    issue = HashidPrimaryKeyRelatedField(
        queryset=GitHubIssue.objects.all(), required=False, allow_null=True
    )

    dev_org = serializers.PrimaryKeyRelatedField(
        queryset=ScratchOrg.objects.active(),
        pk_field=serializers.CharField(),
        write_only=True,
        required=False,
    )

    class Meta:
        model = Task
        fields = (
            "id",
            "name",
            "description",
            "description_rendered",
            "epic",
            "slug",
            "old_slugs",
            "has_unmerged_commits",
            "currently_creating_branch",
            "currently_creating_pr",
            "branch_name",
            "branch_url",
            "commits",
            "origin_sha",
            "branch_diff_url",
            "pr_url",
            "issue",
            "review_submitted_at",
            "review_valid",
            "review_status",
            "review_sha",
            "status",
            "pr_is_open",
            "assigned_dev",
            "assigned_qa",
            "dev_org",
            "currently_submitting_review",
            "org_config_name",
        )
        extra_kwargs = {
            "slug": {"read_only": True},
            "old_slugs": {"read_only": True},
            "has_unmerged_commits": {"read_only": True},
            "currently_creating_branch": {"read_only": True},
            "currently_creating_pr": {"read_only": True},
            "branch_url": {"read_only": True},
            "commits": {"read_only": True},
            "origin_sha": {"read_only": True},
            "branch_diff_url": {"read_only": True},
            "pr_url": {"read_only": True},
            "review_submitted_at": {"read_only": True},
            "review_valid": {"read_only": True},
            "review_status": {"read_only": True},
            "review_sha": {"read_only": True},
            "status": {"read_only": True},
            "pr_is_open": {"read_only": True},
            "assigned_qa": {"read_only": True},
            "currently_submitting_review": {"read_only": True},
        }
        validators = (
            CaseInsensitiveUniqueTogetherValidator(
                queryset=Task.objects.all(),
                fields=("name", "epic"),
                message=FormattableDict(
                    "name", _("A task with this name already exists.")
                ),
            ),
            UnattachedIssueValidator(),
        )

    def get_branch_url(self, obj) -> Optional[str]:
        project = obj.epic.project
        repo_owner = project.repo_owner
        repo_name = project.repo_name
        branch = obj.branch_name
        if repo_owner and repo_name and branch:
            return f"https://github.com/{repo_owner}/{repo_name}/tree/{branch}"
        return None

    def get_branch_diff_url(self, obj) -> Optional[str]:
        epic = obj.epic
        epic_branch = epic.branch_name
        project = epic.project
        repo_owner = project.repo_owner
        repo_name = project.repo_name
        branch = obj.branch_name
        if repo_owner and repo_name and epic_branch and branch:
            return (
                f"https://github.com/{repo_owner}/{repo_name}/compare/"
                f"{epic_branch}...{branch}"
            )
        return None

    def get_pr_url(self, obj) -> Optional[str]:
        project = obj.epic.project
        repo_owner = project.repo_owner
        repo_name = project.repo_name
        pr_number = obj.pr_number
        if repo_owner and repo_name and pr_number:
            return f"https://github.com/{repo_owner}/{repo_name}/pull/{pr_number}"
        return None

    def create(self, validated_data):
        dev_org = validated_data.pop("dev_org", None)
        user = self.context["request"].user

        if dev_org and not validated_data.get("assigned_dev"):
            validated_data["assigned_dev"] = user.github_id

        task = super().create(validated_data)

        if dev_org:
            dev_org.queue_convert_to_dev_org(task, originating_user_id=str(user.id))

        return task

    def update(self, instance, validated_data):
        validated_data.pop("dev_org", None)
        return super().update(instance, validated_data)


class TaskAssigneeSerializer(serializers.Serializer):
    assigned_dev = serializers.CharField(allow_null=True, required=False)
    assigned_qa = serializers.CharField(allow_null=True, required=False)
    should_alert_dev = serializers.BooleanField(required=False)
    should_alert_qa = serializers.BooleanField(required=False)

    def validate(self, data):
        if "assigned_qa" not in data and "assigned_dev" not in data:
            raise serializers.ValidationError(
                _("You must assign a developer, tester, or both")
            )
        return super().validate(data)

    def validate_assigned_dev(self, new_dev):
        user = self.context["request"].user
        task: Task = self.instance
        if not task.has_push_permission(user):
            raise serializers.ValidationError(
                _("You don't have permissions to change the assigned developer")
            )
        collaborator = task.epic.project.get_collaborator(new_dev)
        if new_dev and not collaborator:
            raise serializers.ValidationError(
                _(f"User is not a valid GitHub collaborator: {new_dev}")
            )
        if new_dev and not collaborator.get("permissions", {}).get("push"):
            raise serializers.ValidationError(
                _(f"User does not have push permissions: {new_dev}")
            )
        return new_dev

    def validate_assigned_qa(self, new_qa):
        user = self.context["request"].user
        task: Task = self.instance
        if not task.has_push_permission(user):
            is_removing_self = new_qa is None and task.assigned_qa == user.github_id
            is_assigning_self = new_qa == user.github_id and task.assigned_qa is None
            if not (is_removing_self or is_assigning_self):
                raise serializers.ValidationError(
                    _("You can only assign/remove yourself as a tester")
                )
        if new_qa and not task.epic.project.get_collaborator(new_qa):
            raise serializers.ValidationError(
                _(f"User is not valid GitHub collaborator: {new_qa}")
            )
        return new_qa

    def update(self, task, data):
        user = self.context["request"].user
        user_id = str(user.id)
        if "assigned_dev" in data:
            self._handle_reassign("dev", task, data, user, originating_user_id=user_id)
            task.assigned_dev = data["assigned_dev"]
        if "assigned_qa" in data:
            self._handle_reassign("qa", task, data, user, originating_user_id=user_id)
            task.assigned_qa = data["assigned_qa"]
        task.finalize_task_update(originating_user_id=user_id)
        return task

    def _handle_reassign(
        self, type_, instance, validated_data, user, originating_user_id
    ):
        new_assignee = validated_data.get(f"assigned_{type_}")
        existing_assignee = getattr(instance, f"assigned_{type_}")
        assigned_user_has_changed = new_assignee != existing_assignee
        has_assigned_user = bool(new_assignee)
        org_type = {"dev": SCRATCH_ORG_TYPES.Dev, "qa": SCRATCH_ORG_TYPES.QA}[type_]

        if assigned_user_has_changed and has_assigned_user:
            collaborators = instance.epic.github_users
            if new_assignee not in collaborators:
                instance.epic.github_users.append(new_assignee)
                instance.epic.save()
                instance.epic.notify_changed(originating_user_id=None)

            if validated_data.get(f"should_alert_{type_}"):
                self.try_send_assignment_emails(instance, type_, validated_data, user)

            reassigned_org = False
            # We want to consider soft-deleted orgs, too:
            orgs = [
                *instance.orgs.active().filter(org_type=org_type),
                *instance.orgs.inactive().filter(org_type=org_type),
            ]
            for org in orgs:
                new_user = self._valid_reassign(
                    type_, org, validated_data[f"assigned_{type_}"]
                )
                valid_commit = org.latest_commit == (
                    instance.commits[0] if instance.commits else instance.origin_sha
                )
                org_still_exists = is_org_good(org)
                if (
                    org_still_exists
                    and new_user
                    and valid_commit
                    and not reassigned_org
                ):
                    org.queue_reassign(
                        new_user=new_user, originating_user_id=originating_user_id
                    )
                    reassigned_org = True
                elif org.deleted_at is None:
                    org.delete(
                        originating_user_id=originating_user_id, preserve_sf_org=True
                    )
        elif not has_assigned_user:
            for org in [*instance.orgs.active().filter(org_type=org_type)]:
                org.delete(
                    originating_user_id=originating_user_id, preserve_sf_org=True
                )

    def _valid_reassign(self, type_, org, new_assignee):
        new_user = self.get_matching_assigned_user(
            type_, {f"assigned_{type_}": new_assignee}
        )
        if new_user and org.owner_sf_username == new_user.sf_username:
            return new_user
        return None

    def try_send_assignment_emails(self, instance, type_, validated_data, user):
        assigned_user = self.get_matching_assigned_user(type_, validated_data)
        if assigned_user:
            task = instance
            epic = task.epic
            project = epic.project
            metecho_link = get_user_facing_url(
                path=["projects", project.slug, epic.slug, task.slug]
            )
            subject = _("Metecho Task Assigned to You")
            body = render_to_string(
                "user_assigned_to_task.txt",
                {
                    "role": "Tester" if type_ == "qa" else "Developer",
                    "task_name": task.name,
                    "epic_name": epic.name,
                    "project_name": project.name,
                    "assigned_user_name": assigned_user.username,
                    "user_name": user.username if user else None,
                    "metecho_link": metecho_link,
                },
            )
            assigned_user.notify(subject, body)

    def get_matching_assigned_user(self, type_, validated_data):
        id_ = validated_data.get(f"assigned_{type_}")
        sa = SocialAccount.objects.filter(provider="github", uid=id_).first()
        return getattr(sa, "user", None)  # Optional[User]


class CreatePrSerializer(serializers.Serializer):
    title = serializers.CharField()
    critical_changes = serializers.CharField(allow_blank=True)
    additional_changes = serializers.CharField(allow_blank=True)
    issues = serializers.CharField(allow_blank=True)
    notes = serializers.CharField(allow_blank=True)
    alert_assigned_qa = serializers.BooleanField()


class ReviewSerializer(serializers.Serializer):
    notes = serializers.CharField(allow_blank=True)
    status = serializers.ChoiceField(choices=TASK_REVIEW_STATUS)
    delete_org = serializers.BooleanField()
    org = serializers.PrimaryKeyRelatedField(
        queryset=ScratchOrg.objects.all(),
        pk_field=serializers.CharField(),
        allow_null=True,
    )


class ScratchOrgSerializer(serializers.ModelSerializer):
    id = serializers.CharField(read_only=True)
    project = serializers.PrimaryKeyRelatedField(
        queryset=Project.objects.all(),
        pk_field=serializers.CharField(),
        allow_null=True,
        required=False,
    )
    epic = serializers.PrimaryKeyRelatedField(
        queryset=Epic.objects.all(),
        pk_field=serializers.CharField(),
        allow_null=True,
        required=False,
    )
    task = serializers.PrimaryKeyRelatedField(
        queryset=Task.objects.all(),
        pk_field=serializers.CharField(),
        allow_null=True,
        required=False,
    )
    owner = serializers.PrimaryKeyRelatedField(
        pk_field=serializers.CharField(),
        default=serializers.CurrentUserDefault(),
        read_only=True,
    )
    description_rendered = MarkdownField(source="description", read_only=True)
    unsaved_changes = serializers.SerializerMethodField()
    has_unsaved_changes = serializers.SerializerMethodField()
    total_unsaved_changes = serializers.SerializerMethodField()
    ignored_changes = serializers.SerializerMethodField()
    has_ignored_changes = serializers.SerializerMethodField()
    total_ignored_changes = serializers.SerializerMethodField()
    ignored_changes_write = JSONField(
        write_only=True, source="ignored_changes", required=False
    )
    valid_target_directories = serializers.SerializerMethodField()

    class Meta:
        model = ScratchOrg
        fields = (
            "id",
            "project",
            "epic",
            "task",
            "org_type",
            "owner",
            "description",
            "description_rendered",
            "last_modified_at",
            "expires_at",
            "latest_commit",
            "latest_commit_url",
            "latest_commit_at",
            "last_checked_unsaved_changes_at",
            "url",
            "unsaved_changes",
            "total_unsaved_changes",
            "has_unsaved_changes",
            "ignored_changes",
            "ignored_changes_write",
            "total_ignored_changes",
            "has_ignored_changes",
            "currently_refreshing_changes",
            "currently_capturing_changes",
            "currently_refreshing_org",
            "currently_reassigning_user",
            "is_created",
            "delete_queued_at",
            "owner_gh_username",
            "owner_gh_id",
            "has_been_visited",
            "valid_target_directories",
            "org_config_name",
        )
        extra_kwargs = {
            "last_modified_at": {"read_only": True},
            "expires_at": {"read_only": True},
            "latest_commit": {"read_only": True},
            "latest_commit_url": {"read_only": True},
            "latest_commit_at": {"read_only": True},
            "last_checked_unsaved_changes_at": {"read_only": True},
            "url": {"read_only": True},
            "currently_refreshing_changes": {"read_only": True},
            "currently_capturing_changes": {"read_only": True},
            "currently_refreshing_org": {"read_only": True},
            "currently_reassigning_user": {"read_only": True},
            "is_created": {"read_only": True},
            "delete_queued_at": {"read_only": True},
            "owner_gh_username": {"read_only": True},
            "owner_gh_id": {"read_only": True},
            "has_been_visited": {"read_only": True},
        }

    def _X_changes(self, obj, kind):
        user = getattr(self.context.get("request"), "user", None)
        if obj.owner == user:
            return getattr(obj, f"{kind}_changes")
        return {}

    def _has_X_changes(self, obj, kind) -> bool:
        return bool(getattr(obj, f"{kind}_changes", {}))

    def _total_X_changes(self, obj, kind) -> int:
        return sum(len(change) for change in getattr(obj, f"{kind}_changes").values())

    def get_unsaved_changes(self, obj) -> dict:
        return self._X_changes(obj, "unsaved")

    def get_has_unsaved_changes(self, obj) -> bool:
        return self._has_X_changes(obj, "unsaved")

    def get_total_unsaved_changes(self, obj) -> int:
        return self._total_X_changes(obj, "unsaved")

    def get_ignored_changes(self, obj) -> dict:
        return self._X_changes(obj, "ignored")

    def get_has_ignored_changes(self, obj) -> bool:
        return self._has_X_changes(obj, "ignored")

    def get_total_ignored_changes(self, obj) -> int:
        return self._total_X_changes(obj, "ignored")

    def get_valid_target_directories(self, obj) -> dict:
        user = getattr(self.context.get("request"), "user", None)
        if obj.owner == user:
            return obj.valid_target_directories
        return {}

    def validate(self, data):
        if not self.instance:
            orgs = ScratchOrg.objects.active().filter(org_type=data["org_type"])
            if data["org_type"] == SCRATCH_ORG_TYPES.Playground:
                orgs = orgs.filter(
                    owner=data.get("owner", self.context["request"].user)
                )
            if data.get("task") and orgs.filter(task=data["task"]).exists():
                raise serializers.ValidationError(
                    _("A ScratchOrg of this type already exists for this task.")
                )
            if data.get("epic") and orgs.filter(epic=data["epic"]).exists():
                raise serializers.ValidationError(
                    _("A ScratchOrg of this type already exists for this epic.")
                )
            if data.get("project") and orgs.filter(project=data["project"]).exists():
                raise serializers.ValidationError(
                    _("A ScratchOrg of this type already exists for this project.")
                )
        return data

    def save(self, **kwargs):
        kwargs["owner"] = kwargs.get("owner", self.context["request"].user)
        return super().save(**kwargs)


class CommitSerializer(serializers.Serializer):
    commit_message = serializers.CharField()
    # Expect this to be Dict<str, List<str>>
    changes = serializers.DictField(
        child=serializers.ListField(child=serializers.CharField())
    )
    target_directory = serializers.CharField()


class SiteSerializer(serializers.ModelSerializer):
    clickthrough_agreement = MarkdownField(read_only=True)

    class Meta:
        model = SiteProfile
        fields = (
            "name",
            "clickthrough_agreement",
        )


class CanReassignSerializer(serializers.Serializer):
    role = serializers.ChoiceField(choices=("assigned_qa", "assigned_dev"))
    gh_uid = serializers.CharField()<|MERGE_RESOLUTION|>--- conflicted
+++ resolved
@@ -223,14 +223,8 @@
 class EpicSerializer(serializers.ModelSerializer):
     id = serializers.CharField(read_only=True)
     description_rendered = MarkdownField(source="description", read_only=True)
-<<<<<<< HEAD
     project = HashidPrimaryKeyRelatedField(queryset=Project.objects.all())
-=======
-    project = serializers.PrimaryKeyRelatedField(
-        queryset=Project.objects.all(), pk_field=serializers.CharField()
-    )
     task_count = serializers.SerializerMethodField()
->>>>>>> 3f2e6413
     branch_url = serializers.SerializerMethodField()
     branch_diff_url = serializers.SerializerMethodField()
     pr_url = serializers.SerializerMethodField()
