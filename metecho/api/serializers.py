--- conflicted
+++ resolved
@@ -14,11 +14,8 @@
 from .fields import MarkdownField
 from .models import (
     Epic,
-<<<<<<< HEAD
+    GitHubIssue,
     GitHubOrganization,
-=======
-    GitHubIssue,
->>>>>>> 3a82e7c5
     Project,
     ProjectDependency,
     ScratchOrg,
