from typing import Optional, OrderedDict

from allauth.socialaccount.models import SocialAccount
from django.contrib.auth import get_user_model
from django.template.loader import render_to_string
from django.utils.translation import gettext_lazy as _
from rest_framework import serializers
from rest_framework.fields import JSONField

from .email_utils import get_user_facing_url
from .fields import MarkdownField
from .models import (
    SCRATCH_ORG_TYPES,
    TASK_REVIEW_STATUS,
    Epic,
    GitHubIssue,
    Project,
    ScratchOrg,
    SiteProfile,
    Task,
)
from .sf_run_flow import is_org_good
from .validators import CaseInsensitiveUniqueTogetherValidator, UnattachedIssueValidator

User = get_user_model()


class FormattableDict:
    """
    Stupid hack to get a dict error message into a
    CaseInsensitiveUniqueTogetherValidator, so the error can be assigned
    to a particular key.
    """

    def __init__(self, key, msg):
        self.key = key
        self.msg = msg

    def format(self, *args, **kwargs):
        return {
            self.key: self.msg.format(*args, **kwargs),
        }


class HashidPrimaryKeyRelatedField(serializers.PrimaryKeyRelatedField):
    def to_representation(self, value):
        if self.pk_field is not None:
            return self.pk_field.to_representation(value.pk)
        return str(value.pk)


<<<<<<< HEAD
class GitHubIssueSerializer(serializers.ModelSerializer):
    id = serializers.CharField(read_only=True)
    project = HashidPrimaryKeyRelatedField(queryset=Project.objects.all())
    epic = serializers.SerializerMethodField()
    task = serializers.SerializerMethodField()

    class Meta:
        model = GitHubIssue
        read_only_fields = (
            "id",
            "number",
            "title",
            "created_at",
            "html_url",
            "project",
            "epic",
            "task",
        )
        fields = read_only_fields

    def get_epic(self, issue):
        try:
            return {
                "id": str(issue.epic.id),
                "name": issue.epic.name,
                "status": issue.epic.status,
                "slug": issue.epic.slug,
            }
        except Epic.DoesNotExist:
            return None

    def get_task(self, issue):
        try:
            return {
                "id": str(issue.task.id),
                "name": issue.task.name,
                "status": issue.task.status,
                "review_status": issue.task.review_status,
                "slug": issue.task.slug,
                "epic_slug": issue.task.epic.slug,
            }
        except Task.DoesNotExist:
            return None
=======
class NestedPrimaryKeyRelatedField(serializers.PrimaryKeyRelatedField):
    def __init__(self, serializer, **kwargs):
        """
        On read display a complete nested representation of the object(s)
        On write only require the PK (not an entire object) as value
        """
        self.serializer = serializer
        super().__init__(**kwargs)

    def use_pk_only_optimization(self):
        # Required when serializing single objects (`many=False`)
        return False  # pragma: nocover

    def to_representation(self, obj):
        return self.serializer(obj, context=self.context).to_representation(obj)

    def get_choices(self, cutoff=None):  # pragma: nocover
        # Minor tweaks to make this compatible with DRF's HTML view
        queryset = self.get_queryset()
        if queryset is None:
            return {}  # pragma: nocover

        if cutoff is not None:
            queryset = queryset[:cutoff]

        return OrderedDict(((item.pk, self.display_value(item)) for item in queryset))
>>>>>>> 378f9e40


class FullUserSerializer(serializers.ModelSerializer):
    id = serializers.CharField(read_only=True)
    sf_username = serializers.SerializerMethodField()

    class Meta:
        model = User
        fields = (
            "id",
            "username",
            "email",
            "avatar_url",
            "github_id",
            "is_staff",
            "valid_token_for",
            "org_name",
            "org_type",
            "is_devhub_enabled",
            "sf_username",
            "currently_fetching_repos",
            "devhub_username",
            "uses_global_devhub",
            "agreed_to_tos_at",
            "onboarded_at",
            "self_guided_tour_enabled",
            "self_guided_tour_state",
        )

    def get_sf_username(self, obj) -> dict:
        if obj.uses_global_devhub:
            return None
        return obj.sf_username


class MinimalUserSerializer(serializers.ModelSerializer):
    id = serializers.CharField(read_only=True)

    class Meta:
        model = User
        fields = ("id", "username", "avatar_url")


class ProjectSerializer(serializers.ModelSerializer):
    id = serializers.CharField(read_only=True)
    description_rendered = MarkdownField(source="description", read_only=True)
    repo_url = serializers.SerializerMethodField()
    repo_image_url = serializers.SerializerMethodField()
    has_push_permission = serializers.SerializerMethodField()

    class Meta:
        model = Project
        fields = (
            "id",
            "name",
            "repo_url",
            "repo_owner",
            "repo_name",
            "has_push_permission",
            "description",
            "description_rendered",
            "is_managed",
            "slug",
            "old_slugs",
            "branch_prefix",
            "github_users",
            "repo_image_url",
            "org_config_names",
            "currently_fetching_org_config_names",
            "currently_fetching_github_users",
            "latest_sha",
            "currently_fetching_issues",
        )
        extra_kwargs = {
            "org_config_names": {"read_only": True},
            "currently_fetching_org_config_names": {"read_only": True},
            "currently_fetching_github_users": {"read_only": True},
            "latest_sha": {"read_only": True},
            "currently_fetching_issues": {"read_only": True},
        }

    def get_repo_url(self, obj) -> Optional[str]:
        return f"https://github.com/{obj.repo_owner}/{obj.repo_name}"

    def get_repo_image_url(self, obj) -> Optional[str]:
        return obj.repo_image_url if obj.include_repo_image_url else ""

    def get_has_push_permission(self, obj) -> bool:
        return obj.has_push_permission(self.context["request"].user)


class EpicMinimalSerializer(serializers.ModelSerializer):
    id = serializers.CharField(read_only=True)

    class Meta:
        model = Epic
        read_only_fields = ("id", "name", "slug", "github_users")
        fields = read_only_fields


class EpicSerializer(serializers.ModelSerializer):
    id = serializers.CharField(read_only=True)
    description_rendered = MarkdownField(source="description", read_only=True)
    project = HashidPrimaryKeyRelatedField(queryset=Project.objects.all())
    branch_url = serializers.SerializerMethodField()
    branch_diff_url = serializers.SerializerMethodField()
    pr_url = serializers.SerializerMethodField()
    issue = HashidPrimaryKeyRelatedField(
        queryset=GitHubIssue.objects.all(), required=False, allow_null=True
    )

    class Meta:
        model = Epic
        fields = (
            "id",
            "name",
            "description",
            "description_rendered",
            "slug",
            "old_slugs",
            "project",
            "branch_url",
            "branch_diff_url",
            "branch_name",
            "has_unmerged_commits",
            "currently_creating_branch",
            "currently_creating_pr",
            "pr_url",
            "pr_is_open",
            "pr_is_merged",
            "status",
            "github_users",
            "latest_sha",
            "issue",
        )
        extra_kwargs = {
            "slug": {"read_only": True},
            "old_slugs": {"read_only": True},
            "branch_url": {"read_only": True},
            "branch_diff_url": {"read_only": True},
            "has_unmerged_commits": {"read_only": True},
            "currently_creating_branch": {"read_only": True},
            "currently_creating_pr": {"read_only": True},
            "pr_url": {"read_only": True},
            "pr_is_open": {"read_only": True},
            "pr_is_merged": {"read_only": True},
            "status": {"read_only": True},
            "github_users": {"read_only": True},
            "latest_sha": {"read_only": True},
        }
        validators = (
            CaseInsensitiveUniqueTogetherValidator(
                queryset=Epic.objects.all(),
                fields=("name", "project"),
                message=FormattableDict(
                    "name", _("An epic with this name already exists.")
                ),
            ),
            UnattachedIssueValidator(),
        )

    def create(self, validated_data):
        if not validated_data.get("branch_name"):
            # This temporarily prevents users from taking other actions
            # (e.g. creating scratch orgs) that also might trigger branch creation
            # and could result in race conditions and duplicate branches on GitHub.
            validated_data["currently_creating_branch"] = True
        instance = super().create(validated_data)
        instance.create_gh_branch(self.context["request"].user)
        instance.project.queue_available_org_config_names(
            user=self.context["request"].user
        )
        return instance

    def validate(self, data):
        branch_name = data.get("branch_name", "")
        project = data.get("project", None)
        branch_name_differs = branch_name != getattr(self.instance, "branch_name", "")
        branch_name_changed = branch_name and branch_name_differs
        if branch_name_changed:
            if "__" in branch_name:
                raise serializers.ValidationError(
                    {
                        "branch_name": _(
                            'Only feature branch names (without "__") are allowed.'
                        )
                    }
                )

            branch_name_is_project_default_branch = (
                project and branch_name == project.branch_name
            )
            if branch_name_is_project_default_branch:
                raise serializers.ValidationError(
                    {
                        "branch_name": _(
                            "Cannot create an epic from the project default branch."
                        )
                    }
                )

            already_used_branch_name = (
                Epic.objects.active()
                .exclude(pk=getattr(self.instance, "pk", None))
                .filter(branch_name=branch_name)
                .exists()
            )
            if already_used_branch_name:
                raise serializers.ValidationError(
                    {"branch_name": _("This branch name is already in use.")}
                )

        return data

    def get_branch_diff_url(self, obj) -> Optional[str]:
        project = obj.project
        repo_owner = project.repo_owner
        repo_name = project.repo_name
        project_branch = project.branch_name
        branch = obj.branch_name
        if repo_owner and repo_name and project_branch and branch:
            return (
                f"https://github.com/{repo_owner}/{repo_name}/compare/"
                f"{project_branch}...{branch}"
            )
        return None

    def get_branch_url(self, obj) -> Optional[str]:
        project = obj.project
        repo_owner = project.repo_owner
        repo_name = project.repo_name
        branch = obj.branch_name
        if repo_owner and repo_name and branch:
            return f"https://github.com/{repo_owner}/{repo_name}/tree/{branch}"
        return None

    def get_pr_url(self, obj) -> Optional[str]:
        project = obj.project
        repo_owner = project.repo_owner
        repo_name = project.repo_name
        pr_number = obj.pr_number
        if repo_owner and repo_name and pr_number:
            return f"https://github.com/{repo_owner}/{repo_name}/pull/{pr_number}"
        return None


class EpicCollaboratorsSerializer(serializers.ModelSerializer):
    class Meta:
        model = Epic
        fields = ("github_users",)

    def validate_github_users(self, github_users):
        user = self.context["request"].user
        epic: Epic = self.instance

        if not epic.has_push_permission(user):
            collaborators = set(epic.github_users)
            new_collaborators = set(github_users)
            added = new_collaborators.difference(collaborators)
            removed = collaborators.difference(new_collaborators)
            if added and any(u != user.github_id for u in added):
                raise serializers.ValidationError(
                    _("You can only add yourself as a collaborator")
                )
            if removed and any(u != user.github_id for u in removed):
                raise serializers.ValidationError(
                    _("You can only remove yourself as a collaborator")
                )

        seen_github_users = []
        for gh_uid in github_users:
            if not self.instance.project.get_collaborator(gh_uid):
                raise serializers.ValidationError(
                    _(f"User is not a valid GitHub collaborator: {gh_uid}")
                )

            if gh_uid in seen_github_users:
                raise serializers.ValidationError(_(f"Duplicate GitHub user: {gh_uid}"))
            else:
                seen_github_users.append(gh_uid)

        return github_users


class TaskSerializer(serializers.ModelSerializer):
    id = serializers.CharField(read_only=True)
    description_rendered = MarkdownField(source="description", read_only=True)
<<<<<<< HEAD
    epic = HashidPrimaryKeyRelatedField(queryset=Epic.objects.all())
=======
    epic = NestedPrimaryKeyRelatedField(
        queryset=Epic.objects.all(),
        pk_field=serializers.CharField(),
        serializer=EpicMinimalSerializer,
    )
>>>>>>> 378f9e40
    branch_url = serializers.SerializerMethodField()
    branch_diff_url = serializers.SerializerMethodField()
    pr_url = serializers.SerializerMethodField()
    issue = HashidPrimaryKeyRelatedField(
        queryset=GitHubIssue.objects.all(), required=False, allow_null=True
    )

    dev_org = serializers.PrimaryKeyRelatedField(
        queryset=ScratchOrg.objects.active(),
        pk_field=serializers.CharField(),
        write_only=True,
        required=False,
    )

    class Meta:
        model = Task
        fields = (
            "id",
            "name",
            "description",
            "description_rendered",
            "epic",
            "slug",
            "old_slugs",
            "has_unmerged_commits",
            "currently_creating_branch",
            "currently_creating_pr",
            "branch_name",
            "branch_url",
            "commits",
            "origin_sha",
            "branch_diff_url",
            "pr_url",
            "issue",
            "review_submitted_at",
            "review_valid",
            "review_status",
            "review_sha",
            "status",
            "pr_is_open",
            "assigned_dev",
            "assigned_qa",
            "dev_org",
            "currently_submitting_review",
            "org_config_name",
        )
        extra_kwargs = {
            "slug": {"read_only": True},
            "old_slugs": {"read_only": True},
            "has_unmerged_commits": {"read_only": True},
            "currently_creating_branch": {"read_only": True},
            "currently_creating_pr": {"read_only": True},
            "branch_url": {"read_only": True},
            "commits": {"read_only": True},
            "origin_sha": {"read_only": True},
            "branch_diff_url": {"read_only": True},
            "pr_url": {"read_only": True},
            "review_submitted_at": {"read_only": True},
            "review_valid": {"read_only": True},
            "review_status": {"read_only": True},
            "review_sha": {"read_only": True},
            "status": {"read_only": True},
            "pr_is_open": {"read_only": True},
            "assigned_qa": {"read_only": True},
            "currently_submitting_review": {"read_only": True},
        }
        validators = (
            CaseInsensitiveUniqueTogetherValidator(
                queryset=Task.objects.all(),
                fields=("name", "epic"),
                message=FormattableDict(
                    "name", _("A task with this name already exists.")
                ),
            ),
            UnattachedIssueValidator(),
        )

    def get_branch_url(self, obj) -> Optional[str]:
        project = obj.epic.project
        repo_owner = project.repo_owner
        repo_name = project.repo_name
        branch = obj.branch_name
        if repo_owner and repo_name and branch:
            return f"https://github.com/{repo_owner}/{repo_name}/tree/{branch}"
        return None

    def get_branch_diff_url(self, obj) -> Optional[str]:
        epic = obj.epic
        epic_branch = epic.branch_name
        project = epic.project
        repo_owner = project.repo_owner
        repo_name = project.repo_name
        branch = obj.branch_name
        if repo_owner and repo_name and epic_branch and branch:
            return (
                f"https://github.com/{repo_owner}/{repo_name}/compare/"
                f"{epic_branch}...{branch}"
            )
        return None

    def get_pr_url(self, obj) -> Optional[str]:
        project = obj.epic.project
        repo_owner = project.repo_owner
        repo_name = project.repo_name
        pr_number = obj.pr_number
        if repo_owner and repo_name and pr_number:
            return f"https://github.com/{repo_owner}/{repo_name}/pull/{pr_number}"
        return None

    def create(self, validated_data):
        dev_org = validated_data.pop("dev_org", None)
        user = self.context["request"].user

        if dev_org and not validated_data.get("assigned_dev"):
            validated_data["assigned_dev"] = user.github_id

        task = super().create(validated_data)

        if dev_org:
            dev_org.queue_convert_to_dev_org(task, originating_user_id=str(user.id))

        return task

    def update(self, instance, validated_data):
        validated_data.pop("dev_org", None)
        return super().update(instance, validated_data)


class TaskAssigneeSerializer(serializers.Serializer):
    assigned_dev = serializers.CharField(allow_null=True, required=False)
    assigned_qa = serializers.CharField(allow_null=True, required=False)
    should_alert_dev = serializers.BooleanField(required=False)
    should_alert_qa = serializers.BooleanField(required=False)

    def validate(self, data):
        if "assigned_qa" not in data and "assigned_dev" not in data:
            raise serializers.ValidationError(
                _("You must assign a developer, tester, or both")
            )
        return super().validate(data)

    def validate_assigned_dev(self, new_dev):
        user = self.context["request"].user
        task: Task = self.instance
        if not task.has_push_permission(user):
            raise serializers.ValidationError(
                _("You don't have permissions to change the assigned developer")
            )
        collaborator = task.epic.project.get_collaborator(new_dev)
        if new_dev and not collaborator:
            raise serializers.ValidationError(
                _(f"User is not a valid GitHub collaborator: {new_dev}")
            )
        if new_dev and not collaborator.get("permissions", {}).get("push"):
            raise serializers.ValidationError(
                _(f"User does not have push permissions: {new_dev}")
            )
        return new_dev

    def validate_assigned_qa(self, new_qa):
        user = self.context["request"].user
        task: Task = self.instance
        if not task.has_push_permission(user):
            is_removing_self = new_qa is None and task.assigned_qa == user.github_id
            is_assigning_self = new_qa == user.github_id and task.assigned_qa is None
            if not (is_removing_self or is_assigning_self):
                raise serializers.ValidationError(
                    _("You can only assign/remove yourself as a tester")
                )
        if new_qa and not task.epic.project.get_collaborator(new_qa):
            raise serializers.ValidationError(
                _(f"User is not valid GitHub collaborator: {new_qa}")
            )
        return new_qa

    def update(self, task, data):
        user = self.context["request"].user
        user_id = str(user.id)
        if "assigned_dev" in data:
            self._handle_reassign("dev", task, data, user, originating_user_id=user_id)
            task.assigned_dev = data["assigned_dev"]
        if "assigned_qa" in data:
            self._handle_reassign("qa", task, data, user, originating_user_id=user_id)
            task.assigned_qa = data["assigned_qa"]
        task.finalize_task_update(originating_user_id=user_id)
        return task

    def _handle_reassign(
        self, type_, instance, validated_data, user, originating_user_id
    ):
        new_assignee = validated_data.get(f"assigned_{type_}")
        existing_assignee = getattr(instance, f"assigned_{type_}")
        assigned_user_has_changed = new_assignee != existing_assignee
        has_assigned_user = bool(new_assignee)
        org_type = {"dev": SCRATCH_ORG_TYPES.Dev, "qa": SCRATCH_ORG_TYPES.QA}[type_]

        if assigned_user_has_changed and has_assigned_user:
            collaborators = instance.epic.github_users
            if new_assignee not in collaborators:
                instance.epic.github_users.append(new_assignee)
                instance.epic.save()
                instance.epic.notify_changed(originating_user_id=None)

            if validated_data.get(f"should_alert_{type_}"):
                self.try_send_assignment_emails(instance, type_, validated_data, user)

            reassigned_org = False
            # We want to consider soft-deleted orgs, too:
            orgs = [
                *instance.orgs.active().filter(org_type=org_type),
                *instance.orgs.inactive().filter(org_type=org_type),
            ]
            for org in orgs:
                new_user = self._valid_reassign(
                    type_, org, validated_data[f"assigned_{type_}"]
                )
                valid_commit = org.latest_commit == (
                    instance.commits[0] if instance.commits else instance.origin_sha
                )
                org_still_exists = is_org_good(org)
                if (
                    org_still_exists
                    and new_user
                    and valid_commit
                    and not reassigned_org
                ):
                    org.queue_reassign(
                        new_user=new_user, originating_user_id=originating_user_id
                    )
                    reassigned_org = True
                elif org.deleted_at is None:
                    org.delete(
                        originating_user_id=originating_user_id, preserve_sf_org=True
                    )
        elif not has_assigned_user:
            for org in [*instance.orgs.active().filter(org_type=org_type)]:
                org.delete(
                    originating_user_id=originating_user_id, preserve_sf_org=True
                )

    def _valid_reassign(self, type_, org, new_assignee):
        new_user = self.get_matching_assigned_user(
            type_, {f"assigned_{type_}": new_assignee}
        )
        if new_user and org.owner_sf_username == new_user.sf_username:
            return new_user
        return None

    def try_send_assignment_emails(self, instance, type_, validated_data, user):
        assigned_user = self.get_matching_assigned_user(type_, validated_data)
        if assigned_user:
            task = instance
            epic = task.epic
            project = epic.project
            metecho_link = get_user_facing_url(
                path=["projects", project.slug, epic.slug, task.slug]
            )
            subject = _("Metecho Task Assigned to You")
            body = render_to_string(
                "user_assigned_to_task.txt",
                {
                    "role": "Tester" if type_ == "qa" else "Developer",
                    "task_name": task.name,
                    "epic_name": epic.name,
                    "project_name": project.name,
                    "assigned_user_name": assigned_user.username,
                    "user_name": user.username if user else None,
                    "metecho_link": metecho_link,
                },
            )
            assigned_user.notify(subject, body)

    def get_matching_assigned_user(self, type_, validated_data):
        id_ = validated_data.get(f"assigned_{type_}")
        sa = SocialAccount.objects.filter(provider="github", uid=id_).first()
        return getattr(sa, "user", None)  # Optional[User]


class CreatePrSerializer(serializers.Serializer):
    title = serializers.CharField()
    critical_changes = serializers.CharField(allow_blank=True)
    additional_changes = serializers.CharField(allow_blank=True)
    issues = serializers.CharField(allow_blank=True)
    notes = serializers.CharField(allow_blank=True)
    alert_assigned_qa = serializers.BooleanField()


class ReviewSerializer(serializers.Serializer):
    notes = serializers.CharField(allow_blank=True)
    status = serializers.ChoiceField(choices=TASK_REVIEW_STATUS)
    delete_org = serializers.BooleanField()
    org = serializers.PrimaryKeyRelatedField(
        queryset=ScratchOrg.objects.all(),
        pk_field=serializers.CharField(),
        allow_null=True,
    )


class ScratchOrgSerializer(serializers.ModelSerializer):
    id = serializers.CharField(read_only=True)
    project = serializers.PrimaryKeyRelatedField(
        queryset=Project.objects.all(),
        pk_field=serializers.CharField(),
        allow_null=True,
        required=False,
    )
    epic = serializers.PrimaryKeyRelatedField(
        queryset=Epic.objects.all(),
        pk_field=serializers.CharField(),
        allow_null=True,
        required=False,
    )
    task = serializers.PrimaryKeyRelatedField(
        queryset=Task.objects.all(),
        pk_field=serializers.CharField(),
        allow_null=True,
        required=False,
    )
    owner = serializers.PrimaryKeyRelatedField(
        pk_field=serializers.CharField(),
        default=serializers.CurrentUserDefault(),
        read_only=True,
    )
    description_rendered = MarkdownField(source="description", read_only=True)
    unsaved_changes = serializers.SerializerMethodField()
    has_unsaved_changes = serializers.SerializerMethodField()
    total_unsaved_changes = serializers.SerializerMethodField()
    ignored_changes = serializers.SerializerMethodField()
    has_ignored_changes = serializers.SerializerMethodField()
    total_ignored_changes = serializers.SerializerMethodField()
    ignored_changes_write = JSONField(
        write_only=True, source="ignored_changes", required=False
    )
    valid_target_directories = serializers.SerializerMethodField()

    class Meta:
        model = ScratchOrg
        fields = (
            "id",
            "project",
            "epic",
            "task",
            "org_type",
            "owner",
            "description",
            "description_rendered",
            "last_modified_at",
            "expires_at",
            "latest_commit",
            "latest_commit_url",
            "latest_commit_at",
            "last_checked_unsaved_changes_at",
            "url",
            "unsaved_changes",
            "total_unsaved_changes",
            "has_unsaved_changes",
            "ignored_changes",
            "ignored_changes_write",
            "total_ignored_changes",
            "has_ignored_changes",
            "currently_refreshing_changes",
            "currently_capturing_changes",
            "currently_refreshing_org",
            "currently_reassigning_user",
            "is_created",
            "delete_queued_at",
            "owner_gh_username",
            "owner_gh_id",
            "has_been_visited",
            "valid_target_directories",
            "org_config_name",
        )
        extra_kwargs = {
            "last_modified_at": {"read_only": True},
            "expires_at": {"read_only": True},
            "latest_commit": {"read_only": True},
            "latest_commit_url": {"read_only": True},
            "latest_commit_at": {"read_only": True},
            "last_checked_unsaved_changes_at": {"read_only": True},
            "url": {"read_only": True},
            "currently_refreshing_changes": {"read_only": True},
            "currently_capturing_changes": {"read_only": True},
            "currently_refreshing_org": {"read_only": True},
            "currently_reassigning_user": {"read_only": True},
            "is_created": {"read_only": True},
            "delete_queued_at": {"read_only": True},
            "owner_gh_username": {"read_only": True},
            "owner_gh_id": {"read_only": True},
            "has_been_visited": {"read_only": True},
        }

    def _X_changes(self, obj, kind):
        user = getattr(self.context.get("request"), "user", None)
        if obj.owner == user:
            return getattr(obj, f"{kind}_changes")
        return {}

    def _has_X_changes(self, obj, kind) -> bool:
        return bool(getattr(obj, f"{kind}_changes", {}))

    def _total_X_changes(self, obj, kind) -> int:
        return sum(len(change) for change in getattr(obj, f"{kind}_changes").values())

    def get_unsaved_changes(self, obj) -> dict:
        return self._X_changes(obj, "unsaved")

    def get_has_unsaved_changes(self, obj) -> bool:
        return self._has_X_changes(obj, "unsaved")

    def get_total_unsaved_changes(self, obj) -> int:
        return self._total_X_changes(obj, "unsaved")

    def get_ignored_changes(self, obj) -> dict:
        return self._X_changes(obj, "ignored")

    def get_has_ignored_changes(self, obj) -> bool:
        return self._has_X_changes(obj, "ignored")

    def get_total_ignored_changes(self, obj) -> int:
        return self._total_X_changes(obj, "ignored")

    def get_valid_target_directories(self, obj) -> dict:
        user = getattr(self.context.get("request"), "user", None)
        if obj.owner == user:
            return obj.valid_target_directories
        return {}

    def validate(self, data):
        if not self.instance:
            orgs = ScratchOrg.objects.active().filter(org_type=data["org_type"])
            if data["org_type"] == SCRATCH_ORG_TYPES.Playground:
                orgs = orgs.filter(
                    owner=data.get("owner", self.context["request"].user)
                )
            if data.get("task") and orgs.filter(task=data["task"]).exists():
                raise serializers.ValidationError(
                    _("A ScratchOrg of this type already exists for this task.")
                )
            if data.get("epic") and orgs.filter(epic=data["epic"]).exists():
                raise serializers.ValidationError(
                    _("A ScratchOrg of this type already exists for this epic.")
                )
            if data.get("project") and orgs.filter(project=data["project"]).exists():
                raise serializers.ValidationError(
                    _("A ScratchOrg of this type already exists for this project.")
                )
        return data

    def save(self, **kwargs):
        kwargs["owner"] = kwargs.get("owner", self.context["request"].user)
        return super().save(**kwargs)


class CommitSerializer(serializers.Serializer):
    commit_message = serializers.CharField()
    # Expect this to be Dict<str, List<str>>
    changes = serializers.DictField(
        child=serializers.ListField(child=serializers.CharField())
    )
    target_directory = serializers.CharField()


class SiteSerializer(serializers.ModelSerializer):
    clickthrough_agreement = MarkdownField(read_only=True)

    class Meta:
        model = SiteProfile
        fields = (
            "name",
            "clickthrough_agreement",
        )


class CanReassignSerializer(serializers.Serializer):
    role = serializers.ChoiceField(choices=("assigned_qa", "assigned_dev"))
    gh_uid = serializers.CharField()<|MERGE_RESOLUTION|>--- conflicted
+++ resolved
@@ -49,7 +49,34 @@
         return str(value.pk)
 
 
-<<<<<<< HEAD
+class NestedPrimaryKeyRelatedField(serializers.PrimaryKeyRelatedField):
+    def __init__(self, serializer, **kwargs):
+        """
+        On read display a complete nested representation of the object(s)
+        On write only require the PK (not an entire object) as value
+        """
+        self.serializer = serializer
+        super().__init__(**kwargs)
+
+    def use_pk_only_optimization(self):
+        # Required when serializing single objects (`many=False`)
+        return False  # pragma: nocover
+
+    def to_representation(self, obj):
+        return self.serializer(obj, context=self.context).to_representation(obj)
+
+    def get_choices(self, cutoff=None):  # pragma: nocover
+        # Minor tweaks to make this compatible with DRF's HTML view
+        queryset = self.get_queryset()
+        if queryset is None:
+            return {}  # pragma: nocover
+
+        if cutoff is not None:
+            queryset = queryset[:cutoff]
+
+        return OrderedDict(((item.pk, self.display_value(item)) for item in queryset))
+
+
 class GitHubIssueSerializer(serializers.ModelSerializer):
     id = serializers.CharField(read_only=True)
     project = HashidPrimaryKeyRelatedField(queryset=Project.objects.all())
@@ -93,34 +120,6 @@
             }
         except Task.DoesNotExist:
             return None
-=======
-class NestedPrimaryKeyRelatedField(serializers.PrimaryKeyRelatedField):
-    def __init__(self, serializer, **kwargs):
-        """
-        On read display a complete nested representation of the object(s)
-        On write only require the PK (not an entire object) as value
-        """
-        self.serializer = serializer
-        super().__init__(**kwargs)
-
-    def use_pk_only_optimization(self):
-        # Required when serializing single objects (`many=False`)
-        return False  # pragma: nocover
-
-    def to_representation(self, obj):
-        return self.serializer(obj, context=self.context).to_representation(obj)
-
-    def get_choices(self, cutoff=None):  # pragma: nocover
-        # Minor tweaks to make this compatible with DRF's HTML view
-        queryset = self.get_queryset()
-        if queryset is None:
-            return {}  # pragma: nocover
-
-        if cutoff is not None:
-            queryset = queryset[:cutoff]
-
-        return OrderedDict(((item.pk, self.display_value(item)) for item in queryset))
->>>>>>> 378f9e40
 
 
 class FullUserSerializer(serializers.ModelSerializer):
@@ -408,15 +407,11 @@
 class TaskSerializer(serializers.ModelSerializer):
     id = serializers.CharField(read_only=True)
     description_rendered = MarkdownField(source="description", read_only=True)
-<<<<<<< HEAD
-    epic = HashidPrimaryKeyRelatedField(queryset=Epic.objects.all())
-=======
     epic = NestedPrimaryKeyRelatedField(
         queryset=Epic.objects.all(),
         pk_field=serializers.CharField(),
         serializer=EpicMinimalSerializer,
     )
->>>>>>> 378f9e40
     branch_url = serializers.SerializerMethodField()
     branch_diff_url = serializers.SerializerMethodField()
     pr_url = serializers.SerializerMethodField()
