--- conflicted
+++ resolved
@@ -144,17 +144,14 @@
         fields = ("id", "username", "avatar_url")
 
 
-<<<<<<< HEAD
-class ProjectDependencySerializer(serializers.ModelSerializer):
-    id = serializers.CharField(read_only=True)
+class ProjectDependencySerializer(HashIdModelSerializer):
 
     class Meta:
         model = ProjectDependency
         fields = ("id", "name", "recommended")
 
 
-class GitHubOrganizationSerializer(serializers.ModelSerializer):
-    id = serializers.CharField(read_only=True)
+class GitHubOrganizationSerializer(HashIdModelSerializer):
 
     class Meta:
         model = GitHubOrganization
@@ -198,13 +195,9 @@
         return super().save(*args, **kwargs)
 
 
-class ProjectSerializer(serializers.ModelSerializer):
-    id = serializers.CharField(read_only=True)
-=======
 class ProjectSerializer(HashIdModelSerializer):
     slug = serializers.CharField()
     old_slugs = StringListField(read_only=True)
->>>>>>> 183e612b
     description_rendered = MarkdownField(source="description", read_only=True)
     repo_url = serializers.SerializerMethodField()
     repo_image_url = serializers.SerializerMethodField()
