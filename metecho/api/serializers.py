from typing import Optional

from allauth.socialaccount.models import SocialAccount
from django.contrib.auth import get_user_model
from django.template.loader import render_to_string
from django.utils.translation import gettext_lazy as _
from rest_framework import serializers
from rest_framework.fields import JSONField

from .email_utils import get_user_facing_url
from .fields import MarkdownField
from .models import (
    SCRATCH_ORG_TYPES,
    TASK_REVIEW_STATUS,
    Epic,
    Project,
    ScratchOrg,
    SiteProfile,
    Task,
)
from .sf_run_flow import is_org_good
from .validators import CaseInsensitiveUniqueTogetherValidator

User = get_user_model()


class FormattableDict:
    """
    Stupid hack to get a dict error message into a
    CaseInsensitiveUniqueTogetherValidator, so the error can be assigned
    to a particular key.
    """

    def __init__(self, key, msg):
        self.key = key
        self.msg = msg

    def format(self, *args, **kwargs):
        return {
            self.key: self.msg.format(*args, **kwargs),
        }


class HashidPrimaryKeyRelatedField(serializers.PrimaryKeyRelatedField):
    def to_representation(self, value):
        if self.pk_field is not None:
            return self.pk_field.to_representation(value.pk)
        return str(value.pk)


class FullUserSerializer(serializers.ModelSerializer):
    id = serializers.CharField(read_only=True)
    sf_username = serializers.SerializerMethodField()

    class Meta:
        model = User
        fields = (
            "id",
            "username",
            "email",
            "avatar_url",
            "github_id",
            "is_staff",
            "valid_token_for",
            "org_name",
            "org_type",
            "is_devhub_enabled",
            "sf_username",
            "currently_fetching_repos",
            "devhub_username",
            "uses_global_devhub",
            "agreed_to_tos_at",
            "onboarded_at",
            "self_guided_tour_enabled",
            "self_guided_tour_state",
        )

    def get_sf_username(self, obj) -> dict:
        if obj.uses_global_devhub:
            return None
        return obj.sf_username


class MinimalUserSerializer(serializers.ModelSerializer):
    id = serializers.CharField(read_only=True)

    class Meta:
        model = User
        fields = ("id", "username", "avatar_url")


class ProjectSerializer(serializers.ModelSerializer):
    id = serializers.CharField(read_only=True)
    description_rendered = MarkdownField(source="description", read_only=True)
    repo_url = serializers.SerializerMethodField()
    repo_image_url = serializers.SerializerMethodField()
    has_push_permission = serializers.SerializerMethodField()

    class Meta:
        model = Project
        fields = (
            "id",
            "name",
            "repo_url",
            "repo_owner",
            "repo_name",
            "has_push_permission",
            "description",
            "description_rendered",
            "is_managed",
            "slug",
            "old_slugs",
            "branch_prefix",
            "github_users",
            "repo_image_url",
            "org_config_names",
            "currently_fetching_org_config_names",
            "latest_sha",
        )
        extra_kwargs = {
            "org_config_names": {"read_only": True},
            "currently_fetching_org_config_names": {"read_only": True},
            "latest_sha": {"read_only": True},
        }

    def get_repo_url(self, obj) -> Optional[str]:
        return f"https://github.com/{obj.repo_owner}/{obj.repo_name}"

    def get_repo_image_url(self, obj) -> Optional[str]:
        return obj.repo_image_url if obj.include_repo_image_url else ""

    def get_has_push_permission(self, obj) -> bool:
        return obj.has_push_permission(self.context["request"].user)


class EpicSerializer(serializers.ModelSerializer):
    id = serializers.CharField(read_only=True)
    description_rendered = MarkdownField(source="description", read_only=True)
    project = serializers.PrimaryKeyRelatedField(
        queryset=Project.objects.all(), pk_field=serializers.CharField()
    )
    branch_url = serializers.SerializerMethodField()
    branch_diff_url = serializers.SerializerMethodField()
    pr_url = serializers.SerializerMethodField()

    class Meta:
        model = Epic
        fields = (
            "id",
            "name",
            "description",
            "description_rendered",
            "slug",
            "old_slugs",
            "project",
            "branch_url",
            "branch_diff_url",
            "branch_name",
            "has_unmerged_commits",
            "currently_creating_branch",
            "currently_creating_pr",
            "pr_url",
            "pr_is_open",
            "pr_is_merged",
            "status",
            "github_users",
            "latest_sha",
        )
        extra_kwargs = {
            "slug": {"read_only": True},
            "old_slugs": {"read_only": True},
            "branch_url": {"read_only": True},
            "branch_diff_url": {"read_only": True},
            "has_unmerged_commits": {"read_only": True},
            "currently_creating_branch": {"read_only": True},
            "currently_creating_pr": {"read_only": True},
            "pr_url": {"read_only": True},
            "pr_is_open": {"read_only": True},
            "pr_is_merged": {"read_only": True},
            "status": {"read_only": True},
            "github_users": {"read_only": True},
            "latest_sha": {"read_only": True},
        }
        validators = (
            CaseInsensitiveUniqueTogetherValidator(
                queryset=Epic.objects.all(),
                fields=("name", "project"),
                message=FormattableDict(
                    "name", _("An epic with this name already exists.")
                ),
            ),
        )

    def create(self, validated_data):
        if not validated_data.get("branch_name"):
            # This temporarily prevents users from taking other actions
            # (e.g. creating scratch orgs) that also might trigger branch creation
            # and could result in race conditions and duplicate branches on GitHub.
            validated_data["currently_creating_branch"] = True
        instance = super().create(validated_data)
        instance.create_gh_branch(self.context["request"].user)
        instance.project.queue_available_org_config_names(
            user=self.context["request"].user
        )
        return instance

    def validate(self, data):
        branch_name = data.get("branch_name", "")
        project = data.get("project", None)
        branch_name_differs = branch_name != getattr(self.instance, "branch_name", "")
        branch_name_changed = branch_name and branch_name_differs
        if branch_name_changed:
            if "__" in branch_name:
                raise serializers.ValidationError(
                    {
                        "branch_name": _(
                            'Only feature branch names (without "__") are allowed.'
                        )
                    }
                )

            branch_name_is_project_default_branch = (
                project and branch_name == project.branch_name
            )
            if branch_name_is_project_default_branch:
                raise serializers.ValidationError(
                    {
                        "branch_name": _(
                            "Cannot create an epic from the project default branch."
                        )
                    }
                )

            already_used_branch_name = (
                Epic.objects.active()
                .exclude(pk=getattr(self.instance, "pk", None))
                .filter(branch_name=branch_name)
                .exists()
            )
            if already_used_branch_name:
                raise serializers.ValidationError(
                    {"branch_name": _("This branch name is already in use.")}
                )

        return data

    def get_branch_diff_url(self, obj) -> Optional[str]:
        project = obj.project
        repo_owner = project.repo_owner
        repo_name = project.repo_name
        project_branch = project.branch_name
        branch = obj.branch_name
        if repo_owner and repo_name and project_branch and branch:
            return (
                f"https://github.com/{repo_owner}/{repo_name}/compare/"
                f"{project_branch}...{branch}"
            )
        return None

    def get_branch_url(self, obj) -> Optional[str]:
        project = obj.project
        repo_owner = project.repo_owner
        repo_name = project.repo_name
        branch = obj.branch_name
        if repo_owner and repo_name and branch:
            return f"https://github.com/{repo_owner}/{repo_name}/tree/{branch}"
        return None

    def get_pr_url(self, obj) -> Optional[str]:
        project = obj.project
        repo_owner = project.repo_owner
        repo_name = project.repo_name
        pr_number = obj.pr_number
        if repo_owner and repo_name and pr_number:
            return f"https://github.com/{repo_owner}/{repo_name}/pull/{pr_number}"
        return None


class EpicCollaboratorsSerializer(serializers.ModelSerializer):
    class Meta:
        model = Epic
        fields = ("github_users",)

    def validate_github_users(self, github_users):
        user = self.context["request"].user
        epic: Epic = self.instance

        if not epic.has_push_permission(user):
            collaborators = set(epic.github_users)
            new_collaborators = set(github_users)
            added = new_collaborators.difference(collaborators)
            removed = collaborators.difference(new_collaborators)
            if added and any(u != user.github_id for u in added):
                raise serializers.ValidationError(
                    _("You can only add yourself as a collaborator")
                )
            if removed and any(u != user.github_id for u in removed):
                raise serializers.ValidationError(
                    _("You can only remove yourself as a collaborator")
                )

        seen_github_users = []
        for gh_uid in github_users:
            if not self.instance.project.get_collaborator(gh_uid):
                raise serializers.ValidationError(
                    _(f"User is not a valid GitHub collaborator: {gh_uid}")
                )

            if gh_uid in seen_github_users:
                raise serializers.ValidationError(_(f"Duplicate GitHub user: {gh_uid}"))
            else:
                seen_github_users.append(gh_uid)

        return github_users


class TaskSerializer(serializers.ModelSerializer):
    id = serializers.CharField(read_only=True)
    description_rendered = MarkdownField(source="description", read_only=True)
    epic = serializers.PrimaryKeyRelatedField(
        queryset=Epic.objects.all(), pk_field=serializers.CharField()
    )
    branch_url = serializers.SerializerMethodField()
    branch_diff_url = serializers.SerializerMethodField()
    pr_url = serializers.SerializerMethodField()

<<<<<<< HEAD
    should_alert_dev = serializers.BooleanField(write_only=True, required=False)
    should_alert_qa = serializers.BooleanField(write_only=True, required=False)
    dev_org = serializers.PrimaryKeyRelatedField(
        queryset=ScratchOrg.objects.active(),
        pk_field=serializers.CharField(),
        write_only=True,
        required=False,
    )

=======
>>>>>>> 5439be07
    class Meta:
        model = Task
        fields = (
            "id",
            "name",
            "description",
            "description_rendered",
            "epic",
            "slug",
            "old_slugs",
            "has_unmerged_commits",
            "currently_creating_branch",
            "currently_creating_pr",
            "branch_name",
            "branch_url",
            "commits",
            "origin_sha",
            "branch_diff_url",
            "pr_url",
            "review_submitted_at",
            "review_valid",
            "review_status",
            "review_sha",
            "status",
            "pr_is_open",
            "assigned_dev",
            "assigned_qa",
<<<<<<< HEAD
            "should_alert_dev",
            "should_alert_qa",
            "dev_org",
=======
>>>>>>> 5439be07
            "currently_submitting_review",
            "org_config_name",
        )
        extra_kwargs = {
            "slug": {"read_only": True},
            "old_slugs": {"read_only": True},
            "has_unmerged_commits": {"read_only": True},
            "currently_creating_branch": {"read_only": True},
            "currently_creating_pr": {"read_only": True},
            "branch_url": {"read_only": True},
            "commits": {"read_only": True},
            "origin_sha": {"read_only": True},
            "branch_diff_url": {"read_only": True},
            "pr_url": {"read_only": True},
            "review_submitted_at": {"read_only": True},
            "review_valid": {"read_only": True},
            "review_status": {"read_only": True},
            "review_sha": {"read_only": True},
            "status": {"read_only": True},
            "pr_is_open": {"read_only": True},
            "assigned_dev": {"read_only": True},
            "assigned_qa": {"read_only": True},
            "currently_submitting_review": {"read_only": True},
        }
        validators = (
            CaseInsensitiveUniqueTogetherValidator(
                queryset=Task.objects.all(),
                fields=("name", "epic"),
                message=FormattableDict(
                    "name", _("A task with this name already exists.")
                ),
            ),
        )

    def get_branch_url(self, obj) -> Optional[str]:
        project = obj.epic.project
        repo_owner = project.repo_owner
        repo_name = project.repo_name
        branch = obj.branch_name
        if repo_owner and repo_name and branch:
            return f"https://github.com/{repo_owner}/{repo_name}/tree/{branch}"
        return None

    def get_branch_diff_url(self, obj) -> Optional[str]:
        epic = obj.epic
        epic_branch = epic.branch_name
        project = epic.project
        repo_owner = project.repo_owner
        repo_name = project.repo_name
        branch = obj.branch_name
        if repo_owner and repo_name and epic_branch and branch:
            return (
                f"https://github.com/{repo_owner}/{repo_name}/compare/"
                f"{epic_branch}...{branch}"
            )
        return None

    def get_pr_url(self, obj) -> Optional[str]:
        project = obj.epic.project
        repo_owner = project.repo_owner
        repo_name = project.repo_name
        pr_number = obj.pr_number
        if repo_owner and repo_name and pr_number:
            return f"https://github.com/{repo_owner}/{repo_name}/pull/{pr_number}"
        return None

<<<<<<< HEAD
    def create(self, validated_data):
        validated_data.pop("should_alert_dev", None)
        validated_data.pop("should_alert_qa", None)
        dev_org = validated_data.pop("dev_org", None)
        user = self.context["request"].user
        originating_user_id = str(user.id)

        if dev_org and not validated_data.get("assigned_dev"):
            # Assign the current user as the Dev for the Task scratch org
            matches = [
                collaborator
                for collaborator in validated_data["epic"].project.github_users
                if collaborator["login"] == user.username
            ]
            try:
                validated_data["assigned_dev"] = matches[0]
            except IndexError:
                pass

        task = super().create(validated_data)

        if dev_org:
            dev_org.queue_convert_to_dev_org(
                task, originating_user_id=originating_user_id
            )

        return task

    def update(self, instance, validated_data):
        user = getattr(self.context.get("request"), "user", None)
        originating_user_id = str(user.id) if user else None
        self._handle_reassign(
            "dev", instance, validated_data, user, originating_user_id
        )
        self._handle_reassign("qa", instance, validated_data, user, originating_user_id)
        validated_data.pop("should_alert_dev", None)
        validated_data.pop("should_alert_qa", None)
        validated_data.pop("dev_org", None)
        return super().update(instance, validated_data)
=======

class TaskAssigneeSerializer(serializers.Serializer):
    assigned_dev = serializers.CharField(allow_null=True, required=False)
    assigned_qa = serializers.CharField(allow_null=True, required=False)
    should_alert_dev = serializers.BooleanField(required=False)
    should_alert_qa = serializers.BooleanField(required=False)

    def validate(self, data):
        if "assigned_qa" not in data and "assigned_dev" not in data:
            raise serializers.ValidationError(
                _("You must assign a developer, tester, or both")
            )
        return super().validate(data)

    def validate_assigned_dev(self, new_dev):
        user = self.context["request"].user
        task: Task = self.instance
        if not task.has_push_permission(user):
            raise serializers.ValidationError(
                _("You don't have permissions to change the assigned developer")
            )
        collaborator = task.epic.project.get_collaborator(new_dev)
        if new_dev and not collaborator:
            raise serializers.ValidationError(
                _(f"User is not a valid GitHub collaborator: {new_dev}")
            )
        if new_dev and not collaborator.get("permissions", {}).get("push"):
            raise serializers.ValidationError(
                _(f"User does not have push permissions: {new_dev}")
            )
        return new_dev

    def validate_assigned_qa(self, new_qa):
        user = self.context["request"].user
        task: Task = self.instance
        if not task.has_push_permission(user):
            is_removing_self = new_qa is None and task.assigned_qa == user.github_id
            is_assigning_self = new_qa == user.github_id and task.assigned_qa is None
            if not (is_removing_self or is_assigning_self):
                raise serializers.ValidationError(
                    _("You can only assign/remove yourself as a tester")
                )
        if new_qa and not task.epic.project.get_collaborator(new_qa):
            raise serializers.ValidationError(
                _(f"User is not valid GitHub collaborator: {new_qa}")
            )
        return new_qa

    def update(self, task, data):
        user = self.context["request"].user
        user_id = str(user.id)
        if "assigned_dev" in data:
            self._handle_reassign("dev", task, data, user, originating_user_id=user_id)
            task.assigned_dev = data["assigned_dev"]
        if "assigned_qa" in data:
            self._handle_reassign("qa", task, data, user, originating_user_id=user_id)
            task.assigned_qa = data["assigned_qa"]
        task.save()
        return task
>>>>>>> 5439be07

    def _handle_reassign(
        self, type_, instance, validated_data, user, originating_user_id
    ):
        new_assignee = validated_data.get(f"assigned_{type_}")
        existing_assignee = getattr(instance, f"assigned_{type_}")
        assigned_user_has_changed = new_assignee != existing_assignee
        has_assigned_user = bool(new_assignee)
        org_type = {"dev": SCRATCH_ORG_TYPES.Dev, "qa": SCRATCH_ORG_TYPES.QA}[type_]

        if assigned_user_has_changed and has_assigned_user:
            collaborators = instance.epic.github_users
            if new_assignee not in collaborators:
                instance.epic.github_users.append(new_assignee)
                instance.epic.save()
                instance.epic.notify_changed(originating_user_id=None)

            if validated_data.get(f"should_alert_{type_}"):
                self.try_send_assignment_emails(instance, type_, validated_data, user)

            reassigned_org = False
            # We want to consider soft-deleted orgs, too:
            orgs = [
                *instance.orgs.active().filter(org_type=org_type),
                *instance.orgs.inactive().filter(org_type=org_type),
            ]
            for org in orgs:
                new_user = self._valid_reassign(
                    type_, org, validated_data[f"assigned_{type_}"]
                )
                valid_commit = org.latest_commit == (
                    instance.commits[0] if instance.commits else instance.origin_sha
                )
                org_still_exists = is_org_good(org)
                if (
                    org_still_exists
                    and new_user
                    and valid_commit
                    and not reassigned_org
                ):
                    org.queue_reassign(
                        new_user=new_user, originating_user_id=originating_user_id
                    )
                    reassigned_org = True
                elif org.deleted_at is None:
                    org.delete(
                        originating_user_id=originating_user_id, preserve_sf_org=True
                    )
        elif not has_assigned_user:
            for org in [*instance.orgs.active().filter(org_type=org_type)]:
                org.delete(
                    originating_user_id=originating_user_id, preserve_sf_org=True
                )

    def _valid_reassign(self, type_, org, new_assignee):
        new_user = self.get_matching_assigned_user(
            type_, {f"assigned_{type_}": new_assignee}
        )
        if new_user and org.owner_sf_username == new_user.sf_username:
            return new_user
        return None

    def try_send_assignment_emails(self, instance, type_, validated_data, user):
        assigned_user = self.get_matching_assigned_user(type_, validated_data)
        if assigned_user:
            task = instance
            epic = task.epic
            project = epic.project
            metecho_link = get_user_facing_url(
                path=["projects", project.slug, epic.slug, task.slug]
            )
            subject = _("Metecho Task Assigned to You")
            body = render_to_string(
                "user_assigned_to_task.txt",
                {
                    "role": "Tester" if type_ == "qa" else "Developer",
                    "task_name": task.name,
                    "epic_name": epic.name,
                    "project_name": project.name,
                    "assigned_user_name": assigned_user.username,
                    "user_name": user.username if user else None,
                    "metecho_link": metecho_link,
                },
            )
            assigned_user.notify(subject, body)

    def get_matching_assigned_user(self, type_, validated_data):
        id_ = validated_data.get(f"assigned_{type_}")
        sa = SocialAccount.objects.filter(provider="github", uid=id_).first()
        return getattr(sa, "user", None)  # Optional[User]


class CreatePrSerializer(serializers.Serializer):
    title = serializers.CharField()
    critical_changes = serializers.CharField(allow_blank=True)
    additional_changes = serializers.CharField(allow_blank=True)
    issues = serializers.CharField(allow_blank=True)
    notes = serializers.CharField(allow_blank=True)
    alert_assigned_qa = serializers.BooleanField()


class ReviewSerializer(serializers.Serializer):
    notes = serializers.CharField(allow_blank=True)
    status = serializers.ChoiceField(choices=TASK_REVIEW_STATUS)
    delete_org = serializers.BooleanField()
    org = serializers.PrimaryKeyRelatedField(
        queryset=ScratchOrg.objects.all(),
        pk_field=serializers.CharField(),
        allow_null=True,
    )


class ScratchOrgSerializer(serializers.ModelSerializer):
    id = serializers.CharField(read_only=True)
    project = serializers.PrimaryKeyRelatedField(
        queryset=Project.objects.all(),
        pk_field=serializers.CharField(),
        allow_null=True,
        required=False,
    )
    epic = serializers.PrimaryKeyRelatedField(
        queryset=Epic.objects.all(),
        pk_field=serializers.CharField(),
        allow_null=True,
        required=False,
    )
    task = serializers.PrimaryKeyRelatedField(
        queryset=Task.objects.all(),
        pk_field=serializers.CharField(),
        allow_null=True,
        required=False,
    )
    owner = serializers.PrimaryKeyRelatedField(
        pk_field=serializers.CharField(),
        default=serializers.CurrentUserDefault(),
        read_only=True,
    )
    description_rendered = MarkdownField(source="description", read_only=True)
    unsaved_changes = serializers.SerializerMethodField()
    has_unsaved_changes = serializers.SerializerMethodField()
    total_unsaved_changes = serializers.SerializerMethodField()
    ignored_changes = serializers.SerializerMethodField()
    has_ignored_changes = serializers.SerializerMethodField()
    total_ignored_changes = serializers.SerializerMethodField()
    ignored_changes_write = JSONField(
        write_only=True, source="ignored_changes", required=False
    )
    valid_target_directories = serializers.SerializerMethodField()

    class Meta:
        model = ScratchOrg
        fields = (
            "id",
            "project",
            "epic",
            "task",
            "org_type",
            "owner",
            "description",
            "description_rendered",
            "last_modified_at",
            "expires_at",
            "latest_commit",
            "latest_commit_url",
            "latest_commit_at",
            "last_checked_unsaved_changes_at",
            "url",
            "unsaved_changes",
            "total_unsaved_changes",
            "has_unsaved_changes",
            "ignored_changes",
            "ignored_changes_write",
            "total_ignored_changes",
            "has_ignored_changes",
            "currently_refreshing_changes",
            "currently_capturing_changes",
            "currently_refreshing_org",
            "currently_reassigning_user",
            "is_created",
            "delete_queued_at",
            "owner_gh_username",
            "owner_gh_id",
            "has_been_visited",
            "valid_target_directories",
            "org_config_name",
        )
        extra_kwargs = {
            "last_modified_at": {"read_only": True},
            "expires_at": {"read_only": True},
            "latest_commit": {"read_only": True},
            "latest_commit_url": {"read_only": True},
            "latest_commit_at": {"read_only": True},
            "last_checked_unsaved_changes_at": {"read_only": True},
            "url": {"read_only": True},
            "currently_refreshing_changes": {"read_only": True},
            "currently_capturing_changes": {"read_only": True},
            "currently_refreshing_org": {"read_only": True},
            "currently_reassigning_user": {"read_only": True},
            "is_created": {"read_only": True},
            "delete_queued_at": {"read_only": True},
            "owner_gh_username": {"read_only": True},
            "owner_gh_id": {"read_only": True},
            "has_been_visited": {"read_only": True},
        }

    def _X_changes(self, obj, kind):
        user = getattr(self.context.get("request"), "user", None)
        if obj.owner == user:
            return getattr(obj, f"{kind}_changes")
        return {}

    def _has_X_changes(self, obj, kind) -> bool:
        return bool(getattr(obj, f"{kind}_changes", {}))

    def _total_X_changes(self, obj, kind) -> int:
        return sum(len(change) for change in getattr(obj, f"{kind}_changes").values())

    def get_unsaved_changes(self, obj) -> dict:
        return self._X_changes(obj, "unsaved")

    def get_has_unsaved_changes(self, obj) -> bool:
        return self._has_X_changes(obj, "unsaved")

    def get_total_unsaved_changes(self, obj) -> int:
        return self._total_X_changes(obj, "unsaved")

    def get_ignored_changes(self, obj) -> dict:
        return self._X_changes(obj, "ignored")

    def get_has_ignored_changes(self, obj) -> bool:
        return self._has_X_changes(obj, "ignored")

    def get_total_ignored_changes(self, obj) -> int:
        return self._total_X_changes(obj, "ignored")

    def get_valid_target_directories(self, obj) -> dict:
        user = getattr(self.context.get("request"), "user", None)
        if obj.owner == user:
            return obj.valid_target_directories
        return {}

    def validate(self, data):
        if not self.instance:
            orgs = ScratchOrg.objects.active().filter(org_type=data["org_type"])
            if data["org_type"] == SCRATCH_ORG_TYPES.Playground:
                orgs = orgs.filter(
                    owner=data.get("owner", self.context["request"].user)
                )
            if data.get("task") and orgs.filter(task=data["task"]).exists():
                raise serializers.ValidationError(
                    _("A ScratchOrg of this type already exists for this task.")
                )
            if data.get("epic") and orgs.filter(epic=data["epic"]).exists():
                raise serializers.ValidationError(
                    _("A ScratchOrg of this type already exists for this epic.")
                )
            if data.get("project") and orgs.filter(project=data["project"]).exists():
                raise serializers.ValidationError(
                    _("A ScratchOrg of this type already exists for this project.")
                )
        return data

    def save(self, **kwargs):
        kwargs["owner"] = kwargs.get("owner", self.context["request"].user)
        return super().save(**kwargs)


class CommitSerializer(serializers.Serializer):
    commit_message = serializers.CharField()
    # Expect this to be Dict<str, List<str>>
    changes = serializers.DictField(
        child=serializers.ListField(child=serializers.CharField())
    )
    target_directory = serializers.CharField()


class SiteSerializer(serializers.ModelSerializer):
    clickthrough_agreement = MarkdownField(read_only=True)

    class Meta:
        model = SiteProfile
        fields = (
            "name",
            "clickthrough_agreement",
        )


class CanReassignSerializer(serializers.Serializer):
    role = serializers.ChoiceField(choices=("assigned_qa", "assigned_dev"))
    gh_uid = serializers.CharField()<|MERGE_RESOLUTION|>--- conflicted
+++ resolved
@@ -324,9 +324,6 @@
     branch_diff_url = serializers.SerializerMethodField()
     pr_url = serializers.SerializerMethodField()
 
-<<<<<<< HEAD
-    should_alert_dev = serializers.BooleanField(write_only=True, required=False)
-    should_alert_qa = serializers.BooleanField(write_only=True, required=False)
     dev_org = serializers.PrimaryKeyRelatedField(
         queryset=ScratchOrg.objects.active(),
         pk_field=serializers.CharField(),
@@ -334,8 +331,6 @@
         required=False,
     )
 
-=======
->>>>>>> 5439be07
     class Meta:
         model = Task
         fields = (
@@ -363,12 +358,7 @@
             "pr_is_open",
             "assigned_dev",
             "assigned_qa",
-<<<<<<< HEAD
-            "should_alert_dev",
-            "should_alert_qa",
             "dev_org",
-=======
->>>>>>> 5439be07
             "currently_submitting_review",
             "org_config_name",
         )
@@ -435,10 +425,7 @@
             return f"https://github.com/{repo_owner}/{repo_name}/pull/{pr_number}"
         return None
 
-<<<<<<< HEAD
     def create(self, validated_data):
-        validated_data.pop("should_alert_dev", None)
-        validated_data.pop("should_alert_qa", None)
         dev_org = validated_data.pop("dev_org", None)
         user = self.context["request"].user
         originating_user_id = str(user.id)
@@ -465,17 +452,9 @@
         return task
 
     def update(self, instance, validated_data):
-        user = getattr(self.context.get("request"), "user", None)
-        originating_user_id = str(user.id) if user else None
-        self._handle_reassign(
-            "dev", instance, validated_data, user, originating_user_id
-        )
-        self._handle_reassign("qa", instance, validated_data, user, originating_user_id)
-        validated_data.pop("should_alert_dev", None)
-        validated_data.pop("should_alert_qa", None)
         validated_data.pop("dev_org", None)
         return super().update(instance, validated_data)
-=======
+
 
 class TaskAssigneeSerializer(serializers.Serializer):
     assigned_dev = serializers.CharField(allow_null=True, required=False)
@@ -535,7 +514,6 @@
             task.assigned_qa = data["assigned_qa"]
         task.save()
         return task
->>>>>>> 5439be07
 
     def _handle_reassign(
         self, type_, instance, validated_data, user, originating_user_id
