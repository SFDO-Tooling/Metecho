from typing import Optional

from django.contrib.auth import get_user_model
from django.utils.translation import gettext_lazy as _
from rest_framework import serializers
from rest_framework.fields import JSONField

from .fields import MarkdownField
from .models import (
    SCRATCH_ORG_TYPES,
    TASK_REVIEW_STATUS,
    Project,
    Repository,
    ScratchOrg,
    SiteProfile,
    Task,
)
from .validators import CaseInsensitiveUniqueTogetherValidator, GitHubUserValidator

User = get_user_model()


class FormattableDict:
    """
    Stupid hack to get a dict error message into a
    CaseInsensitiveUniqueTogetherValidator, so the error can be assigned
    to a particular key.
    """

    def __init__(self, key, msg):
        self.key = key
        self.msg = msg

    def format(self, *args, **kwargs):
        return {
            self.key: self.msg.format(*args, **kwargs),
        }


class HashidPrimaryKeyRelatedField(serializers.PrimaryKeyRelatedField):
    def to_representation(self, value):
        if self.pk_field is not None:
            return self.pk_field.to_representation(value.pk)
        return str(value.pk)


class FullUserSerializer(serializers.ModelSerializer):
    id = serializers.CharField(read_only=True)
    sf_username = serializers.SerializerMethodField()

    class Meta:
        model = User
        fields = (
            "id",
            "username",
            "email",
            "avatar_url",
            "is_staff",
            "valid_token_for",
            "org_name",
            "org_type",
            "is_devhub_enabled",
            "sf_username",
            "currently_fetching_repos",
            "devhub_username",
            "uses_global_devhub",
            "agreed_to_tos_at",
        )

    def get_sf_username(self, obj) -> dict:
        if obj.uses_global_devhub:
            return None
        return obj.sf_username


class MinimalUserSerializer(serializers.ModelSerializer):
    id = serializers.CharField(read_only=True)

    class Meta:
        model = User
        fields = ("id", "username", "avatar_url")


class RepositorySerializer(serializers.ModelSerializer):
    id = serializers.CharField(read_only=True)
    description_rendered = MarkdownField(source="description", read_only=True)
    repo_url = serializers.SerializerMethodField()

    class Meta:
        model = Repository
        fields = (
            "id",
            "name",
            "repo_url",
            "description",
            "description_rendered",
            "is_managed",
            "slug",
            "old_slugs",
            "github_users",
        )

    def get_repo_url(self, obj) -> Optional[str]:
        return f"https://github.com/{obj.repo_owner}/{obj.repo_name}"


class ProjectSerializer(serializers.ModelSerializer):
    id = serializers.CharField(read_only=True)
    description_rendered = MarkdownField(source="description", read_only=True)
    repository = serializers.PrimaryKeyRelatedField(
        queryset=Repository.objects.all(), pk_field=serializers.CharField()
    )
    branch_url = serializers.SerializerMethodField()
    branch_diff_url = serializers.SerializerMethodField()
    pr_url = serializers.SerializerMethodField()

    class Meta:
        model = Project
        fields = (
            "id",
            "name",
            "description",
            "description_rendered",
            "slug",
            "old_slugs",
            "repository",
            "branch_url",
            "branch_diff_url",
            "has_unmerged_commits",
            "currently_creating_pr",
            "pr_url",
            "pr_is_open",
            "pr_is_merged",
            "status",
            "github_users",
        )
        extra_kwargs = {
            "slug": {"read_only": True},
            "old_slugs": {"read_only": True},
            "branch_url": {"read_only": True},
            "branch_diff_url": {"read_only": True},
            "has_unmerged_commits": {"read_only": True},
            "currently_creating_pr": {"read_only": True},
            "pr_url": {"read_only": True},
            "pr_is_open": {"read_only": True},
            "pr_is_merged": {"read_only": True},
            "status": {"read_only": True},
        }
        validators = (
            CaseInsensitiveUniqueTogetherValidator(
                queryset=Project.objects.all(),
                fields=("name", "repository"),
                message=FormattableDict(
                    "name", _("A project with this name already exists.")
                ),
            ),
            GitHubUserValidator(parent="repository"),
        )

    def get_branch_diff_url(self, obj) -> Optional[str]:
        repo = obj.repository
        repo_owner = repo.repo_owner
        repo_name = repo.repo_name
        repository_branch = repo.branch_name
        branch = obj.branch_name
        if repo_owner and repo_name and repository_branch and branch:
            return (
                f"https://github.com/{repo_owner}/{repo_name}/compare/"
                f"{repository_branch}...{branch}"
            )
        return None

    def get_branch_url(self, obj) -> Optional[str]:
        repo = obj.repository
        repo_owner = repo.repo_owner
        repo_name = repo.repo_name
        branch = obj.branch_name
        if repo_owner and repo_name and branch:
            return f"https://github.com/{repo_owner}/{repo_name}/tree/{branch}"
        return None

    def get_pr_url(self, obj) -> Optional[str]:
        repo = obj.repository
        repo_owner = repo.repo_owner
        repo_name = repo.repo_name
        pr_number = obj.pr_number
        if repo_owner and repo_name and pr_number:
            return f"https://github.com/{repo_owner}/{repo_name}/pull/{pr_number}"
        return None


class TaskSerializer(serializers.ModelSerializer):
    id = serializers.CharField(read_only=True)
    description_rendered = MarkdownField(source="description", read_only=True)
    project = serializers.PrimaryKeyRelatedField(
        queryset=Project.objects.all(), pk_field=serializers.CharField()
    )
    branch_url = serializers.SerializerMethodField()
    branch_diff_url = serializers.SerializerMethodField()
    pr_url = serializers.SerializerMethodField()

    class Meta:
        model = Task
        fields = (
            "id",
            "name",
            "description",
            "description_rendered",
            "project",
            "slug",
            "old_slugs",
            "has_unmerged_commits",
            "currently_creating_pr",
            "branch_url",
            "commits",
            "origin_sha",
            "branch_diff_url",
            "pr_url",
            "review_submitted_at",
            "review_valid",
            "review_status",
            "review_sha",
            "status",
            "pr_is_open",
            "assigned_dev",
            "assigned_qa",
            "currently_submitting_review",
        )
        extra_kwargs = {
            "slug": {"read_only": True},
            "old_slugs": {"read_only": True},
            "has_unmerged_commits": {"read_only": True},
            "currently_creating_pr": {"read_only": True},
            "branch_url": {"read_only": True},
            "commits": {"read_only": True},
            "origin_sha": {"read_only": True},
            "branch_diff_url": {"read_only": True},
            "pr_url": {"read_only": True},
            "review_submitted_at": {"read_only": True},
            "review_valid": {"read_only": True},
            "review_status": {"read_only": True},
            "review_sha": {"read_only": True},
            "status": {"read_only": True},
            "pr_is_open": {"read_only": True},
            "currently_submitting_review": {"read_only": True},
        }
        validators = (
            CaseInsensitiveUniqueTogetherValidator(
                queryset=Task.objects.all(),
                fields=("name", "project"),
                message=FormattableDict(
                    "name", _("A task with this name already exists.")
                ),
            ),
        )

    def get_branch_url(self, obj) -> Optional[str]:
        repo = obj.project.repository
        repo_owner = repo.repo_owner
        repo_name = repo.repo_name
        branch = obj.branch_name
        if repo_owner and repo_name and branch:
            return f"https://github.com/{repo_owner}/{repo_name}/tree/{branch}"
        return None

    def get_branch_diff_url(self, obj) -> Optional[str]:
        project = obj.project
        project_branch = project.branch_name
        repo = project.repository
        repo_owner = repo.repo_owner
        repo_name = repo.repo_name
        branch = obj.branch_name
        if repo_owner and repo_name and project_branch and branch:
            return (
                f"https://github.com/{repo_owner}/{repo_name}/compare/"
                f"{project_branch}...{branch}"
            )
        return None

    def get_pr_url(self, obj) -> Optional[str]:
        repo = obj.project.repository
        repo_owner = repo.repo_owner
        repo_name = repo.repo_name
        pr_number = obj.pr_number
        if repo_owner and repo_name and pr_number:
            return f"https://github.com/{repo_owner}/{repo_name}/pull/{pr_number}"
        return None

    def update(self, instance, validated_data):
        user = getattr(self.context.get("request"), "user", None)
        if user:
            originating_user_id = str(user.id)
        else:
            originating_user_id = None
        if instance.assigned_dev != validated_data["assigned_dev"]:
            orgs = instance.scratchorg_set.filter(org_type=SCRATCH_ORG_TYPES.Dev)
            for org in orgs:
                org.queue_delete(originating_user_id=originating_user_id)
        if instance.assigned_qa != validated_data["assigned_qa"]:
            orgs = instance.scratchorg_set.filter(org_type=SCRATCH_ORG_TYPES.QA)
            for org in orgs:
                org.queue_delete(originating_user_id=originating_user_id)
        return super().update(instance, validated_data)


class CreatePrSerializer(serializers.Serializer):
    title = serializers.CharField()
    critical_changes = serializers.CharField(allow_blank=True)
    additional_changes = serializers.CharField(allow_blank=True)
    issues = serializers.CharField(allow_blank=True)
    notes = serializers.CharField(allow_blank=True)


class ReviewSerializer(serializers.Serializer):
    notes = serializers.CharField(allow_blank=True)
    status = serializers.ChoiceField(choices=TASK_REVIEW_STATUS)
    delete_org = serializers.BooleanField()
    org = serializers.PrimaryKeyRelatedField(
        queryset=ScratchOrg.objects.all(),
        pk_field=serializers.CharField(),
        allow_null=True,
    )


class CircumspectJSONField(JSONField):
    def to_representation(self, value):
        user = getattr(self.context, "request", {}).get("user", None)
        owner = getattr(self.parent.instance, "owner", None)
        if owner and user != owner:
            value = {}
        return super().to_representation(value)


class ScratchOrgSerializer(serializers.ModelSerializer):
    id = serializers.CharField(read_only=True)
    task = serializers.PrimaryKeyRelatedField(
        queryset=Task.objects.all(), pk_field=serializers.CharField()
    )
    owner = serializers.PrimaryKeyRelatedField(
        pk_field=serializers.CharField(),
        default=serializers.CurrentUserDefault(),
        read_only=True,
    )
    unsaved_changes = serializers.SerializerMethodField()
    has_unsaved_changes = serializers.SerializerMethodField()
    total_unsaved_changes = serializers.SerializerMethodField()
    ignored_changes = CircumspectJSONField(required=False)
    has_ignored_changes = serializers.SerializerMethodField()
    total_ignored_changes = serializers.SerializerMethodField()
    valid_target_directories = serializers.SerializerMethodField()

    class Meta:
        model = ScratchOrg
        fields = (
            "id",
            "task",
            "org_type",
            "owner",
            "last_modified_at",
            "expires_at",
            "latest_commit",
            "latest_commit_url",
            "latest_commit_at",
            "last_checked_unsaved_changes_at",
            "url",
            "unsaved_changes",
            "total_unsaved_changes",
            "has_unsaved_changes",
            "ignored_changes",
            "total_ignored_changes",
            "has_ignored_changes",
            "currently_refreshing_changes",
            "currently_capturing_changes",
            "currently_refreshing_org",
            "is_created",
            "delete_queued_at",
            "owner_gh_username",
            "has_been_visited",
            "valid_target_directories",
        )
        extra_kwargs = {
            "last_modified_at": {"read_only": True},
            "expires_at": {"read_only": True},
            "latest_commit": {"read_only": True},
            "latest_commit_url": {"read_only": True},
            "latest_commit_at": {"read_only": True},
            "last_checked_unsaved_changes_at": {"read_only": True},
            "url": {"read_only": True},
            "currently_refreshing_changes": {"read_only": True},
            "currently_capturing_changes": {"read_only": True},
            "currently_refreshing_org": {"read_only": True},
            "is_created": {"read_only": True},
            "delete_queued_at": {"read_only": True},
            "owner_gh_username": {"read_only": True},
            "has_been_visited": {"read_only": True},
        }

    def get_unsaved_changes(self, obj) -> dict:
        user = getattr(self.context.get("request"), "user", None)
        if obj.owner == user:
            return obj.unsaved_changes
        return {}

    def _has_X_changes(self, obj, kind) -> bool:
        return bool(getattr(obj, f"{kind}_changes", {}))

    def _total_X_changes(self, obj, kind) -> int:
        return sum(len(change) for change in getattr(obj, f"{kind}_changes").values())

    def get_has_unsaved_changes(self, obj) -> bool:
        return self._has_X_changes(obj, "unsaved")

    def get_total_unsaved_changes(self, obj) -> int:
        return self._total_X_changes(obj, "unsaved")

    def get_has_ignored_changes(self, obj) -> bool:
        return self._has_X_changes(obj, "ignored")

    def get_total_ignored_changes(self, obj) -> int:
        return self._total_X_changes(obj, "ignored")

    def get_valid_target_directories(self, obj) -> dict:
        user = getattr(self.context.get("request"), "user", None)
        if obj.owner == user:
            return obj.valid_target_directories
        return {}

    def validate(self, data):
        if (
<<<<<<< HEAD
            not self.instance
            and ScratchOrg.objects.filter(
                task=data["task"], org_type=data["org_type"]
            ).exists()
=======
            ScratchOrg.objects.active()
            .filter(task=data["task"], org_type=data["org_type"])
            .exists()
>>>>>>> 96b64c52
        ):
            raise serializers.ValidationError(
                _("A ScratchOrg of this type already exists for this task.")
            )
        return data

    def save(self, **kwargs):
        kwargs["owner"] = kwargs.get("owner", self.context["request"].user)
        return super().save(**kwargs)


class CommitSerializer(serializers.Serializer):
    commit_message = serializers.CharField()
    # Expect this to be Dict<str, List<str>>
    changes = serializers.DictField(
        child=serializers.ListField(child=serializers.CharField())
    )
    target_directory = serializers.CharField()


class SiteSerializer(serializers.ModelSerializer):
    clickthrough_agreement = MarkdownField(read_only=True)

    class Meta:
        model = SiteProfile
        fields = (
            "name",
            "clickthrough_agreement",
        )<|MERGE_RESOLUTION|>--- conflicted
+++ resolved
@@ -427,16 +427,10 @@
 
     def validate(self, data):
         if (
-<<<<<<< HEAD
             not self.instance
-            and ScratchOrg.objects.filter(
-                task=data["task"], org_type=data["org_type"]
-            ).exists()
-=======
-            ScratchOrg.objects.active()
+            and ScratchOrg.objects.active()
             .filter(task=data["task"], org_type=data["org_type"])
             .exists()
->>>>>>> 96b64c52
         ):
             raise serializers.ValidationError(
                 _("A ScratchOrg of this type already exists for this task.")
