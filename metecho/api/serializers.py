--- conflicted
+++ resolved
@@ -89,10 +89,10 @@
         return OrderedDict(((item.pk, self.display_value(item)) for item in queryset))
 
 
-<<<<<<< HEAD
-class GitHubIssueSerializer(serializers.ModelSerializer):
-    id = serializers.CharField(read_only=True)
-    project = HashidPrimaryKeyRelatedField(queryset=Project.objects.all())
+class GitHubIssueSerializer(HashIdModelSerializer):
+    project = serializers.PrimaryKeyRelatedField(
+        queryset=Project.objects.all(), pk_field=serializers.CharField()
+    )
     epic = serializers.SerializerMethodField()
     task = serializers.SerializerMethodField()
 
@@ -135,9 +135,6 @@
             return None
 
 
-class FullUserSerializer(serializers.ModelSerializer):
-    id = serializers.CharField(read_only=True)
-=======
 class GuidedTourSerializer(serializers.ModelSerializer):
     enabled = serializers.BooleanField(
         source="self_guided_tour_enabled", required=False
@@ -150,7 +147,6 @@
 
 
 class FullUserSerializer(HashIdModelSerializer):
->>>>>>> 183e612b
     sf_username = serializers.SerializerMethodField()
 
     class Meta:
@@ -254,20 +250,19 @@
     slug = serializers.CharField(read_only=True)
     old_slugs = StringListField(read_only=True)
     description_rendered = MarkdownField(source="description", read_only=True)
-<<<<<<< HEAD
-    project = HashidPrimaryKeyRelatedField(queryset=Project.objects.all())
-=======
     project = serializers.PrimaryKeyRelatedField(
         queryset=Project.objects.all(), pk_field=serializers.CharField()
     )
     github_users = StringListField(read_only=True)
->>>>>>> 183e612b
     task_count = serializers.SerializerMethodField()
     branch_url = serializers.SerializerMethodField()
     branch_diff_url = serializers.SerializerMethodField()
     pr_url = serializers.SerializerMethodField()
-    issue = HashidPrimaryKeyRelatedField(
-        queryset=GitHubIssue.objects.all(), required=False, allow_null=True
+    issue = serializers.PrimaryKeyRelatedField(
+        queryset=GitHubIssue.objects.all(),
+        pk_field=serializers.CharField(),
+        required=False,
+        allow_null=True,
     )
 
     class Meta:
@@ -471,8 +466,11 @@
     branch_url = serializers.SerializerMethodField()
     branch_diff_url = serializers.SerializerMethodField()
     pr_url = serializers.SerializerMethodField()
-    issue = HashidPrimaryKeyRelatedField(
-        queryset=GitHubIssue.objects.all(), required=False, allow_null=True
+    issue = serializers.PrimaryKeyRelatedField(
+        queryset=GitHubIssue.objects.all(),
+        pk_field=serializers.CharField(),
+        required=False,
+        allow_null=True,
     )
 
     dev_org = serializers.PrimaryKeyRelatedField(
