--- conflicted
+++ resolved
@@ -362,17 +362,11 @@
         user = getattr(self.context.get("request"), "user", None)
         originating_user_id = str(user.id) if user else None
         if instance.assigned_dev != validated_data["assigned_dev"]:
-<<<<<<< HEAD
+            if validated_data.get("should_alert_dev"):
+                self.try_send_assignment_emails(instance, "dev", validated_data, user)
             # We want to consider soft-deleted orgs, too:
             orgs = instance.scratchorg_set.all().filter(org_type=SCRATCH_ORG_TYPES.Dev)
             reassigned_org = False
-=======
-            if validated_data.get("should_alert_dev"):
-                self.try_send_assignment_emails(instance, "dev", validated_data, user)
-            orgs = instance.scratchorg_set.active().filter(
-                org_type=SCRATCH_ORG_TYPES.Dev
-            )
->>>>>>> 664cde22
             for org in orgs:
                 new_user = self._valid_reassign(
                     "dev", org, validated_data["assigned_dev"]
@@ -388,7 +382,8 @@
                 else:
                     org.delete(originating_user_id=originating_user_id)
         if instance.assigned_qa != validated_data["assigned_qa"]:
-<<<<<<< HEAD
+            if validated_data.get("should_alert_qa"):
+                self.try_send_assignment_emails(instance, "qa", validated_data, user)
             # We want to consider soft-deleted orgs, too:
             orgs = instance.scratchorg_set.all().filter(org_type=SCRATCH_ORG_TYPES.QA)
             reassigned_org = False
@@ -406,6 +401,8 @@
                     reassigned_org = True
                 else:
                     org.delete(originating_user_id=originating_user_id)
+        validated_data.pop("should_alert_dev", None)
+        validated_data.pop("should_alert_qa", None)
         return super().update(instance, validated_data)
 
     def _valid_reassign(self, type_, org, new_assignee):
@@ -415,17 +412,6 @@
         if new_user and org.owner_sf_username == new_user.sf_username:
             return new_user
         return None
-=======
-            if validated_data.get("should_alert_qa"):
-                self.try_send_assignment_emails(instance, "qa", validated_data, user)
-            orgs = instance.scratchorg_set.active().filter(
-                org_type=SCRATCH_ORG_TYPES.QA
-            )
-            for org in orgs:
-                org.queue_delete(originating_user_id=originating_user_id)
-        validated_data.pop("should_alert_dev", None)
-        validated_data.pop("should_alert_qa", None)
-        return super().update(instance, validated_data)
 
     def try_send_assignment_emails(self, instance, type_, validated_data, user):
         assigned_user = self.get_matching_assigned_user(type_, validated_data)
@@ -450,7 +436,6 @@
                 },
             )
             assigned_user.notify(subject, body)
->>>>>>> 664cde22
 
     def get_matching_assigned_user(self, type_, validated_data):
         assigned = validated_data.get(f"assigned_{type_}", {})
