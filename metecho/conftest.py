import factory
import pytest
from allauth.socialaccount.models import SocialAccount, SocialApp, SocialToken
from django.contrib.auth import get_user_model
from django.utils.timezone import now
from pytest_factoryboy import register
from rest_framework.test import APIClient
from sfdo_template_helpers.crypto import fernet_encrypt

<<<<<<< HEAD
from .api.models import (
    Epic,
    GitHubOrganization,
    GitHubRepository,
    Project,
    ProjectDependency,
    ScratchOrg,
    Task,
)
=======
from .api.models import Epic, GitHubIssue, GitHubRepository, Project, ScratchOrg, Task
>>>>>>> 3a82e7c5

User = get_user_model()


@register
class SocialAppFactory(factory.django.DjangoModelFactory):
    class Meta:
        model = SocialApp
        django_get_or_create = ("provider",)

    name = "GitHub"
    provider = "github"


@register
class SocialTokenFactory(factory.django.DjangoModelFactory):
    class Meta:
        model = SocialToken

    token = fernet_encrypt("0123456789abcdef")
    token_secret = "secret.0123456789abcdef"
    app = factory.SubFactory(SocialAppFactory)


@register
class SocialAccountFactory(factory.django.DjangoModelFactory):
    class Meta:
        model = SocialAccount

    provider = "github"
    uid = factory.Sequence("{}".format)
    socialtoken_set = factory.RelatedFactory(SocialTokenFactory, "account")
    extra_data = {
        "instance_url": "https://example.com",
        "organization_id": "00Dxxxxxxxxxxxxxxx",
        "organization_details": {
            "Id": "00Dxxxxxxxxxxxxxxx",
            "Name": "Sample Org",
            "OrganizationType": "Developer Edition",
            "IsSandbox": False,
        },
    }


@register
class UserFactory(factory.django.DjangoModelFactory):
    class Meta:
        model = User

    email = factory.Sequence("user_{}@example.com".format)
    username = factory.Sequence("user_{}@example.com".format)
    password = factory.PostGenerationMethodCall("set_password", "foobar")
    socialaccount_set = factory.RelatedFactory(SocialAccountFactory, "user")


@register
class ProjectFactory(factory.django.DjangoModelFactory):
    class Meta:
        model = Project

    name = factory.Sequence("Project {}".format)
    repo_owner = factory.Sequence("user_{}".format)
    repo_name = factory.Sequence("repo_{}".format)
    repo_id = factory.Sequence(lambda n: n)
    branch_name = "main"
    latest_sha = "abcd1234"


@register
<<<<<<< HEAD
class ProjectDependencyFactory(factory.django.DjangoModelFactory):
    class Meta:
        model = ProjectDependency

    name = factory.Sequence("Dependency {}".format)
=======
class GitHubIssueFactory(factory.django.DjangoModelFactory):
    class Meta:
        model = GitHubIssue

    github_id = factory.Sequence(lambda n: n)
    number = factory.Sequence(lambda n: 100 + n)
    project = factory.SubFactory(ProjectFactory)
    state = "open"
    created_at = factory.LazyFunction(now)
    updated_at = factory.LazyFunction(now)
>>>>>>> 3a82e7c5


@register
class GitHubRepositoryFactory(factory.django.DjangoModelFactory):
    class Meta:
        model = GitHubRepository

    repo_url = "https://github.com/test/repo.git"
    repo_id = factory.Sequence(lambda n: n)
    user = factory.SubFactory(UserFactory)


@register
class GitHubOrganizationFactory(factory.django.DjangoModelFactory):
    class Meta:
        model = GitHubOrganization

    name = factory.Sequence("GH Org {}".format)
    login = factory.Sequence("gh-org-{}".format)


@register
class EpicFactory(factory.django.DjangoModelFactory):
    class Meta:
        model = Epic

    name = factory.Sequence("Epic {}".format)
    project = factory.SubFactory(ProjectFactory)
    issue = factory.SubFactory(GitHubIssueFactory)


@register
class TaskFactory(factory.django.DjangoModelFactory):
    class Meta:
        model = Task

    name = factory.Sequence("Task {}".format)
    epic = factory.SubFactory(EpicFactory)
    org_config_name = "dev"
    issue = factory.SubFactory(GitHubIssueFactory)


@register
class TaskWithProjectFactory(TaskFactory):
    class Meta:
        model = Task

    epic = None
    project = factory.SubFactory(ProjectFactory)


@register
class ScratchOrgFactory(factory.django.DjangoModelFactory):
    class Meta:
        model = ScratchOrg

    task = factory.SubFactory(TaskFactory)
    owner = factory.SubFactory(UserFactory)
    org_type = "Dev"
    org_config_name = "dev"
    valid_target_directories = {"source": []}


@register
class ShortIssueFactory(factory.StubFactory):
    """
    Stub for github3.issues.issue.ShortIssue
    """

    id = factory.Sequence(lambda n: n)
    title = factory.Faker("sentence")
    number = factory.Sequence(lambda n: 100 + n)
    state = "open"
    html_url = factory.Faker("url")
    created_at = factory.Faker("date_time_this_year")
    updated_at = factory.Faker("date_time_this_year")
    pull_request_urls = ["http://a.com", "http://b.com"]


@pytest.fixture
def client(user_factory):
    user = user_factory()
    client = APIClient()
    client.force_login(user)
    client.user = user
    return client<|MERGE_RESOLUTION|>--- conflicted
+++ resolved
@@ -7,9 +7,9 @@
 from rest_framework.test import APIClient
 from sfdo_template_helpers.crypto import fernet_encrypt
 
-<<<<<<< HEAD
 from .api.models import (
     Epic,
+    GitHubIssue,
     GitHubOrganization,
     GitHubRepository,
     Project,
@@ -17,9 +17,6 @@
     ScratchOrg,
     Task,
 )
-=======
-from .api.models import Epic, GitHubIssue, GitHubRepository, Project, ScratchOrg, Task
->>>>>>> 3a82e7c5
 
 User = get_user_model()
 
@@ -89,13 +86,14 @@
 
 
 @register
-<<<<<<< HEAD
 class ProjectDependencyFactory(factory.django.DjangoModelFactory):
     class Meta:
         model = ProjectDependency
 
     name = factory.Sequence("Dependency {}".format)
-=======
+
+
+@register
 class GitHubIssueFactory(factory.django.DjangoModelFactory):
     class Meta:
         model = GitHubIssue
@@ -106,7 +104,6 @@
     state = "open"
     created_at = factory.LazyFunction(now)
     updated_at = factory.LazyFunction(now)
->>>>>>> 3a82e7c5
 
 
 @register
