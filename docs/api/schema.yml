openapi: 3.0.3
info:
  title: Metecho
  version: 0.1.0
  description: 2019–2021, Salesforce.org
paths:
  /api/dependencies/:
    get:
      operationId: dependencies_list
      description: Dependencies available during Project creation
      parameters:
      - name: page
        required: false
        in: query
        description: A page number within the paginated result set.
        schema:
          type: integer
      tags:
      - dependencies
      security:
      - tokenAuth: []
      - cookieAuth: []
      responses:
        '200':
          content:
            application/json:
              schema:
                $ref: '#/components/schemas/PaginatedProjectDependencyList'
          description: ''
  /api/dependencies/{id}/:
    get:
      operationId: dependencies_retrieve
      description: Dependencies available during Project creation
      parameters:
      - in: path
        name: id
        schema:
          type: string
          format: HashID
        description: A unique integer value identifying this project dependency.
        required: true
      tags:
      - dependencies
      security:
      - tokenAuth: []
      - cookieAuth: []
      responses:
        '200':
          content:
            application/json:
              schema:
                $ref: '#/components/schemas/ProjectDependency'
          description: ''
  /api/epics/:
    get:
      operationId: epics_list
      description: Manage Epics related to a Metecho Project.
      parameters:
      - name: page
        required: false
        in: query
        description: A page number within the paginated result set.
        schema:
          type: integer
      - in: query
        name: project
        schema:
          type: string
          format: HashID
      - in: query
        name: slug
        schema:
          type: string
      tags:
      - epics
      security:
      - tokenAuth: []
      - cookieAuth: []
      responses:
        '200':
          content:
            application/json:
              schema:
                $ref: '#/components/schemas/PaginatedEpicList'
          description: ''
    post:
      operationId: epics_create
      description: Manage Epics related to a Metecho Project.
      tags:
      - epics
      requestBody:
        content:
          application/json:
            schema:
              $ref: '#/components/schemas/Epic'
          application/x-www-form-urlencoded:
            schema:
              $ref: '#/components/schemas/Epic'
          multipart/form-data:
            schema:
              $ref: '#/components/schemas/Epic'
        required: true
      security:
      - tokenAuth: []
      - cookieAuth: []
      responses:
        '201':
          content:
            application/json:
              schema:
                $ref: '#/components/schemas/Epic'
          description: ''
  /api/epics/{id}/:
    get:
      operationId: epics_retrieve
      description: Manage Epics related to a Metecho Project.
      parameters:
      - in: path
        name: id
        schema:
          type: string
          format: HashID
        description: A unique integer value identifying this epic.
        required: true
      tags:
      - epics
      security:
      - tokenAuth: []
      - cookieAuth: []
      responses:
        '200':
          content:
            application/json:
              schema:
                $ref: '#/components/schemas/Epic'
          description: ''
    put:
      operationId: epics_update
      description: Manage Epics related to a Metecho Project.
      parameters:
      - in: path
        name: id
        schema:
          type: string
          format: HashID
        description: A unique integer value identifying this epic.
        required: true
      tags:
      - epics
      requestBody:
        content:
          application/json:
            schema:
              $ref: '#/components/schemas/Epic'
          application/x-www-form-urlencoded:
            schema:
              $ref: '#/components/schemas/Epic'
          multipart/form-data:
            schema:
              $ref: '#/components/schemas/Epic'
        required: true
      security:
      - tokenAuth: []
      - cookieAuth: []
      responses:
        '200':
          content:
            application/json:
              schema:
                $ref: '#/components/schemas/Epic'
          description: ''
    patch:
      operationId: epics_partial_update
      description: Manage Epics related to a Metecho Project.
      parameters:
      - in: path
        name: id
        schema:
          type: string
          format: HashID
        description: A unique integer value identifying this epic.
        required: true
      tags:
      - epics
      requestBody:
        content:
          application/json:
            schema:
              $ref: '#/components/schemas/PatchedEpic'
          application/x-www-form-urlencoded:
            schema:
              $ref: '#/components/schemas/PatchedEpic'
          multipart/form-data:
            schema:
              $ref: '#/components/schemas/PatchedEpic'
      security:
      - tokenAuth: []
      - cookieAuth: []
      responses:
        '200':
          content:
            application/json:
              schema:
                $ref: '#/components/schemas/Epic'
          description: ''
    delete:
      operationId: epics_destroy
      description: Manage Epics related to a Metecho Project.
      parameters:
      - in: path
        name: id
        schema:
          type: string
          format: HashID
        description: A unique integer value identifying this epic.
        required: true
      tags:
      - epics
      security:
      - tokenAuth: []
      - cookieAuth: []
      responses:
        '204':
          description: No response body
  /api/epics/{id}/collaborators/:
    post:
      operationId: epics_collaborators_create
      description: |-
        Edit the Epic collaborators. Exposed as a separate endpoint for users without
        write access to Epics.
      parameters:
      - in: path
        name: id
        schema:
          type: string
          format: HashID
        description: A unique integer value identifying this epic.
        required: true
      tags:
      - epics
      requestBody:
        content:
          application/json:
            schema:
              $ref: '#/components/schemas/EpicCollaborators'
          application/x-www-form-urlencoded:
            schema:
              $ref: '#/components/schemas/EpicCollaborators'
          multipart/form-data:
            schema:
              $ref: '#/components/schemas/EpicCollaborators'
        required: true
      security:
      - tokenAuth: []
      - cookieAuth: []
      responses:
        '200':
          content:
            application/json:
              schema:
                $ref: '#/components/schemas/Epic'
          description: ''
    put:
      operationId: epics_collaborators_update
      description: |-
        Edit the Epic collaborators. Exposed as a separate endpoint for users without
        write access to Epics.
      parameters:
      - in: path
        name: id
        schema:
          type: string
          format: HashID
        description: A unique integer value identifying this epic.
        required: true
      tags:
      - epics
      requestBody:
        content:
          application/json:
            schema:
              $ref: '#/components/schemas/EpicCollaborators'
          application/x-www-form-urlencoded:
            schema:
              $ref: '#/components/schemas/EpicCollaborators'
          multipart/form-data:
            schema:
              $ref: '#/components/schemas/EpicCollaborators'
        required: true
      security:
      - tokenAuth: []
      - cookieAuth: []
      responses:
        '200':
          content:
            application/json:
              schema:
                $ref: '#/components/schemas/Epic'
          description: ''
  /api/epics/{id}/create_pr/:
    post:
      operationId: epics_create_pr_create
      description: Queue a job to create a GitHub pull request.
      parameters:
      - in: path
        name: id
        schema:
          type: string
          format: HashID
        description: A unique integer value identifying this epic.
        required: true
      tags:
      - epics
      requestBody:
        content:
          application/json:
            schema:
              $ref: '#/components/schemas/CreatePr'
          application/x-www-form-urlencoded:
            schema:
              $ref: '#/components/schemas/CreatePr'
          multipart/form-data:
            schema:
              $ref: '#/components/schemas/CreatePr'
        required: true
      security:
      - tokenAuth: []
      - cookieAuth: []
      responses:
        '200':
          content:
            application/json:
              schema:
                $ref: '#/components/schemas/Epic'
          description: ''
  /api/organizations/:
    get:
      operationId: organizations_list
      description: GitHub Organizations available during Project creation
      parameters:
      - name: page
        required: false
        in: query
        description: A page number within the paginated result set.
        schema:
          type: integer
      tags:
      - organizations
      security:
      - tokenAuth: []
      - cookieAuth: []
      responses:
        '200':
          content:
            application/json:
              schema:
                $ref: '#/components/schemas/PaginatedGitHubOrganizationList'
          description: ''
  /api/organizations/{id}/:
    get:
      operationId: organizations_retrieve
      description: GitHub Organizations available during Project creation
      parameters:
      - in: path
        name: id
        schema:
          type: string
          format: HashID
        description: A unique integer value identifying this GitHub organization.
        required: true
      tags:
      - organizations
      security:
      - tokenAuth: []
      - cookieAuth: []
      responses:
        '200':
          content:
            application/json:
              schema:
                $ref: '#/components/schemas/GitHubOrganization'
          description: ''
  /api/organizations/{id}/check_repo_name/:
    post:
      operationId: organizations_check_repo_name_create
      description: Queue a job to determine if a repository name is available for
        the Organization
      parameters:
      - in: path
        name: id
        schema:
          type: string
          format: HashID
        description: A unique integer value identifying this GitHub organization.
        required: true
      tags:
      - organizations
      requestBody:
        content:
          application/json:
            schema:
              $ref: '#/components/schemas/CheckRepoName'
          application/x-www-form-urlencoded:
            schema:
              $ref: '#/components/schemas/CheckRepoName'
          multipart/form-data:
            schema:
              $ref: '#/components/schemas/CheckRepoName'
        required: true
      security:
      - tokenAuth: []
      - cookieAuth: []
      responses:
        '202':
          description: No response body
  /api/organizations/{id}/members/:
    post:
      operationId: organizations_members_create
      description: Queue a job to fetch the members of the Organization
      parameters:
      - in: path
        name: id
        schema:
          type: string
          format: HashID
        description: A unique integer value identifying this GitHub organization.
        required: true
      tags:
      - organizations
      security:
      - tokenAuth: []
      - cookieAuth: []
      responses:
        '202':
          description: No response body
  /api/organizations/for_user/:
    post:
      operationId: organizations_for_user_create
      description: Queue a job to get GitHubOrganizations where the current user is
        a member
      tags:
      - organizations
      security:
      - tokenAuth: []
      - cookieAuth: []
      responses:
        '202':
          description: No response body
  /api/projects/:
    get:
      operationId: projects_list
      description: Read-only information about Metecho Projects.
      parameters:
      - name: page
        required: false
        in: query
        description: A page number within the paginated result set.
        schema:
          type: integer
      - in: query
        name: slug
        schema:
          type: string
      tags:
      - projects
      security:
      - tokenAuth: []
      - cookieAuth: []
      responses:
        '200':
          content:
            application/json:
              schema:
                $ref: '#/components/schemas/PaginatedProjectList'
          description: ''
    post:
      operationId: projects_create
      description: Read-only information about Metecho Projects.
      tags:
      - projects
      requestBody:
        content:
          application/json:
            schema:
              $ref: '#/components/schemas/Project'
          application/x-www-form-urlencoded:
            schema:
              $ref: '#/components/schemas/Project'
          multipart/form-data:
            schema:
              $ref: '#/components/schemas/Project'
        required: true
      security:
      - tokenAuth: []
      - cookieAuth: []
      responses:
        '201':
          content:
            application/json:
              schema:
                $ref: '#/components/schemas/Project'
          description: ''
  /api/projects/{id}/:
    get:
      operationId: projects_retrieve
      description: Read-only information about Metecho Projects.
      parameters:
      - in: path
        name: id
        schema:
          type: string
          format: HashID
        description: A unique integer value identifying this project.
        required: true
      tags:
      - projects
      security:
      - tokenAuth: []
      - cookieAuth: []
      responses:
        '200':
          content:
            application/json:
              schema:
                $ref: '#/components/schemas/Project'
          description: ''
  /api/projects/{id}/feature_branches/:
    get:
      operationId: projects_feature_branches_retrieve
      description: Get a list of feature branch names for a Project.
      parameters:
      - in: path
        name: id
        schema:
          type: string
          format: HashID
        description: A unique integer value identifying this project.
        required: true
      tags:
      - projects
      security:
      - tokenAuth: []
      - cookieAuth: []
      responses:
        '200':
          content:
            application/json:
              schema:
                type: array
                items:
                  type: string
          description: ''
  /api/projects/{id}/refresh_github_users/:
    post:
      operationId: projects_refresh_github_users_create
      description: Queue a job to refresh the list of GitHub users for a Project.
      parameters:
      - in: path
        name: id
        schema:
          type: string
          format: HashID
        description: A unique integer value identifying this project.
        required: true
      tags:
      - projects
      security:
      - tokenAuth: []
      - cookieAuth: []
      responses:
        '202':
          description: No response body
  /api/projects/{id}/refresh_org_config_names/:
    post:
      operationId: projects_refresh_org_config_names_create
      description: Queue a job to refresh the list of ScratchOrg configs for a Project.
      parameters:
      - in: path
        name: id
        schema:
          type: string
          format: HashID
        description: A unique integer value identifying this project.
        required: true
      tags:
      - projects
      security:
      - tokenAuth: []
      - cookieAuth: []
      responses:
        '202':
          description: No response body
  /api/scratch-orgs/:
    get:
      operationId: scratch_orgs_list
      description: Manage SalesForce ScratchOrgs.
      parameters:
      - in: query
        name: epic
        schema:
          type: string
          format: HashID
      - in: query
        name: project
        schema:
          type: string
          format: HashID
      - in: query
        name: task
        schema:
          type: string
          format: HashID
      tags:
      - scratch-orgs
      security:
      - tokenAuth: []
      - cookieAuth: []
      responses:
        '200':
          content:
            application/json:
              schema:
                type: array
                items:
                  $ref: '#/components/schemas/ScratchOrg'
          description: ''
    post:
      operationId: scratch_orgs_create
      description: Manage SalesForce ScratchOrgs.
      tags:
      - scratch-orgs
      requestBody:
        content:
          application/json:
            schema:
              $ref: '#/components/schemas/ScratchOrg'
          application/x-www-form-urlencoded:
            schema:
              $ref: '#/components/schemas/ScratchOrg'
          multipart/form-data:
            schema:
              $ref: '#/components/schemas/ScratchOrg'
        required: true
      security:
      - tokenAuth: []
      - cookieAuth: []
      responses:
        '201':
          content:
            application/json:
              schema:
                $ref: '#/components/schemas/ScratchOrg'
          description: ''
  /api/scratch-orgs/{id}/:
    get:
      operationId: scratch_orgs_retrieve
      description: Manage SalesForce ScratchOrgs.
      parameters:
      - in: path
        name: id
        schema:
          type: string
          format: HashID
        description: A unique integer value identifying this scratch org.
        required: true
      tags:
      - scratch-orgs
      security:
      - tokenAuth: []
      - cookieAuth: []
      responses:
        '200':
          content:
            application/json:
              schema:
                $ref: '#/components/schemas/ScratchOrg'
          description: ''
    put:
      operationId: scratch_orgs_update
      description: Manage SalesForce ScratchOrgs.
      parameters:
      - in: path
        name: id
        schema:
          type: string
          format: HashID
        description: A unique integer value identifying this scratch org.
        required: true
      tags:
      - scratch-orgs
      requestBody:
        content:
          application/json:
            schema:
              $ref: '#/components/schemas/ScratchOrg'
          application/x-www-form-urlencoded:
            schema:
              $ref: '#/components/schemas/ScratchOrg'
          multipart/form-data:
            schema:
              $ref: '#/components/schemas/ScratchOrg'
        required: true
      security:
      - tokenAuth: []
      - cookieAuth: []
      responses:
        '200':
          content:
            application/json:
              schema:
                $ref: '#/components/schemas/ScratchOrg'
          description: ''
    patch:
      operationId: scratch_orgs_partial_update
      description: Manage SalesForce ScratchOrgs.
      parameters:
      - in: path
        name: id
        schema:
          type: string
          format: HashID
        description: A unique integer value identifying this scratch org.
        required: true
      tags:
      - scratch-orgs
      requestBody:
        content:
          application/json:
            schema:
              $ref: '#/components/schemas/PatchedScratchOrg'
          application/x-www-form-urlencoded:
            schema:
              $ref: '#/components/schemas/PatchedScratchOrg'
          multipart/form-data:
            schema:
              $ref: '#/components/schemas/PatchedScratchOrg'
      security:
      - tokenAuth: []
      - cookieAuth: []
      responses:
        '200':
          content:
            application/json:
              schema:
                $ref: '#/components/schemas/ScratchOrg'
          description: ''
    delete:
      operationId: scratch_orgs_destroy
      description: Manage SalesForce ScratchOrgs.
      parameters:
      - in: path
        name: id
        schema:
          type: string
          format: HashID
        description: A unique integer value identifying this scratch org.
        required: true
      tags:
      - scratch-orgs
      security:
      - tokenAuth: []
      - cookieAuth: []
      responses:
        '204':
          description: No response body
  /api/scratch-orgs/{id}/commit/:
    post:
      operationId: scratch_orgs_commit_create
      description: Queue a job that commits changes captured from a ScratchOrg.
      parameters:
      - in: path
        name: id
        schema:
          type: string
          format: HashID
        description: A unique integer value identifying this scratch org.
        required: true
      tags:
      - scratch-orgs
      requestBody:
        content:
          application/json:
            schema:
              $ref: '#/components/schemas/Commit'
          application/x-www-form-urlencoded:
            schema:
              $ref: '#/components/schemas/Commit'
          multipart/form-data:
            schema:
              $ref: '#/components/schemas/Commit'
        required: true
      security:
      - tokenAuth: []
      - cookieAuth: []
      responses:
        '202':
          content:
            application/json:
              schema:
                $ref: '#/components/schemas/ScratchOrg'
          description: ''
  /api/scratch-orgs/{id}/redirect/:
    get:
      operationId: scratch_orgs_redirect_retrieve
      description: Redirect to a ScratchOrg's URL.
      parameters:
      - in: path
        name: id
        schema:
          type: string
          format: HashID
        description: A unique integer value identifying this scratch org.
        required: true
      tags:
      - scratch-orgs
      security:
      - tokenAuth: []
      - cookieAuth: []
      responses:
        '302':
          description: No response body
  /api/scratch-orgs/{id}/refresh/:
    post:
      operationId: scratch_orgs_refresh_create
      description: Queue a job that retrieves the latest changes from a ScratchOrg.
      parameters:
      - in: path
        name: id
        schema:
          type: string
          format: HashID
        description: A unique integer value identifying this scratch org.
        required: true
      tags:
      - scratch-orgs
      security:
      - tokenAuth: []
      - cookieAuth: []
      responses:
        '202':
          content:
            application/json:
              schema:
                $ref: '#/components/schemas/ScratchOrg'
          description: ''
  /api/tasks/:
    get:
      operationId: tasks_list
      description: Manage Tasks related to a Metecho Project or Epic.
      parameters:
      - in: query
        name: epic
        schema:
          type: string
          format: HashID
      - in: query
        name: project
        schema:
          type: string
      - in: query
        name: slug
        schema:
          type: string
      tags:
      - tasks
      security:
      - tokenAuth: []
      - cookieAuth: []
      responses:
        '200':
          content:
            application/json:
              schema:
                type: array
                items:
                  $ref: '#/components/schemas/Task'
          description: ''
    post:
      operationId: tasks_create
      description: Manage Tasks related to a Metecho Project or Epic.
      tags:
      - tasks
      requestBody:
        content:
          application/json:
            schema:
              $ref: '#/components/schemas/Task'
          application/x-www-form-urlencoded:
            schema:
              $ref: '#/components/schemas/Task'
          multipart/form-data:
            schema:
              $ref: '#/components/schemas/Task'
        required: true
      security:
      - tokenAuth: []
      - cookieAuth: []
      responses:
        '201':
          content:
            application/json:
              schema:
                $ref: '#/components/schemas/Task'
          description: ''
  /api/tasks/{id}/:
    get:
      operationId: tasks_retrieve
      description: Manage Tasks related to a Metecho Project or Epic.
      parameters:
      - in: path
        name: id
        schema:
          type: string
          format: HashID
        description: A unique integer value identifying this task.
        required: true
      tags:
      - tasks
      security:
      - tokenAuth: []
      - cookieAuth: []
      responses:
        '200':
          content:
            application/json:
              schema:
                $ref: '#/components/schemas/Task'
          description: ''
    put:
      operationId: tasks_update
      description: Manage Tasks related to a Metecho Project or Epic.
      parameters:
      - in: path
        name: id
        schema:
          type: string
          format: HashID
        description: A unique integer value identifying this task.
        required: true
      tags:
      - tasks
      requestBody:
        content:
          application/json:
            schema:
              $ref: '#/components/schemas/Task'
          application/x-www-form-urlencoded:
            schema:
              $ref: '#/components/schemas/Task'
          multipart/form-data:
            schema:
              $ref: '#/components/schemas/Task'
        required: true
      security:
      - tokenAuth: []
      - cookieAuth: []
      responses:
        '200':
          content:
            application/json:
              schema:
                $ref: '#/components/schemas/Task'
          description: ''
    patch:
      operationId: tasks_partial_update
      description: Manage Tasks related to a Metecho Project or Epic.
      parameters:
      - in: path
        name: id
        schema:
          type: string
          format: HashID
        description: A unique integer value identifying this task.
        required: true
      tags:
      - tasks
      requestBody:
        content:
          application/json:
            schema:
              $ref: '#/components/schemas/PatchedTask'
          application/x-www-form-urlencoded:
            schema:
              $ref: '#/components/schemas/PatchedTask'
          multipart/form-data:
            schema:
              $ref: '#/components/schemas/PatchedTask'
      security:
      - tokenAuth: []
      - cookieAuth: []
      responses:
        '200':
          content:
            application/json:
              schema:
                $ref: '#/components/schemas/Task'
          description: ''
    delete:
      operationId: tasks_destroy
      description: Manage Tasks related to a Metecho Project or Epic.
      parameters:
      - in: path
        name: id
        schema:
          type: string
          format: HashID
        description: A unique integer value identifying this task.
        required: true
      tags:
      - tasks
      security:
      - tokenAuth: []
      - cookieAuth: []
      responses:
        '204':
          description: No response body
  /api/tasks/{id}/assignees/:
    post:
      operationId: tasks_assignees_create
      description: |-
        Edit the assigned Developer and Tester on a Task. Exposed as a separate endpoint
        for users without write access to Tasks.
      parameters:
      - in: path
        name: id
        schema:
          type: string
          format: HashID
        description: A unique integer value identifying this task.
        required: true
      tags:
      - tasks
      requestBody:
        content:
          application/json:
            schema:
              $ref: '#/components/schemas/TaskAssignee'
          application/x-www-form-urlencoded:
            schema:
              $ref: '#/components/schemas/TaskAssignee'
          multipart/form-data:
            schema:
              $ref: '#/components/schemas/TaskAssignee'
      security:
      - tokenAuth: []
      - cookieAuth: []
      responses:
        '200':
          content:
            application/json:
              schema:
                $ref: '#/components/schemas/Task'
          description: ''
    put:
      operationId: tasks_assignees_update
      description: |-
        Edit the assigned Developer and Tester on a Task. Exposed as a separate endpoint
        for users without write access to Tasks.
      parameters:
      - in: path
        name: id
        schema:
          type: string
          format: HashID
        description: A unique integer value identifying this task.
        required: true
      tags:
      - tasks
      requestBody:
        content:
          application/json:
            schema:
              $ref: '#/components/schemas/TaskAssignee'
          application/x-www-form-urlencoded:
            schema:
              $ref: '#/components/schemas/TaskAssignee'
          multipart/form-data:
            schema:
              $ref: '#/components/schemas/TaskAssignee'
      security:
      - tokenAuth: []
      - cookieAuth: []
      responses:
        '200':
          content:
            application/json:
              schema:
                $ref: '#/components/schemas/Task'
          description: ''
  /api/tasks/{id}/can_reassign/:
    post:
      operationId: tasks_can_reassign_create
      description: Check if a GitHub user can be assigned to a Task
      parameters:
      - in: path
        name: id
        schema:
          type: string
          format: HashID
        description: A unique integer value identifying this task.
        required: true
      tags:
      - tasks
      requestBody:
        content:
          application/json:
            schema:
              $ref: '#/components/schemas/CanReassign'
          application/x-www-form-urlencoded:
            schema:
              $ref: '#/components/schemas/CanReassign'
          multipart/form-data:
            schema:
              $ref: '#/components/schemas/CanReassign'
        required: true
      security:
      - tokenAuth: []
      - cookieAuth: []
      responses:
        '200':
          content:
            application/json:
              schema:
                properties:
                  can_reassign:
                    type: boolean
          description: ''
  /api/tasks/{id}/create_pr/:
    post:
      operationId: tasks_create_pr_create
      description: Queue a job to create a GitHub pull request.
      parameters:
      - in: path
        name: id
        schema:
          type: string
          format: HashID
        description: A unique integer value identifying this task.
        required: true
      tags:
      - tasks
      requestBody:
        content:
          application/json:
            schema:
              $ref: '#/components/schemas/CreatePr'
          application/x-www-form-urlencoded:
            schema:
              $ref: '#/components/schemas/CreatePr'
          multipart/form-data:
            schema:
              $ref: '#/components/schemas/CreatePr'
        required: true
      security:
      - tokenAuth: []
      - cookieAuth: []
      responses:
        '200':
          content:
            application/json:
              schema:
                $ref: '#/components/schemas/Task'
          description: ''
  /api/tasks/{id}/review/:
    post:
      operationId: tasks_review_create
      description: Queue a job that submits a Task pull request review.
      parameters:
      - in: path
        name: id
        schema:
          type: string
          format: HashID
        description: A unique integer value identifying this task.
        required: true
      tags:
      - tasks
      requestBody:
        content:
          application/json:
            schema:
              $ref: '#/components/schemas/Review'
          application/x-www-form-urlencoded:
            schema:
              $ref: '#/components/schemas/Review'
          multipart/form-data:
            schema:
              $ref: '#/components/schemas/Review'
        required: true
      security:
      - tokenAuth: []
      - cookieAuth: []
      responses:
        '200':
          content:
            application/json:
              schema:
                $ref: '#/components/schemas/Task'
          description: ''
  /api/user/:
    get:
      operationId: current_user_retrieve
      description: Get full details about the current user.
      tags:
      - user
      security:
      - tokenAuth: []
      - cookieAuth: []
      responses:
        '200':
          content:
            application/json:
              schema:
                $ref: '#/components/schemas/FullUser'
          description: ''
  /api/user/agree_to_tos/:
    put:
      operationId: user_agree_to_tos_update
      description: Set the user's `agreed_to_tos_at` field to the current datetime.
      tags:
      - user
      security:
      - tokenAuth: []
      - cookieAuth: []
      responses:
        '200':
          content:
            application/json:
              schema:
                $ref: '#/components/schemas/FullUser'
          description: ''
  /api/user/complete_onboarding/:
    put:
      operationId: user_complete_onboarding_update
      description: Set the user's `onboarded_at` field to the current datetime.
      tags:
      - user
      security:
      - tokenAuth: []
      - cookieAuth: []
      responses:
        '200':
          content:
            application/json:
              schema:
                $ref: '#/components/schemas/FullUser'
          description: ''
  /api/user/disconnect/:
    post:
      operationId: user_disconnect_create
      description: Disconnect the current user from their SalesForce account.
      tags:
      - user
      security:
      - tokenAuth: []
      - cookieAuth: []
      responses:
        '200':
          content:
            application/json:
              schema:
                $ref: '#/components/schemas/FullUser'
          description: ''
  /api/user/guided_tour/:
    post:
      operationId: user_guided_tour_create
      description: Update the user's guided-tour preferences and history.
      tags:
      - user
      requestBody:
        content:
          application/json:
            schema:
              $ref: '#/components/schemas/GuidedTour'
          application/x-www-form-urlencoded:
            schema:
              $ref: '#/components/schemas/GuidedTour'
          multipart/form-data:
            schema:
              $ref: '#/components/schemas/GuidedTour'
      security:
      - tokenAuth: []
      - cookieAuth: []
      responses:
        '200':
          content:
            application/json:
              schema:
                $ref: '#/components/schemas/FullUser'
          description: ''
  /api/user/refresh/:
    post:
      operationId: user_refresh_create
      description: Queue a job to refresh the user's list of GitHub repositories.
      tags:
      - user
      security:
      - tokenAuth: []
      - cookieAuth: []
      responses:
        '202':
          description: No response body
  /api/users/:
    get:
      operationId: users_list
      description: Read-only information about all users.
      parameters:
      - name: page
        required: false
        in: query
        description: A page number within the paginated result set.
        schema:
          type: integer
      tags:
      - users
      security:
      - tokenAuth: []
      - cookieAuth: []
      responses:
        '200':
          content:
            application/json:
              schema:
                $ref: '#/components/schemas/PaginatedMinimalUserList'
          description: ''
  /api/users/{id}/:
    get:
      operationId: users_retrieve
      description: Read-only information about all users.
      parameters:
      - in: path
        name: id
        schema:
          type: string
          format: HashID
        description: A unique integer value identifying this user.
        required: true
      tags:
      - users
      security:
      - tokenAuth: []
      - cookieAuth: []
      responses:
        '200':
          content:
            application/json:
              schema:
                $ref: '#/components/schemas/MinimalUser'
          description: ''
components:
  schemas:
    CanReassign:
      type: object
      properties:
        role:
          $ref: '#/components/schemas/RoleEnum'
        gh_uid:
          type: string
      required:
      - gh_uid
      - role
    CheckRepoName:
      type: object
      properties:
        name:
          type: string
      required:
      - name
    Commit:
      type: object
      properties:
        commit_message:
          type: string
        changes:
          type: object
          additionalProperties:
            type: array
            items:
              type: string
        target_directory:
          type: string
      required:
      - changes
      - commit_message
      - target_directory
    CreatePr:
      type: object
      properties:
        title:
          type: string
        critical_changes:
          type: string
        additional_changes:
          type: string
        issues:
          type: string
        notes:
          type: string
        alert_assigned_qa:
          type: boolean
      required:
      - additional_changes
      - alert_assigned_qa
      - critical_changes
      - issues
      - notes
      - title
    Epic:
      type: object
      properties:
        id:
          type: string
          readOnly: true
        name:
          type: string
        description:
          type: string
        description_rendered:
          type: string
          readOnly: true
        slug:
          type: string
          readOnly: true
        old_slugs:
          type: array
          items:
            type: string
          readOnly: true
        project:
          type: string
          format: HashID
        task_count:
          type: integer
          readOnly: true
        branch_url:
          type: string
          format: uri
          readOnly: true
        branch_diff_url:
          type: string
          format: uri
          readOnly: true
        branch_name:
          type: string
          pattern: ^[-\w/]+$
          maxLength: 100
        has_unmerged_commits:
          type: boolean
          readOnly: true
        currently_creating_branch:
          type: boolean
          readOnly: true
        currently_creating_pr:
          type: boolean
          readOnly: true
        pr_url:
          type: string
          format: uri
          readOnly: true
        pr_is_open:
          type: boolean
          readOnly: true
        pr_is_merged:
          type: boolean
          readOnly: true
        status:
          allOf:
          - $ref: '#/components/schemas/EpicStatusEnum'
          readOnly: true
        github_users:
          type: array
          items:
            type: string
          readOnly: true
        latest_sha:
          type: string
          readOnly: true
      required:
      - branch_diff_url
      - branch_url
      - currently_creating_branch
      - currently_creating_pr
      - description_rendered
      - github_users
      - has_unmerged_commits
      - id
      - latest_sha
      - name
      - old_slugs
      - pr_is_merged
      - pr_is_open
      - pr_url
      - project
      - slug
      - status
      - task_count
    EpicCollaborators:
      type: object
      properties:
        github_users:
          type: array
          items:
            type: string
      required:
      - github_users
    EpicStatusEnum:
      enum:
      - Planned
      - In progress
      - Review
      - Merged
      type: string
    FullUser:
      type: object
      properties:
        id:
          type: string
          readOnly: true
        username:
          type: string
          description: Required. 150 characters or fewer. Letters, digits and @/./+/-/_
            only.
          pattern: ^[\w.@+-]+$
          maxLength: 150
        email:
          type: string
          format: email
          title: Email address
          maxLength: 254
        avatar_url:
          type: string
          nullable: true
          readOnly: true
        github_id:
          type: string
          nullable: true
          readOnly: true
        is_staff:
          type: boolean
          title: Staff status
          description: Designates whether the user can log into this admin site.
        valid_token_for:
          type: string
          nullable: true
          readOnly: true
        org_name:
          type: string
          nullable: true
          readOnly: true
        org_type:
          type: string
          nullable: true
          readOnly: true
        is_devhub_enabled:
          type: boolean
          readOnly: true
        sf_username:
          type: string
          nullable: true
          readOnly: true
        can_create_projects:
          type: boolean
          readOnly: true
        currently_fetching_repos:
          type: boolean
        devhub_username:
          type: string
        uses_global_devhub:
          type: boolean
          readOnly: true
        agreed_to_tos_at:
          type: string
          format: date-time
          nullable: true
        onboarded_at:
          type: string
          format: date-time
          nullable: true
          description: Date of the last time the user completed the interactive onboarding
        self_guided_tour_enabled:
          type: boolean
        self_guided_tour_state:
          type: object
          additionalProperties: {}
          nullable: true
      required:
      - avatar_url
      - can_create_projects
      - github_id
      - id
      - is_devhub_enabled
      - org_name
      - org_type
      - sf_username
      - username
      - uses_global_devhub
      - valid_token_for
<<<<<<< HEAD
    GitHubOrganization:
=======
    GitHubUser:
>>>>>>> dd92206f
      type: object
      properties:
        id:
          type: string
<<<<<<< HEAD
          readOnly: true
        name:
          type: string
      required:
      - id
      - name
=======
        login:
          type: string
        name:
          type: string
        avatar_url:
          type: string
          format: uri
        permissions:
          $ref: '#/components/schemas/RepoPermission'
      required:
      - avatar_url
      - id
      - login
>>>>>>> dd92206f
    GuidedTour:
      type: object
      properties:
        enabled:
          type: boolean
        state:
          type: object
          additionalProperties: {}
    MinimalUser:
      type: object
      properties:
        id:
          type: string
          readOnly: true
        username:
          type: string
          description: Required. 150 characters or fewer. Letters, digits and @/./+/-/_
            only.
          pattern: ^[\w.@+-]+$
          maxLength: 150
        avatar_url:
          type: string
          nullable: true
          readOnly: true
      required:
      - avatar_url
      - id
      - username
    OrgConfigName:
      type: object
      properties:
        key:
          type: string
        label:
          type: string
        description:
          type: string
      required:
      - key
    OrgTypeEnum:
      enum:
      - Dev
      - QA
      - Playground
      type: string
    PaginatedEpicList:
      type: object
      properties:
        count:
          type: integer
          example: 123
        next:
          type: string
          nullable: true
          format: uri
          example: http://api.example.org/accounts/?page=4
        previous:
          type: string
          nullable: true
          format: uri
          example: http://api.example.org/accounts/?page=2
        results:
          type: array
          items:
            $ref: '#/components/schemas/Epic'
    PaginatedGitHubOrganizationList:
      type: object
      properties:
        count:
          type: integer
          example: 123
        next:
          type: string
          nullable: true
          format: uri
          example: http://api.example.org/accounts/?page=4
        previous:
          type: string
          nullable: true
          format: uri
          example: http://api.example.org/accounts/?page=2
        results:
          type: array
          items:
            $ref: '#/components/schemas/GitHubOrganization'
    PaginatedMinimalUserList:
      type: object
      properties:
        count:
          type: integer
          example: 123
        next:
          type: string
          nullable: true
          format: uri
          example: http://api.example.org/accounts/?page=4
        previous:
          type: string
          nullable: true
          format: uri
          example: http://api.example.org/accounts/?page=2
        results:
          type: array
          items:
            $ref: '#/components/schemas/MinimalUser'
    PaginatedProjectDependencyList:
      type: object
      properties:
        count:
          type: integer
          example: 123
        next:
          type: string
          nullable: true
          format: uri
          example: http://api.example.org/accounts/?page=4
        previous:
          type: string
          nullable: true
          format: uri
          example: http://api.example.org/accounts/?page=2
        results:
          type: array
          items:
            $ref: '#/components/schemas/ProjectDependency'
    PaginatedProjectList:
      type: object
      properties:
        count:
          type: integer
          example: 123
        next:
          type: string
          nullable: true
          format: uri
          example: http://api.example.org/accounts/?page=4
        previous:
          type: string
          nullable: true
          format: uri
          example: http://api.example.org/accounts/?page=2
        results:
          type: array
          items:
            $ref: '#/components/schemas/Project'
    PatchedEpic:
      type: object
      properties:
        id:
          type: string
          readOnly: true
        name:
          type: string
        description:
          type: string
        description_rendered:
          type: string
          readOnly: true
        slug:
          type: string
          readOnly: true
        old_slugs:
          type: array
          items:
            type: string
          readOnly: true
        project:
          type: string
          format: HashID
        task_count:
          type: integer
          readOnly: true
        branch_url:
          type: string
          format: uri
          readOnly: true
        branch_diff_url:
          type: string
          format: uri
          readOnly: true
        branch_name:
          type: string
          pattern: ^[-\w/]+$
          maxLength: 100
        has_unmerged_commits:
          type: boolean
          readOnly: true
        currently_creating_branch:
          type: boolean
          readOnly: true
        currently_creating_pr:
          type: boolean
          readOnly: true
        pr_url:
          type: string
          format: uri
          readOnly: true
        pr_is_open:
          type: boolean
          readOnly: true
        pr_is_merged:
          type: boolean
          readOnly: true
        status:
          allOf:
          - $ref: '#/components/schemas/EpicStatusEnum'
          readOnly: true
        github_users:
          type: array
          items:
            type: string
          readOnly: true
        latest_sha:
          type: string
          readOnly: true
    PatchedScratchOrg:
      type: object
      properties:
        id:
          type: string
          readOnly: true
        project:
          type: string
          format: HashID
          nullable: true
        epic:
          type: string
          format: HashID
          nullable: true
        task:
          type: string
          format: HashID
          nullable: true
        org_type:
          $ref: '#/components/schemas/OrgTypeEnum'
        owner:
          type: string
          format: HashID
          readOnly: true
        description:
          type: string
        description_rendered:
          type: string
          readOnly: true
        last_modified_at:
          type: string
          format: date-time
          readOnly: true
        expires_at:
          type: string
          format: date-time
          readOnly: true
        latest_commit:
          type: string
          readOnly: true
        latest_commit_url:
          type: string
          format: uri
          readOnly: true
        latest_commit_at:
          type: string
          format: date-time
          readOnly: true
        last_checked_unsaved_changes_at:
          type: string
          format: date-time
          readOnly: true
        url:
          type: string
          format: uri
          readOnly: true
        unsaved_changes:
          type: object
          additionalProperties: {}
          readOnly: true
        total_unsaved_changes:
          type: integer
          readOnly: true
        has_unsaved_changes:
          type: boolean
          readOnly: true
        ignored_changes:
          type: object
          additionalProperties: {}
          readOnly: true
        ignored_changes_write:
          type: object
          additionalProperties: {}
          writeOnly: true
        total_ignored_changes:
          type: integer
          readOnly: true
        has_ignored_changes:
          type: boolean
          readOnly: true
        currently_refreshing_changes:
          type: boolean
          readOnly: true
        currently_capturing_changes:
          type: boolean
          readOnly: true
        currently_refreshing_org:
          type: boolean
          readOnly: true
        currently_reassigning_user:
          type: boolean
          readOnly: true
        is_created:
          type: boolean
          readOnly: true
        delete_queued_at:
          type: string
          format: date-time
          readOnly: true
        owner_gh_username:
          type: string
          readOnly: true
        owner_gh_id:
          type: string
          readOnly: true
        has_been_visited:
          type: boolean
          readOnly: true
        valid_target_directories:
          type: object
          additionalProperties: {}
          readOnly: true
        org_config_name:
          type: string
    PatchedTask:
      type: object
      properties:
        id:
          type: string
          readOnly: true
        name:
          type: string
        description:
          type: string
        description_rendered:
          type: string
          readOnly: true
        epic:
          type: string
          format: HashID
          nullable: true
        project:
          type: string
          format: HashID
          nullable: true
        slug:
          type: string
          readOnly: true
        old_slugs:
          type: array
          items:
            type: string
          readOnly: true
        has_unmerged_commits:
          type: boolean
          readOnly: true
        currently_creating_branch:
          type: boolean
          readOnly: true
        currently_creating_pr:
          type: boolean
          readOnly: true
        branch_name:
          type: string
          pattern: ^[-\w/]+$
          maxLength: 100
        root_project:
          type: string
          readOnly: true
        branch_url:
          type: string
          format: uri
          readOnly: true
        commits:
          type: object
          additionalProperties: {}
          readOnly: true
        origin_sha:
          type: string
          readOnly: true
        branch_diff_url:
          type: string
          format: uri
          readOnly: true
        pr_url:
          type: string
          format: uri
          readOnly: true
        review_submitted_at:
          type: string
          format: date-time
          readOnly: true
        review_valid:
          type: boolean
          readOnly: true
        review_status:
          allOf:
          - $ref: '#/components/schemas/ReviewStatusEnum'
          readOnly: true
        review_sha:
          type: string
          readOnly: true
        status:
          allOf:
          - $ref: '#/components/schemas/TaskStatusEnum'
          readOnly: true
        pr_is_open:
          type: boolean
          readOnly: true
        assigned_dev:
          type: string
          nullable: true
          maxLength: 50
        assigned_qa:
          type: string
          readOnly: true
        dev_org:
          type: string
          format: HashID
          writeOnly: true
        currently_submitting_review:
          type: boolean
          readOnly: true
        org_config_name:
          type: string
    Project:
      type: object
      properties:
        id:
          type: string
          readOnly: true
        name:
          type: string
        repo_url:
          type: string
          format: uri
          readOnly: true
        repo_owner:
          type: string
        repo_name:
          type: string
        has_push_permission:
          type: boolean
          readOnly: true
        description:
          type: string
        description_rendered:
          type: string
          readOnly: true
        is_managed:
          type: boolean
        slug:
          type: string
        old_slugs:
          type: array
          items:
            type: string
          readOnly: true
        branch_prefix:
          type: string
        github_users:
          type: array
          items:
            $ref: '#/components/schemas/GitHubUser'
        repo_image_url:
          type: string
          format: uri
          readOnly: true
        org_config_names:
          type: array
          items:
            $ref: '#/components/schemas/OrgConfigName'
          readOnly: true
        currently_fetching_org_config_names:
          type: boolean
          readOnly: true
        currently_fetching_github_users:
          type: boolean
          readOnly: true
        latest_sha:
          type: string
          readOnly: true
      required:
      - currently_fetching_github_users
      - currently_fetching_org_config_names
      - description_rendered
      - has_push_permission
      - id
      - latest_sha
      - name
      - old_slugs
      - org_config_names
      - repo_image_url
      - repo_name
      - repo_owner
      - repo_url
      - slug
<<<<<<< HEAD
    ProjectDependency:
      type: object
      properties:
        id:
          type: string
          readOnly: true
        name:
          type: string
        recommended:
          type: boolean
      required:
      - id
      - name
=======
    RepoPermission:
      type: object
      properties:
        push:
          type: boolean
        pull:
          type: boolean
        admin:
          type: boolean
>>>>>>> dd92206f
    Review:
      type: object
      properties:
        notes:
          type: string
        status:
          $ref: '#/components/schemas/ReviewStatusEnum'
        delete_org:
          type: boolean
        org:
          type: string
          format: HashID
          nullable: true
      required:
      - delete_org
      - notes
      - org
      - status
    ReviewStatusEnum:
      enum:
      - Approved
      - Changes requested
      type: string
    RoleEnum:
      enum:
      - assigned_qa
      - assigned_dev
      type: string
    ScratchOrg:
      type: object
      properties:
        id:
          type: string
          readOnly: true
        project:
          type: string
          format: HashID
          nullable: true
        epic:
          type: string
          format: HashID
          nullable: true
        task:
          type: string
          format: HashID
          nullable: true
        org_type:
          $ref: '#/components/schemas/OrgTypeEnum'
        owner:
          type: string
          format: HashID
          readOnly: true
        description:
          type: string
        description_rendered:
          type: string
          readOnly: true
        last_modified_at:
          type: string
          format: date-time
          readOnly: true
        expires_at:
          type: string
          format: date-time
          readOnly: true
        latest_commit:
          type: string
          readOnly: true
        latest_commit_url:
          type: string
          format: uri
          readOnly: true
        latest_commit_at:
          type: string
          format: date-time
          readOnly: true
        last_checked_unsaved_changes_at:
          type: string
          format: date-time
          readOnly: true
        url:
          type: string
          format: uri
          readOnly: true
        unsaved_changes:
          type: object
          additionalProperties: {}
          readOnly: true
        total_unsaved_changes:
          type: integer
          readOnly: true
        has_unsaved_changes:
          type: boolean
          readOnly: true
        ignored_changes:
          type: object
          additionalProperties: {}
          readOnly: true
        ignored_changes_write:
          type: object
          additionalProperties: {}
          writeOnly: true
        total_ignored_changes:
          type: integer
          readOnly: true
        has_ignored_changes:
          type: boolean
          readOnly: true
        currently_refreshing_changes:
          type: boolean
          readOnly: true
        currently_capturing_changes:
          type: boolean
          readOnly: true
        currently_refreshing_org:
          type: boolean
          readOnly: true
        currently_reassigning_user:
          type: boolean
          readOnly: true
        is_created:
          type: boolean
          readOnly: true
        delete_queued_at:
          type: string
          format: date-time
          readOnly: true
        owner_gh_username:
          type: string
          readOnly: true
        owner_gh_id:
          type: string
          readOnly: true
        has_been_visited:
          type: boolean
          readOnly: true
        valid_target_directories:
          type: object
          additionalProperties: {}
          readOnly: true
        org_config_name:
          type: string
      required:
      - currently_capturing_changes
      - currently_reassigning_user
      - currently_refreshing_changes
      - currently_refreshing_org
      - delete_queued_at
      - description_rendered
      - expires_at
      - has_been_visited
      - has_ignored_changes
      - has_unsaved_changes
      - id
      - ignored_changes
      - is_created
      - last_checked_unsaved_changes_at
      - last_modified_at
      - latest_commit
      - latest_commit_at
      - latest_commit_url
      - org_config_name
      - org_type
      - owner
      - owner_gh_id
      - owner_gh_username
      - total_ignored_changes
      - total_unsaved_changes
      - unsaved_changes
      - url
      - valid_target_directories
    Task:
      type: object
      properties:
        id:
          type: string
          readOnly: true
        name:
          type: string
        description:
          type: string
        description_rendered:
          type: string
          readOnly: true
        epic:
          type: string
          format: HashID
          nullable: true
        project:
          type: string
          format: HashID
          nullable: true
        slug:
          type: string
          readOnly: true
        old_slugs:
          type: array
          items:
            type: string
          readOnly: true
        has_unmerged_commits:
          type: boolean
          readOnly: true
        currently_creating_branch:
          type: boolean
          readOnly: true
        currently_creating_pr:
          type: boolean
          readOnly: true
        branch_name:
          type: string
          pattern: ^[-\w/]+$
          maxLength: 100
        root_project:
          type: string
          readOnly: true
        branch_url:
          type: string
          format: uri
          readOnly: true
        commits:
          type: object
          additionalProperties: {}
          readOnly: true
        origin_sha:
          type: string
          readOnly: true
        branch_diff_url:
          type: string
          format: uri
          readOnly: true
        pr_url:
          type: string
          format: uri
          readOnly: true
        review_submitted_at:
          type: string
          format: date-time
          readOnly: true
        review_valid:
          type: boolean
          readOnly: true
        review_status:
          allOf:
          - $ref: '#/components/schemas/ReviewStatusEnum'
          readOnly: true
        review_sha:
          type: string
          readOnly: true
        status:
          allOf:
          - $ref: '#/components/schemas/TaskStatusEnum'
          readOnly: true
        pr_is_open:
          type: boolean
          readOnly: true
        assigned_dev:
          type: string
          nullable: true
          maxLength: 50
        assigned_qa:
          type: string
          readOnly: true
        dev_org:
          type: string
          format: HashID
          writeOnly: true
        currently_submitting_review:
          type: boolean
          readOnly: true
        org_config_name:
          type: string
      required:
      - assigned_qa
      - branch_diff_url
      - branch_url
      - commits
      - currently_creating_branch
      - currently_creating_pr
      - currently_submitting_review
      - description_rendered
      - has_unmerged_commits
      - id
      - name
      - old_slugs
      - org_config_name
      - origin_sha
      - pr_is_open
      - pr_url
      - review_sha
      - review_status
      - review_submitted_at
      - review_valid
      - root_project
      - slug
      - status
    TaskAssignee:
      type: object
      properties:
        assigned_dev:
          type: string
          nullable: true
        assigned_qa:
          type: string
          nullable: true
        should_alert_dev:
          type: boolean
        should_alert_qa:
          type: boolean
    TaskStatusEnum:
      enum:
      - Planned
      - In progress
      - Completed
      - Canceled
      type: string
  securitySchemes:
    cookieAuth:
      type: apiKey
      in: cookie
      name: sessionid
    tokenAuth:
      type: apiKey
      in: header
      name: Authorization
      description: Token-based authentication with required prefix "Token"<|MERGE_RESOLUTION|>--- conflicted
+++ resolved
@@ -1595,23 +1595,22 @@
       - username
       - uses_global_devhub
       - valid_token_for
-<<<<<<< HEAD
     GitHubOrganization:
-=======
-    GitHubUser:
->>>>>>> dd92206f
       type: object
       properties:
         id:
           type: string
-<<<<<<< HEAD
           readOnly: true
         name:
           type: string
       required:
       - id
       - name
-=======
+    GitHubUser:
+      type: object
+      properties:
+        id:
+          type: string
         login:
           type: string
         name:
@@ -1625,7 +1624,6 @@
       - avatar_url
       - id
       - login
->>>>>>> dd92206f
     GuidedTour:
       type: object
       properties:
@@ -2128,7 +2126,6 @@
       - repo_owner
       - repo_url
       - slug
-<<<<<<< HEAD
     ProjectDependency:
       type: object
       properties:
@@ -2142,7 +2139,6 @@
       required:
       - id
       - name
-=======
     RepoPermission:
       type: object
       properties:
@@ -2152,7 +2148,6 @@
           type: boolean
         admin:
           type: boolean
->>>>>>> dd92206f
     Review:
       type: object
       properties:
