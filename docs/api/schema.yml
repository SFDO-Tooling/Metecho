--- conflicted
+++ resolved
@@ -2117,10 +2117,7 @@
       properties:
         enabled:
           type: boolean
-<<<<<<< HEAD
-        state:
-          type: object
-          additionalProperties: {}
+        state: {}
     ListMetadataRequest:
       type: object
       properties:
@@ -2129,9 +2126,6 @@
           minLength: 1
       required:
       - desired_type
-=======
-        state: {}
->>>>>>> 8cf33f67
     MinimalUser:
       type: object
       properties:
