--- conflicted
+++ resolved
@@ -2329,19 +2329,12 @@
           type: boolean
           readOnly: true
         assigned_dev:
-<<<<<<< HEAD
           type: object
           additionalProperties: {}
           readOnly: true
         assigned_qa:
           type: object
           additionalProperties: {}
-=======
-          type: integer
-          nullable: true
-        assigned_qa:
-          type: integer
->>>>>>> a9763a42
           readOnly: true
         dev_org:
           type: string
@@ -2776,19 +2769,12 @@
           type: boolean
           readOnly: true
         assigned_dev:
-<<<<<<< HEAD
           type: object
           additionalProperties: {}
           readOnly: true
         assigned_qa:
           type: object
           additionalProperties: {}
-=======
-          type: integer
-          nullable: true
-        assigned_qa:
-          type: integer
->>>>>>> a9763a42
           readOnly: true
         dev_org:
           type: string
