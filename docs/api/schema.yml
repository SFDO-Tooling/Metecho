openapi: 3.0.3
info:
  title: Metecho
  version: 0.1.0
  description: 2019–2021, Salesforce.org
paths:
  /api/dependencies/:
    get:
      operationId: dependencies_list
      description: Dependencies available during Project creation
      parameters:
      - name: page
        required: false
        in: query
        description: A page number within the paginated result set.
        schema:
          type: integer
      tags:
      - dependencies
      security:
      - tokenAuth: []
      - cookieAuth: []
      responses:
        '200':
          content:
            application/json:
              schema:
                $ref: '#/components/schemas/PaginatedProjectDependencyList'
          description: ''
  /api/dependencies/{id}/:
    get:
      operationId: dependencies_retrieve
      description: Dependencies available during Project creation
      parameters:
      - in: path
        name: id
        schema:
          type: string
          format: HashID
        description: A unique integer value identifying this project dependency.
        required: true
      tags:
      - dependencies
      security:
      - tokenAuth: []
      - cookieAuth: []
      responses:
        '200':
          content:
            application/json:
              schema:
                $ref: '#/components/schemas/ProjectDependency'
          description: ''
  /api/epics/:
    get:
      operationId: epics_list
      description: Manage Epics related to a Metecho Project.
      parameters:
      - name: page
        required: false
        in: query
        description: A page number within the paginated result set.
        schema:
          type: integer
      - in: query
        name: project
        schema:
          type: string
          format: HashID
      - in: query
        name: slug
        schema:
          type: string
      tags:
      - epics
      security:
      - tokenAuth: []
      - cookieAuth: []
      responses:
        '200':
          content:
            application/json:
              schema:
                $ref: '#/components/schemas/PaginatedEpicList'
          description: ''
    post:
      operationId: epics_create
      description: Manage Epics related to a Metecho Project.
      tags:
      - epics
      requestBody:
        content:
          application/json:
            schema:
              $ref: '#/components/schemas/Epic'
          application/x-www-form-urlencoded:
            schema:
              $ref: '#/components/schemas/Epic'
          multipart/form-data:
            schema:
              $ref: '#/components/schemas/Epic'
        required: true
      security:
      - tokenAuth: []
      - cookieAuth: []
      responses:
        '201':
          content:
            application/json:
              schema:
                $ref: '#/components/schemas/Epic'
          description: ''
  /api/epics/{id}/:
    get:
      operationId: epics_retrieve
      description: Manage Epics related to a Metecho Project.
      parameters:
      - in: path
        name: id
        schema:
          type: string
          format: HashID
        description: A unique integer value identifying this epic.
        required: true
      tags:
      - epics
      security:
      - tokenAuth: []
      - cookieAuth: []
      responses:
        '200':
          content:
            application/json:
              schema:
                $ref: '#/components/schemas/Epic'
          description: ''
    put:
      operationId: epics_update
      description: Manage Epics related to a Metecho Project.
      parameters:
      - in: path
        name: id
        schema:
          type: string
          format: HashID
        description: A unique integer value identifying this epic.
        required: true
      tags:
      - epics
      requestBody:
        content:
          application/json:
            schema:
              $ref: '#/components/schemas/Epic'
          application/x-www-form-urlencoded:
            schema:
              $ref: '#/components/schemas/Epic'
          multipart/form-data:
            schema:
              $ref: '#/components/schemas/Epic'
        required: true
      security:
      - tokenAuth: []
      - cookieAuth: []
      responses:
        '200':
          content:
            application/json:
              schema:
                $ref: '#/components/schemas/Epic'
          description: ''
    patch:
      operationId: epics_partial_update
      description: Manage Epics related to a Metecho Project.
      parameters:
      - in: path
        name: id
        schema:
          type: string
          format: HashID
        description: A unique integer value identifying this epic.
        required: true
      tags:
      - epics
      requestBody:
        content:
          application/json:
            schema:
              $ref: '#/components/schemas/PatchedEpic'
          application/x-www-form-urlencoded:
            schema:
              $ref: '#/components/schemas/PatchedEpic'
          multipart/form-data:
            schema:
              $ref: '#/components/schemas/PatchedEpic'
      security:
      - tokenAuth: []
      - cookieAuth: []
      responses:
        '200':
          content:
            application/json:
              schema:
                $ref: '#/components/schemas/Epic'
          description: ''
    delete:
      operationId: epics_destroy
      description: Manage Epics related to a Metecho Project.
      parameters:
      - in: path
        name: id
        schema:
          type: string
          format: HashID
        description: A unique integer value identifying this epic.
        required: true
      tags:
      - epics
      security:
      - tokenAuth: []
      - cookieAuth: []
      responses:
        '204':
          description: No response body
  /api/epics/{id}/collaborators/:
    post:
      operationId: epics_collaborators_create
      description: |-
        Edit the Epic collaborators. Exposed as a separate endpoint for users without
        write access to Epics.
      parameters:
      - in: path
        name: id
        schema:
          type: string
          format: HashID
        description: A unique integer value identifying this epic.
        required: true
      tags:
      - epics
      requestBody:
        content:
          application/json:
            schema:
              $ref: '#/components/schemas/EpicCollaborators'
          application/x-www-form-urlencoded:
            schema:
              $ref: '#/components/schemas/EpicCollaborators'
          multipart/form-data:
            schema:
              $ref: '#/components/schemas/EpicCollaborators'
        required: true
      security:
      - tokenAuth: []
      - cookieAuth: []
      responses:
        '200':
          content:
            application/json:
              schema:
                $ref: '#/components/schemas/Epic'
          description: ''
    put:
      operationId: epics_collaborators_update
      description: |-
        Edit the Epic collaborators. Exposed as a separate endpoint for users without
        write access to Epics.
      parameters:
      - in: path
        name: id
        schema:
          type: string
          format: HashID
        description: A unique integer value identifying this epic.
        required: true
      tags:
      - epics
      requestBody:
        content:
          application/json:
            schema:
              $ref: '#/components/schemas/EpicCollaborators'
          application/x-www-form-urlencoded:
            schema:
              $ref: '#/components/schemas/EpicCollaborators'
          multipart/form-data:
            schema:
              $ref: '#/components/schemas/EpicCollaborators'
        required: true
      security:
      - tokenAuth: []
      - cookieAuth: []
      responses:
        '200':
          content:
            application/json:
              schema:
                $ref: '#/components/schemas/Epic'
          description: ''
  /api/epics/{id}/create_pr/:
    post:
      operationId: epics_create_pr_create
      description: Queue a job to create a GitHub pull request.
      parameters:
      - in: path
        name: id
        schema:
          type: string
          format: HashID
        description: A unique integer value identifying this epic.
        required: true
      tags:
      - epics
      requestBody:
        content:
          application/json:
            schema:
              $ref: '#/components/schemas/CreatePr'
          application/x-www-form-urlencoded:
            schema:
              $ref: '#/components/schemas/CreatePr'
          multipart/form-data:
            schema:
              $ref: '#/components/schemas/CreatePr'
        required: true
      security:
      - tokenAuth: []
      - cookieAuth: []
      responses:
        '200':
          content:
            application/json:
              schema:
                $ref: '#/components/schemas/Epic'
          description: ''
<<<<<<< HEAD
  /api/organizations/:
    get:
      operationId: organizations_list
      description: GitHub Organizations available during Project creation
      parameters:
=======
  /api/issues/:
    get:
      operationId: issues_list
      description: GitHub Issues
      parameters:
      - in: query
        name: id
        schema:
          type: string
      - in: query
        name: is_attached
        schema:
          type: boolean
        description: Filter/exclude issues attached to Epics or Tasks
>>>>>>> 3a82e7c5
      - name: page
        required: false
        in: query
        description: A page number within the paginated result set.
        schema:
          type: integer
<<<<<<< HEAD
      tags:
      - organizations
=======
      - in: query
        name: project
        schema:
          type: string
          format: HashID
      - in: query
        name: search
        schema:
          type: string
        description: Search in issue titles and numbers
      tags:
      - issues
>>>>>>> 3a82e7c5
      security:
      - tokenAuth: []
      - cookieAuth: []
      responses:
        '200':
          content:
            application/json:
              schema:
<<<<<<< HEAD
                $ref: '#/components/schemas/PaginatedGitHubOrganizationList'
          description: ''
  /api/organizations/{id}/:
    get:
      operationId: organizations_retrieve
      description: GitHub Organizations available during Project creation
=======
                $ref: '#/components/schemas/PaginatedGitHubIssueList'
          description: ''
  /api/issues/{id}/:
    get:
      operationId: issues_retrieve
      description: GitHub Issues
>>>>>>> 3a82e7c5
      parameters:
      - in: path
        name: id
        schema:
          type: string
          format: HashID
<<<<<<< HEAD
        description: A unique integer value identifying this GitHub organization.
        required: true
      tags:
      - organizations
=======
        description: A unique integer value identifying this GitHub issue.
        required: true
      tags:
      - issues
>>>>>>> 3a82e7c5
      security:
      - tokenAuth: []
      - cookieAuth: []
      responses:
        '200':
          content:
            application/json:
              schema:
<<<<<<< HEAD
                $ref: '#/components/schemas/GitHubOrganization'
          description: ''
  /api/organizations/{id}/check_repo_name/:
    post:
      operationId: organizations_check_repo_name_create
      description: Queue a job to determine if a repository name is available for
        the Organization
      parameters:
      - in: path
        name: id
        schema:
          type: string
          format: HashID
        description: A unique integer value identifying this GitHub organization.
        required: true
      tags:
      - organizations
      requestBody:
        content:
          application/json:
            schema:
              $ref: '#/components/schemas/CheckRepoName'
          application/x-www-form-urlencoded:
            schema:
              $ref: '#/components/schemas/CheckRepoName'
          multipart/form-data:
            schema:
              $ref: '#/components/schemas/CheckRepoName'
        required: true
      security:
      - tokenAuth: []
      - cookieAuth: []
      responses:
        '202':
          description: No response body
  /api/organizations/{id}/members/:
    post:
      operationId: organizations_members_create
      description: Queue a job to fetch the members of the Organization
      parameters:
      - in: path
        name: id
        schema:
          type: string
          format: HashID
        description: A unique integer value identifying this GitHub organization.
        required: true
      tags:
      - organizations
      security:
      - tokenAuth: []
      - cookieAuth: []
      responses:
        '202':
          description: No response body
  /api/organizations/for_user/:
    post:
      operationId: organizations_for_user_create
      description: Queue a job to get GitHubOrganizations where the current user is
        a member
      tags:
      - organizations
      security:
      - tokenAuth: []
      - cookieAuth: []
      responses:
        '202':
          description: No response body
=======
                $ref: '#/components/schemas/GitHubIssue'
          description: ''
>>>>>>> 3a82e7c5
  /api/projects/:
    get:
      operationId: projects_list
      description: Read-only information about Metecho Projects.
      parameters:
      - name: page
        required: false
        in: query
        description: A page number within the paginated result set.
        schema:
          type: integer
      - in: query
        name: slug
        schema:
          type: string
      tags:
      - projects
      security:
      - tokenAuth: []
      - cookieAuth: []
      responses:
        '200':
          content:
            application/json:
              schema:
                $ref: '#/components/schemas/PaginatedProjectList'
          description: ''
    post:
      operationId: projects_create
      description: Read-only information about Metecho Projects.
      tags:
      - projects
      requestBody:
        content:
          application/json:
            schema:
              $ref: '#/components/schemas/Project'
          application/x-www-form-urlencoded:
            schema:
              $ref: '#/components/schemas/Project'
          multipart/form-data:
            schema:
              $ref: '#/components/schemas/Project'
        required: true
      security:
      - tokenAuth: []
      - cookieAuth: []
      responses:
        '201':
          content:
            application/json:
              schema:
                $ref: '#/components/schemas/Project'
          description: ''
  /api/projects/{id}/:
    get:
      operationId: projects_retrieve
      description: Read-only information about Metecho Projects.
      parameters:
      - in: path
        name: id
        schema:
          type: string
          format: HashID
        description: A unique integer value identifying this project.
        required: true
      tags:
      - projects
      security:
      - tokenAuth: []
      - cookieAuth: []
      responses:
        '200':
          content:
            application/json:
              schema:
                $ref: '#/components/schemas/Project'
          description: ''
  /api/projects/{id}/feature_branches/:
    get:
      operationId: projects_feature_branches_retrieve
      description: Get a list of feature branch names for a Project.
      parameters:
      - in: path
        name: id
        schema:
          type: string
          format: HashID
        description: A unique integer value identifying this project.
        required: true
      tags:
      - projects
      security:
      - tokenAuth: []
      - cookieAuth: []
      responses:
        '200':
          content:
            application/json:
              schema:
                type: array
                items:
                  type: string
          description: ''
  /api/projects/{id}/refresh_github_issues/:
    post:
      operationId: projects_refresh_github_issues_create
      description: Queue a job to refresh the list of GitHub Issues for a Project
      parameters:
      - in: path
        name: id
        schema:
          type: string
          format: HashID
        description: A unique integer value identifying this project.
        required: true
      tags:
      - projects
      security:
      - tokenAuth: []
      - cookieAuth: []
      responses:
        '202':
          description: No response body
  /api/projects/{id}/refresh_github_users/:
    post:
      operationId: projects_refresh_github_users_create
      description: Queue a job to refresh the list of GitHub users for a Project.
      parameters:
      - in: path
        name: id
        schema:
          type: string
          format: HashID
        description: A unique integer value identifying this project.
        required: true
      tags:
      - projects
      security:
      - tokenAuth: []
      - cookieAuth: []
      responses:
        '202':
          description: No response body
  /api/projects/{id}/refresh_org_config_names/:
    post:
      operationId: projects_refresh_org_config_names_create
      description: Queue a job to refresh the list of ScratchOrg configs for a Project.
      parameters:
      - in: path
        name: id
        schema:
          type: string
          format: HashID
        description: A unique integer value identifying this project.
        required: true
      tags:
      - projects
      security:
      - tokenAuth: []
      - cookieAuth: []
      responses:
        '202':
          description: No response body
  /api/scratch-orgs/:
    get:
      operationId: scratch_orgs_list
      description: Manage SalesForce ScratchOrgs.
      parameters:
      - in: query
        name: epic
        schema:
          type: string
          format: HashID
      - in: query
        name: project
        schema:
          type: string
          format: HashID
      - in: query
        name: task
        schema:
          type: string
          format: HashID
      tags:
      - scratch-orgs
      security:
      - tokenAuth: []
      - cookieAuth: []
      responses:
        '200':
          content:
            application/json:
              schema:
                type: array
                items:
                  $ref: '#/components/schemas/ScratchOrg'
          description: ''
    post:
      operationId: scratch_orgs_create
      description: Manage SalesForce ScratchOrgs.
      tags:
      - scratch-orgs
      requestBody:
        content:
          application/json:
            schema:
              $ref: '#/components/schemas/ScratchOrg'
          application/x-www-form-urlencoded:
            schema:
              $ref: '#/components/schemas/ScratchOrg'
          multipart/form-data:
            schema:
              $ref: '#/components/schemas/ScratchOrg'
        required: true
      security:
      - tokenAuth: []
      - cookieAuth: []
      responses:
        '201':
          content:
            application/json:
              schema:
                $ref: '#/components/schemas/ScratchOrg'
          description: ''
  /api/scratch-orgs/{id}/:
    get:
      operationId: scratch_orgs_retrieve
      description: Manage SalesForce ScratchOrgs.
      parameters:
      - in: path
        name: id
        schema:
          type: string
          format: HashID
        description: A unique integer value identifying this scratch org.
        required: true
      tags:
      - scratch-orgs
      security:
      - tokenAuth: []
      - cookieAuth: []
      responses:
        '200':
          content:
            application/json:
              schema:
                $ref: '#/components/schemas/ScratchOrg'
          description: ''
    put:
      operationId: scratch_orgs_update
      description: Manage SalesForce ScratchOrgs.
      parameters:
      - in: path
        name: id
        schema:
          type: string
          format: HashID
        description: A unique integer value identifying this scratch org.
        required: true
      tags:
      - scratch-orgs
      requestBody:
        content:
          application/json:
            schema:
              $ref: '#/components/schemas/ScratchOrg'
          application/x-www-form-urlencoded:
            schema:
              $ref: '#/components/schemas/ScratchOrg'
          multipart/form-data:
            schema:
              $ref: '#/components/schemas/ScratchOrg'
        required: true
      security:
      - tokenAuth: []
      - cookieAuth: []
      responses:
        '200':
          content:
            application/json:
              schema:
                $ref: '#/components/schemas/ScratchOrg'
          description: ''
    patch:
      operationId: scratch_orgs_partial_update
      description: Manage SalesForce ScratchOrgs.
      parameters:
      - in: path
        name: id
        schema:
          type: string
          format: HashID
        description: A unique integer value identifying this scratch org.
        required: true
      tags:
      - scratch-orgs
      requestBody:
        content:
          application/json:
            schema:
              $ref: '#/components/schemas/PatchedScratchOrg'
          application/x-www-form-urlencoded:
            schema:
              $ref: '#/components/schemas/PatchedScratchOrg'
          multipart/form-data:
            schema:
              $ref: '#/components/schemas/PatchedScratchOrg'
      security:
      - tokenAuth: []
      - cookieAuth: []
      responses:
        '200':
          content:
            application/json:
              schema:
                $ref: '#/components/schemas/ScratchOrg'
          description: ''
    delete:
      operationId: scratch_orgs_destroy
      description: Manage SalesForce ScratchOrgs.
      parameters:
      - in: path
        name: id
        schema:
          type: string
          format: HashID
        description: A unique integer value identifying this scratch org.
        required: true
      tags:
      - scratch-orgs
      security:
      - tokenAuth: []
      - cookieAuth: []
      responses:
        '204':
          description: No response body
  /api/scratch-orgs/{id}/commit/:
    post:
      operationId: scratch_orgs_commit_create
      description: Queue a job that commits changes captured from a ScratchOrg.
      parameters:
      - in: path
        name: id
        schema:
          type: string
          format: HashID
        description: A unique integer value identifying this scratch org.
        required: true
      tags:
      - scratch-orgs
      requestBody:
        content:
          application/json:
            schema:
              $ref: '#/components/schemas/Commit'
          application/x-www-form-urlencoded:
            schema:
              $ref: '#/components/schemas/Commit'
          multipart/form-data:
            schema:
              $ref: '#/components/schemas/Commit'
        required: true
      security:
      - tokenAuth: []
      - cookieAuth: []
      responses:
        '202':
          content:
            application/json:
              schema:
                $ref: '#/components/schemas/ScratchOrg'
          description: ''
  /api/scratch-orgs/{id}/redirect/:
    get:
      operationId: scratch_orgs_redirect_retrieve
      description: Redirect to a ScratchOrg's URL.
      parameters:
      - in: path
        name: id
        schema:
          type: string
          format: HashID
        description: A unique integer value identifying this scratch org.
        required: true
      tags:
      - scratch-orgs
      security:
      - tokenAuth: []
      - cookieAuth: []
      responses:
        '302':
          description: No response body
  /api/scratch-orgs/{id}/refresh/:
    post:
      operationId: scratch_orgs_refresh_create
      description: Queue a job that retrieves the latest changes from a ScratchOrg.
      parameters:
      - in: path
        name: id
        schema:
          type: string
          format: HashID
        description: A unique integer value identifying this scratch org.
        required: true
      tags:
      - scratch-orgs
      security:
      - tokenAuth: []
      - cookieAuth: []
      responses:
        '202':
          content:
            application/json:
              schema:
                $ref: '#/components/schemas/ScratchOrg'
          description: ''
  /api/tasks/:
    get:
      operationId: tasks_list
      description: Manage Tasks related to a Metecho Project or Epic.
      parameters:
      - in: query
        name: epic
        schema:
          type: string
          format: HashID
      - in: query
        name: project
        schema:
          type: string
      - in: query
        name: slug
        schema:
          type: string
      tags:
      - tasks
      security:
      - tokenAuth: []
      - cookieAuth: []
      responses:
        '200':
          content:
            application/json:
              schema:
                type: array
                items:
                  $ref: '#/components/schemas/Task'
          description: ''
    post:
      operationId: tasks_create
      description: Manage Tasks related to a Metecho Project or Epic.
      tags:
      - tasks
      requestBody:
        content:
          application/json:
            schema:
              $ref: '#/components/schemas/Task'
          application/x-www-form-urlencoded:
            schema:
              $ref: '#/components/schemas/Task'
          multipart/form-data:
            schema:
              $ref: '#/components/schemas/Task'
        required: true
      security:
      - tokenAuth: []
      - cookieAuth: []
      responses:
        '201':
          content:
            application/json:
              schema:
                $ref: '#/components/schemas/Task'
          description: ''
  /api/tasks/{id}/:
    get:
      operationId: tasks_retrieve
      description: Manage Tasks related to a Metecho Project or Epic.
      parameters:
      - in: path
        name: id
        schema:
          type: string
          format: HashID
        description: A unique integer value identifying this task.
        required: true
      tags:
      - tasks
      security:
      - tokenAuth: []
      - cookieAuth: []
      responses:
        '200':
          content:
            application/json:
              schema:
                $ref: '#/components/schemas/Task'
          description: ''
    put:
      operationId: tasks_update
      description: Manage Tasks related to a Metecho Project or Epic.
      parameters:
      - in: path
        name: id
        schema:
          type: string
          format: HashID
        description: A unique integer value identifying this task.
        required: true
      tags:
      - tasks
      requestBody:
        content:
          application/json:
            schema:
              $ref: '#/components/schemas/Task'
          application/x-www-form-urlencoded:
            schema:
              $ref: '#/components/schemas/Task'
          multipart/form-data:
            schema:
              $ref: '#/components/schemas/Task'
        required: true
      security:
      - tokenAuth: []
      - cookieAuth: []
      responses:
        '200':
          content:
            application/json:
              schema:
                $ref: '#/components/schemas/Task'
          description: ''
    patch:
      operationId: tasks_partial_update
      description: Manage Tasks related to a Metecho Project or Epic.
      parameters:
      - in: path
        name: id
        schema:
          type: string
          format: HashID
        description: A unique integer value identifying this task.
        required: true
      tags:
      - tasks
      requestBody:
        content:
          application/json:
            schema:
              $ref: '#/components/schemas/PatchedTask'
          application/x-www-form-urlencoded:
            schema:
              $ref: '#/components/schemas/PatchedTask'
          multipart/form-data:
            schema:
              $ref: '#/components/schemas/PatchedTask'
      security:
      - tokenAuth: []
      - cookieAuth: []
      responses:
        '200':
          content:
            application/json:
              schema:
                $ref: '#/components/schemas/Task'
          description: ''
    delete:
      operationId: tasks_destroy
      description: Manage Tasks related to a Metecho Project or Epic.
      parameters:
      - in: path
        name: id
        schema:
          type: string
          format: HashID
        description: A unique integer value identifying this task.
        required: true
      tags:
      - tasks
      security:
      - tokenAuth: []
      - cookieAuth: []
      responses:
        '204':
          description: No response body
  /api/tasks/{id}/assignees/:
    post:
      operationId: tasks_assignees_create
      description: |-
        Edit the assigned Developer and Tester on a Task. Exposed as a separate endpoint
        for users without write access to Tasks.
      parameters:
      - in: path
        name: id
        schema:
          type: string
          format: HashID
        description: A unique integer value identifying this task.
        required: true
      tags:
      - tasks
      requestBody:
        content:
          application/json:
            schema:
              $ref: '#/components/schemas/TaskAssignee'
          application/x-www-form-urlencoded:
            schema:
              $ref: '#/components/schemas/TaskAssignee'
          multipart/form-data:
            schema:
              $ref: '#/components/schemas/TaskAssignee'
      security:
      - tokenAuth: []
      - cookieAuth: []
      responses:
        '200':
          content:
            application/json:
              schema:
                $ref: '#/components/schemas/Task'
          description: ''
    put:
      operationId: tasks_assignees_update
      description: |-
        Edit the assigned Developer and Tester on a Task. Exposed as a separate endpoint
        for users without write access to Tasks.
      parameters:
      - in: path
        name: id
        schema:
          type: string
          format: HashID
        description: A unique integer value identifying this task.
        required: true
      tags:
      - tasks
      requestBody:
        content:
          application/json:
            schema:
              $ref: '#/components/schemas/TaskAssignee'
          application/x-www-form-urlencoded:
            schema:
              $ref: '#/components/schemas/TaskAssignee'
          multipart/form-data:
            schema:
              $ref: '#/components/schemas/TaskAssignee'
      security:
      - tokenAuth: []
      - cookieAuth: []
      responses:
        '200':
          content:
            application/json:
              schema:
                $ref: '#/components/schemas/Task'
          description: ''
  /api/tasks/{id}/can_reassign/:
    post:
      operationId: tasks_can_reassign_create
      description: Check if a GitHub user can be assigned to a Task
      parameters:
      - in: path
        name: id
        schema:
          type: string
          format: HashID
        description: A unique integer value identifying this task.
        required: true
      tags:
      - tasks
      requestBody:
        content:
          application/json:
            schema:
              $ref: '#/components/schemas/CanReassign'
          application/x-www-form-urlencoded:
            schema:
              $ref: '#/components/schemas/CanReassign'
          multipart/form-data:
            schema:
              $ref: '#/components/schemas/CanReassign'
        required: true
      security:
      - tokenAuth: []
      - cookieAuth: []
      responses:
        '200':
          content:
            application/json:
              schema:
                properties:
                  can_reassign:
                    type: boolean
          description: ''
  /api/tasks/{id}/create_pr/:
    post:
      operationId: tasks_create_pr_create
      description: Queue a job to create a GitHub pull request.
      parameters:
      - in: path
        name: id
        schema:
          type: string
          format: HashID
        description: A unique integer value identifying this task.
        required: true
      tags:
      - tasks
      requestBody:
        content:
          application/json:
            schema:
              $ref: '#/components/schemas/CreatePr'
          application/x-www-form-urlencoded:
            schema:
              $ref: '#/components/schemas/CreatePr'
          multipart/form-data:
            schema:
              $ref: '#/components/schemas/CreatePr'
        required: true
      security:
      - tokenAuth: []
      - cookieAuth: []
      responses:
        '200':
          content:
            application/json:
              schema:
                $ref: '#/components/schemas/Task'
          description: ''
  /api/tasks/{id}/review/:
    post:
      operationId: tasks_review_create
      description: Queue a job that submits a Task pull request review.
      parameters:
      - in: path
        name: id
        schema:
          type: string
          format: HashID
        description: A unique integer value identifying this task.
        required: true
      tags:
      - tasks
      requestBody:
        content:
          application/json:
            schema:
              $ref: '#/components/schemas/Review'
          application/x-www-form-urlencoded:
            schema:
              $ref: '#/components/schemas/Review'
          multipart/form-data:
            schema:
              $ref: '#/components/schemas/Review'
        required: true
      security:
      - tokenAuth: []
      - cookieAuth: []
      responses:
        '200':
          content:
            application/json:
              schema:
                $ref: '#/components/schemas/Task'
          description: ''
  /api/user/:
    get:
      operationId: current_user_retrieve
      description: Get full details about the current user.
      tags:
      - user
      security:
      - tokenAuth: []
      - cookieAuth: []
      responses:
        '200':
          content:
            application/json:
              schema:
                $ref: '#/components/schemas/FullUser'
          description: ''
  /api/user/agree_to_tos/:
    put:
      operationId: user_agree_to_tos_update
      description: Set the user's `agreed_to_tos_at` field to the current datetime.
      tags:
      - user
      security:
      - tokenAuth: []
      - cookieAuth: []
      responses:
        '200':
          content:
            application/json:
              schema:
                $ref: '#/components/schemas/FullUser'
          description: ''
  /api/user/complete_onboarding/:
    put:
      operationId: user_complete_onboarding_update
      description: Set the user's `onboarded_at` field to the current datetime.
      tags:
      - user
      security:
      - tokenAuth: []
      - cookieAuth: []
      responses:
        '200':
          content:
            application/json:
              schema:
                $ref: '#/components/schemas/FullUser'
          description: ''
  /api/user/disconnect/:
    post:
      operationId: user_disconnect_create
      description: Disconnect the current user from their SalesForce account.
      tags:
      - user
      security:
      - tokenAuth: []
      - cookieAuth: []
      responses:
        '200':
          content:
            application/json:
              schema:
                $ref: '#/components/schemas/FullUser'
          description: ''
  /api/user/guided_tour/:
    post:
      operationId: user_guided_tour_create
      description: Update the user's guided-tour preferences and history.
      tags:
      - user
      requestBody:
        content:
          application/json:
            schema:
              $ref: '#/components/schemas/GuidedTour'
          application/x-www-form-urlencoded:
            schema:
              $ref: '#/components/schemas/GuidedTour'
          multipart/form-data:
            schema:
              $ref: '#/components/schemas/GuidedTour'
      security:
      - tokenAuth: []
      - cookieAuth: []
      responses:
        '200':
          content:
            application/json:
              schema:
                $ref: '#/components/schemas/FullUser'
          description: ''
  /api/user/refresh/:
    post:
      operationId: user_refresh_create
      description: Queue a job to refresh the user's list of GitHub repositories.
      tags:
      - user
      security:
      - tokenAuth: []
      - cookieAuth: []
      responses:
        '202':
          description: No response body
  /api/users/:
    get:
      operationId: users_list
      description: Read-only information about all users.
      parameters:
      - name: page
        required: false
        in: query
        description: A page number within the paginated result set.
        schema:
          type: integer
      tags:
      - users
      security:
      - tokenAuth: []
      - cookieAuth: []
      responses:
        '200':
          content:
            application/json:
              schema:
                $ref: '#/components/schemas/PaginatedMinimalUserList'
          description: ''
  /api/users/{id}/:
    get:
      operationId: users_retrieve
      description: Read-only information about all users.
      parameters:
      - in: path
        name: id
        schema:
          type: string
          format: HashID
        description: A unique integer value identifying this user.
        required: true
      tags:
      - users
      security:
      - tokenAuth: []
      - cookieAuth: []
      responses:
        '200':
          content:
            application/json:
              schema:
                $ref: '#/components/schemas/MinimalUser'
          description: ''
components:
  schemas:
    CanReassign:
      type: object
      properties:
        role:
          $ref: '#/components/schemas/RoleEnum'
        gh_uid:
          type: string
      required:
      - gh_uid
      - role
    CheckRepoName:
      type: object
      properties:
        name:
          type: string
      required:
      - name
    Commit:
      type: object
      properties:
        commit_message:
          type: string
        changes:
          type: object
          additionalProperties:
            type: array
            items:
              type: string
        target_directory:
          type: string
      required:
      - changes
      - commit_message
      - target_directory
    CreatePr:
      type: object
      properties:
        title:
          type: string
        critical_changes:
          type: string
        additional_changes:
          type: string
        issues:
          type: string
        notes:
          type: string
        alert_assigned_qa:
          type: boolean
      required:
      - additional_changes
      - alert_assigned_qa
      - critical_changes
      - issues
      - notes
      - title
    Epic:
      type: object
      properties:
        id:
          type: string
          readOnly: true
        name:
          type: string
        description:
          type: string
        description_rendered:
          type: string
          readOnly: true
        slug:
          type: string
          readOnly: true
        old_slugs:
          type: array
          items:
            type: string
          readOnly: true
        project:
          type: string
          format: HashID
        task_count:
          type: integer
          readOnly: true
        branch_url:
          type: string
          format: uri
          readOnly: true
        branch_diff_url:
          type: string
          format: uri
          readOnly: true
        branch_name:
          type: string
          pattern: ^[-\w/]+$
          maxLength: 100
        has_unmerged_commits:
          type: boolean
          readOnly: true
        currently_creating_branch:
          type: boolean
          readOnly: true
        currently_creating_pr:
          type: boolean
          readOnly: true
        pr_url:
          type: string
          format: uri
          readOnly: true
        pr_is_open:
          type: boolean
          readOnly: true
        pr_is_merged:
          type: boolean
          readOnly: true
        status:
          allOf:
          - $ref: '#/components/schemas/EpicStatusEnum'
          readOnly: true
        github_users:
          type: array
          items:
            type: string
          readOnly: true
        latest_sha:
          type: string
          readOnly: true
        issue:
          type: string
          format: HashID
          nullable: true
      required:
      - branch_diff_url
      - branch_url
      - currently_creating_branch
      - currently_creating_pr
      - description_rendered
      - github_users
      - has_unmerged_commits
      - id
      - latest_sha
      - name
      - old_slugs
      - pr_is_merged
      - pr_is_open
      - pr_url
      - project
      - slug
      - status
      - task_count
    EpicCollaborators:
      type: object
      properties:
        github_users:
          type: array
          items:
            type: string
      required:
      - github_users
    EpicStatusEnum:
      enum:
      - Planned
      - In progress
      - Review
      - Merged
      type: string
    FullUser:
      type: object
      properties:
        id:
          type: string
          readOnly: true
        username:
          type: string
          description: Required. 150 characters or fewer. Letters, digits and @/./+/-/_
            only.
          pattern: ^[\w.@+-]+$
          maxLength: 150
        email:
          type: string
          format: email
          title: Email address
          maxLength: 254
        avatar_url:
          type: string
          nullable: true
          readOnly: true
        github_id:
          type: string
          nullable: true
          readOnly: true
        is_staff:
          type: boolean
          title: Staff status
          description: Designates whether the user can log into this admin site.
        valid_token_for:
          type: string
          nullable: true
          readOnly: true
        org_name:
          type: string
          nullable: true
          readOnly: true
        org_type:
          type: string
          nullable: true
          readOnly: true
        is_devhub_enabled:
          type: boolean
          readOnly: true
        sf_username:
          type: string
          nullable: true
          readOnly: true
        can_create_projects:
          type: boolean
          readOnly: true
        currently_fetching_repos:
          type: boolean
        devhub_username:
          type: string
        uses_global_devhub:
          type: boolean
          readOnly: true
        agreed_to_tos_at:
          type: string
          format: date-time
          nullable: true
        onboarded_at:
          type: string
          format: date-time
          nullable: true
          description: Date of the last time the user completed the interactive onboarding
        self_guided_tour_enabled:
          type: boolean
        self_guided_tour_state:
          type: object
          additionalProperties: {}
          nullable: true
      required:
      - avatar_url
      - can_create_projects
      - github_id
      - id
      - is_devhub_enabled
      - org_name
      - org_type
      - sf_username
      - username
      - uses_global_devhub
      - valid_token_for
<<<<<<< HEAD
    GitHubOrganization:
=======
    GitHubIssue:
>>>>>>> 3a82e7c5
      type: object
      properties:
        id:
          type: string
          readOnly: true
<<<<<<< HEAD
        name:
          type: string
      required:
      - id
      - name
=======
        number:
          type: integer
          readOnly: true
        title:
          type: string
          readOnly: true
        created_at:
          type: string
          format: date-time
          readOnly: true
        html_url:
          type: string
          format: uri
          readOnly: true
        project:
          type: string
          format: HashID
        epic:
          properties:
            id:
              type: string
              format: HashID
            name:
              type: string
            status:
              type: string
            slug:
              type: string
          nullable: true
          readOnly: true
        task:
          properties:
            id:
              type: string
              format: HashID
            name:
              type: string
            status:
              type: string
            review_status:
              type: string
            review_valid:
              type: boolean
            pr_is_open:
              type: boolean
            slug:
              type: string
            epic_slug:
              type: string
              nullable: true
          nullable: true
          readOnly: true
      required:
      - created_at
      - epic
      - html_url
      - id
      - number
      - project
      - task
      - title
>>>>>>> 3a82e7c5
    GitHubUser:
      type: object
      properties:
        id:
          type: string
        login:
          type: string
        name:
          type: string
        avatar_url:
          type: string
          format: uri
        permissions:
          $ref: '#/components/schemas/RepoPermission'
      required:
      - avatar_url
      - id
      - login
    GuidedTour:
      type: object
      properties:
        enabled:
          type: boolean
        state:
          type: object
          additionalProperties: {}
    MinimalUser:
      type: object
      properties:
        id:
          type: string
          readOnly: true
        username:
          type: string
          description: Required. 150 characters or fewer. Letters, digits and @/./+/-/_
            only.
          pattern: ^[\w.@+-]+$
          maxLength: 150
        avatar_url:
          type: string
          nullable: true
          readOnly: true
      required:
      - avatar_url
      - id
      - username
    OrgConfigName:
      type: object
      properties:
        key:
          type: string
        label:
          type: string
        description:
          type: string
      required:
      - key
    OrgTypeEnum:
      enum:
      - Dev
      - QA
      - Playground
      type: string
    PaginatedEpicList:
      type: object
      properties:
        count:
          type: integer
          example: 123
        next:
          type: string
          nullable: true
          format: uri
          example: http://api.example.org/accounts/?page=4
        previous:
          type: string
          nullable: true
          format: uri
          example: http://api.example.org/accounts/?page=2
        results:
          type: array
          items:
            $ref: '#/components/schemas/Epic'
<<<<<<< HEAD
    PaginatedGitHubOrganizationList:
=======
    PaginatedGitHubIssueList:
>>>>>>> 3a82e7c5
      type: object
      properties:
        count:
          type: integer
          example: 123
        next:
          type: string
          nullable: true
          format: uri
          example: http://api.example.org/accounts/?page=4
        previous:
          type: string
          nullable: true
          format: uri
          example: http://api.example.org/accounts/?page=2
        results:
          type: array
          items:
<<<<<<< HEAD
            $ref: '#/components/schemas/GitHubOrganization'
=======
            $ref: '#/components/schemas/GitHubIssue'
>>>>>>> 3a82e7c5
    PaginatedMinimalUserList:
      type: object
      properties:
        count:
          type: integer
          example: 123
        next:
          type: string
          nullable: true
          format: uri
          example: http://api.example.org/accounts/?page=4
        previous:
          type: string
          nullable: true
          format: uri
          example: http://api.example.org/accounts/?page=2
        results:
          type: array
          items:
            $ref: '#/components/schemas/MinimalUser'
    PaginatedProjectDependencyList:
      type: object
      properties:
        count:
          type: integer
          example: 123
        next:
          type: string
          nullable: true
          format: uri
          example: http://api.example.org/accounts/?page=4
        previous:
          type: string
          nullable: true
          format: uri
          example: http://api.example.org/accounts/?page=2
        results:
          type: array
          items:
            $ref: '#/components/schemas/ProjectDependency'
    PaginatedProjectList:
      type: object
      properties:
        count:
          type: integer
          example: 123
        next:
          type: string
          nullable: true
          format: uri
          example: http://api.example.org/accounts/?page=4
        previous:
          type: string
          nullable: true
          format: uri
          example: http://api.example.org/accounts/?page=2
        results:
          type: array
          items:
            $ref: '#/components/schemas/Project'
    PatchedEpic:
      type: object
      properties:
        id:
          type: string
          readOnly: true
        name:
          type: string
        description:
          type: string
        description_rendered:
          type: string
          readOnly: true
        slug:
          type: string
          readOnly: true
        old_slugs:
          type: array
          items:
            type: string
          readOnly: true
        project:
          type: string
          format: HashID
        task_count:
          type: integer
          readOnly: true
        branch_url:
          type: string
          format: uri
          readOnly: true
        branch_diff_url:
          type: string
          format: uri
          readOnly: true
        branch_name:
          type: string
          pattern: ^[-\w/]+$
          maxLength: 100
        has_unmerged_commits:
          type: boolean
          readOnly: true
        currently_creating_branch:
          type: boolean
          readOnly: true
        currently_creating_pr:
          type: boolean
          readOnly: true
        pr_url:
          type: string
          format: uri
          readOnly: true
        pr_is_open:
          type: boolean
          readOnly: true
        pr_is_merged:
          type: boolean
          readOnly: true
        status:
          allOf:
          - $ref: '#/components/schemas/EpicStatusEnum'
          readOnly: true
        github_users:
          type: array
          items:
            type: string
          readOnly: true
        latest_sha:
          type: string
          readOnly: true
        issue:
          type: string
          format: HashID
          nullable: true
    PatchedScratchOrg:
      type: object
      properties:
        id:
          type: string
          readOnly: true
        project:
          type: string
          format: HashID
          nullable: true
        epic:
          type: string
          format: HashID
          nullable: true
        task:
          type: string
          format: HashID
          nullable: true
        org_type:
          $ref: '#/components/schemas/OrgTypeEnum'
        owner:
          type: string
          format: HashID
          readOnly: true
        description:
          type: string
        description_rendered:
          type: string
          readOnly: true
        last_modified_at:
          type: string
          format: date-time
          readOnly: true
          nullable: true
        expires_at:
          type: string
          format: date-time
          readOnly: true
          nullable: true
        latest_commit:
          type: string
          readOnly: true
        latest_commit_url:
          type: string
          format: uri
          readOnly: true
        latest_commit_at:
          type: string
          format: date-time
          readOnly: true
          nullable: true
        last_checked_unsaved_changes_at:
          type: string
          format: date-time
          readOnly: true
          nullable: true
        url:
          type: string
          format: uri
          readOnly: true
        unsaved_changes:
          type: object
          additionalProperties: {}
          readOnly: true
        total_unsaved_changes:
          type: integer
          readOnly: true
        has_unsaved_changes:
          type: boolean
          readOnly: true
        ignored_changes:
          type: object
          additionalProperties: {}
          readOnly: true
        ignored_changes_write:
          type: object
          additionalProperties: {}
          writeOnly: true
        total_ignored_changes:
          type: integer
          readOnly: true
        has_ignored_changes:
          type: boolean
          readOnly: true
        currently_refreshing_changes:
          type: boolean
          readOnly: true
        currently_capturing_changes:
          type: boolean
          readOnly: true
        currently_refreshing_org:
          type: boolean
          readOnly: true
        currently_reassigning_user:
          type: boolean
          readOnly: true
        is_created:
          type: boolean
          readOnly: true
        delete_queued_at:
          type: string
          format: date-time
          readOnly: true
          nullable: true
        owner_gh_username:
          type: string
          readOnly: true
        owner_gh_id:
          type: string
          readOnly: true
          nullable: true
        has_been_visited:
          type: boolean
          readOnly: true
        valid_target_directories:
          type: object
          additionalProperties: {}
          readOnly: true
        org_config_name:
          type: string
    PatchedTask:
      type: object
      properties:
        id:
          type: string
          readOnly: true
        name:
          type: string
        description:
          type: string
        description_rendered:
          type: string
          readOnly: true
        epic:
          type: string
          format: HashID
          nullable: true
        project:
          type: string
          format: HashID
          nullable: true
        slug:
          type: string
          readOnly: true
        old_slugs:
          type: array
          items:
            type: string
          readOnly: true
        has_unmerged_commits:
          type: boolean
          readOnly: true
        currently_creating_branch:
          type: boolean
          readOnly: true
        currently_creating_pr:
          type: boolean
          readOnly: true
        branch_name:
          type: string
          pattern: ^[-\w/]+$
          maxLength: 100
        root_project:
          type: string
          readOnly: true
        branch_url:
          type: string
          format: uri
          readOnly: true
        commits:
          type: object
          additionalProperties: {}
          readOnly: true
        origin_sha:
          type: string
          readOnly: true
        branch_diff_url:
          type: string
          format: uri
          readOnly: true
        pr_url:
          type: string
          format: uri
          readOnly: true
        issue:
          type: string
          format: HashID
          nullable: true
        review_submitted_at:
          type: string
          format: date-time
          readOnly: true
          nullable: true
        review_valid:
          type: boolean
          readOnly: true
        review_status:
          allOf:
          - $ref: '#/components/schemas/ReviewStatusEnum'
          readOnly: true
        review_sha:
          type: string
          readOnly: true
        status:
          allOf:
          - $ref: '#/components/schemas/TaskStatusEnum'
          readOnly: true
        pr_is_open:
          type: boolean
          readOnly: true
        assigned_dev:
          type: string
          nullable: true
          maxLength: 50
        assigned_qa:
          type: string
          readOnly: true
          nullable: true
        dev_org:
          type: string
          format: HashID
          writeOnly: true
        currently_submitting_review:
          type: boolean
          readOnly: true
        org_config_name:
          type: string
    Project:
      type: object
      properties:
        id:
          type: string
          readOnly: true
        name:
          type: string
        repo_url:
          type: string
          format: uri
          readOnly: true
        repo_owner:
          type: string
        repo_name:
          type: string
        has_truncated_issues:
          type: boolean
          readOnly: true
        has_push_permission:
          type: boolean
          readOnly: true
        description:
          type: string
        description_rendered:
          type: string
          readOnly: true
        is_managed:
          type: boolean
        slug:
          type: string
        old_slugs:
          type: array
          items:
            type: string
          readOnly: true
        branch_prefix:
          type: string
        github_users:
          type: array
          items:
            $ref: '#/components/schemas/GitHubUser'
        repo_image_url:
          type: string
          format: uri
          readOnly: true
        org_config_names:
          type: array
          items:
            $ref: '#/components/schemas/OrgConfigName'
          readOnly: true
        currently_fetching_org_config_names:
          type: boolean
          readOnly: true
        currently_fetching_github_users:
          type: boolean
          readOnly: true
        latest_sha:
          type: string
          readOnly: true
        currently_fetching_issues:
          type: boolean
          readOnly: true
      required:
      - currently_fetching_github_users
      - currently_fetching_issues
      - currently_fetching_org_config_names
      - description_rendered
      - has_push_permission
      - has_truncated_issues
      - id
      - latest_sha
      - name
      - old_slugs
      - org_config_names
      - repo_image_url
      - repo_name
      - repo_owner
      - repo_url
      - slug
    ProjectDependency:
      type: object
      properties:
        id:
          type: string
          readOnly: true
        name:
          type: string
        recommended:
          type: boolean
      required:
      - id
      - name
    RepoPermission:
      type: object
      properties:
        push:
          type: boolean
        pull:
          type: boolean
        admin:
          type: boolean
    Review:
      type: object
      properties:
        notes:
          type: string
        status:
          $ref: '#/components/schemas/ReviewStatusEnum'
        delete_org:
          type: boolean
        org:
          type: string
          format: HashID
          nullable: true
      required:
      - delete_org
      - notes
      - org
      - status
    ReviewStatusEnum:
      enum:
      - Approved
      - Changes requested
      type: string
    RoleEnum:
      enum:
      - assigned_qa
      - assigned_dev
      type: string
    ScratchOrg:
      type: object
      properties:
        id:
          type: string
          readOnly: true
        project:
          type: string
          format: HashID
          nullable: true
        epic:
          type: string
          format: HashID
          nullable: true
        task:
          type: string
          format: HashID
          nullable: true
        org_type:
          $ref: '#/components/schemas/OrgTypeEnum'
        owner:
          type: string
          format: HashID
          readOnly: true
        description:
          type: string
        description_rendered:
          type: string
          readOnly: true
        last_modified_at:
          type: string
          format: date-time
          readOnly: true
          nullable: true
        expires_at:
          type: string
          format: date-time
          readOnly: true
          nullable: true
        latest_commit:
          type: string
          readOnly: true
        latest_commit_url:
          type: string
          format: uri
          readOnly: true
        latest_commit_at:
          type: string
          format: date-time
          readOnly: true
          nullable: true
        last_checked_unsaved_changes_at:
          type: string
          format: date-time
          readOnly: true
          nullable: true
        url:
          type: string
          format: uri
          readOnly: true
        unsaved_changes:
          type: object
          additionalProperties: {}
          readOnly: true
        total_unsaved_changes:
          type: integer
          readOnly: true
        has_unsaved_changes:
          type: boolean
          readOnly: true
        ignored_changes:
          type: object
          additionalProperties: {}
          readOnly: true
        ignored_changes_write:
          type: object
          additionalProperties: {}
          writeOnly: true
        total_ignored_changes:
          type: integer
          readOnly: true
        has_ignored_changes:
          type: boolean
          readOnly: true
        currently_refreshing_changes:
          type: boolean
          readOnly: true
        currently_capturing_changes:
          type: boolean
          readOnly: true
        currently_refreshing_org:
          type: boolean
          readOnly: true
        currently_reassigning_user:
          type: boolean
          readOnly: true
        is_created:
          type: boolean
          readOnly: true
        delete_queued_at:
          type: string
          format: date-time
          readOnly: true
          nullable: true
        owner_gh_username:
          type: string
          readOnly: true
        owner_gh_id:
          type: string
          readOnly: true
          nullable: true
        has_been_visited:
          type: boolean
          readOnly: true
        valid_target_directories:
          type: object
          additionalProperties: {}
          readOnly: true
        org_config_name:
          type: string
      required:
      - currently_capturing_changes
      - currently_reassigning_user
      - currently_refreshing_changes
      - currently_refreshing_org
      - delete_queued_at
      - description_rendered
      - expires_at
      - has_been_visited
      - has_ignored_changes
      - has_unsaved_changes
      - id
      - ignored_changes
      - is_created
      - last_checked_unsaved_changes_at
      - last_modified_at
      - latest_commit
      - latest_commit_at
      - latest_commit_url
      - org_config_name
      - org_type
      - owner
      - owner_gh_id
      - owner_gh_username
      - total_ignored_changes
      - total_unsaved_changes
      - unsaved_changes
      - url
      - valid_target_directories
    Task:
      type: object
      properties:
        id:
          type: string
          readOnly: true
        name:
          type: string
        description:
          type: string
        description_rendered:
          type: string
          readOnly: true
        epic:
          type: string
          format: HashID
          nullable: true
        project:
          type: string
          format: HashID
          nullable: true
        slug:
          type: string
          readOnly: true
        old_slugs:
          type: array
          items:
            type: string
          readOnly: true
        has_unmerged_commits:
          type: boolean
          readOnly: true
        currently_creating_branch:
          type: boolean
          readOnly: true
        currently_creating_pr:
          type: boolean
          readOnly: true
        branch_name:
          type: string
          pattern: ^[-\w/]+$
          maxLength: 100
        root_project:
          type: string
          readOnly: true
        branch_url:
          type: string
          format: uri
          readOnly: true
        commits:
          type: object
          additionalProperties: {}
          readOnly: true
        origin_sha:
          type: string
          readOnly: true
        branch_diff_url:
          type: string
          format: uri
          readOnly: true
        pr_url:
          type: string
          format: uri
          readOnly: true
        issue:
          type: string
          format: HashID
          nullable: true
        review_submitted_at:
          type: string
          format: date-time
          readOnly: true
          nullable: true
        review_valid:
          type: boolean
          readOnly: true
        review_status:
          allOf:
          - $ref: '#/components/schemas/ReviewStatusEnum'
          readOnly: true
        review_sha:
          type: string
          readOnly: true
        status:
          allOf:
          - $ref: '#/components/schemas/TaskStatusEnum'
          readOnly: true
        pr_is_open:
          type: boolean
          readOnly: true
        assigned_dev:
          type: string
          nullable: true
          maxLength: 50
        assigned_qa:
          type: string
          readOnly: true
          nullable: true
        dev_org:
          type: string
          format: HashID
          writeOnly: true
        currently_submitting_review:
          type: boolean
          readOnly: true
        org_config_name:
          type: string
      required:
      - assigned_qa
      - branch_diff_url
      - branch_url
      - commits
      - currently_creating_branch
      - currently_creating_pr
      - currently_submitting_review
      - description_rendered
      - has_unmerged_commits
      - id
      - name
      - old_slugs
      - org_config_name
      - origin_sha
      - pr_is_open
      - pr_url
      - review_sha
      - review_status
      - review_submitted_at
      - review_valid
      - root_project
      - slug
      - status
    TaskAssignee:
      type: object
      properties:
        assigned_dev:
          type: string
          nullable: true
        assigned_qa:
          type: string
          nullable: true
        should_alert_dev:
          type: boolean
        should_alert_qa:
          type: boolean
    TaskStatusEnum:
      enum:
      - Planned
      - In progress
      - Completed
      - Canceled
      type: string
  securitySchemes:
    cookieAuth:
      type: apiKey
      in: cookie
      name: sessionid
    tokenAuth:
      type: apiKey
      in: header
      name: Authorization
      description: Token-based authentication with required prefix "Token"<|MERGE_RESOLUTION|>--- conflicted
+++ resolved
@@ -333,100 +333,117 @@
               schema:
                 $ref: '#/components/schemas/Epic'
           description: ''
-<<<<<<< HEAD
+  /api/issues/:
+    get:
+      operationId: issues_list
+      description: GitHub Issues
+      parameters:
+      - in: query
+        name: id
+        schema:
+          type: string
+      - in: query
+        name: is_attached
+        schema:
+          type: boolean
+        description: Filter/exclude issues attached to Epics or Tasks
+      - name: page
+        required: false
+        in: query
+        description: A page number within the paginated result set.
+        schema:
+          type: integer
+      - in: query
+        name: project
+        schema:
+          type: string
+          format: HashID
+      - in: query
+        name: search
+        schema:
+          type: string
+        description: Search in issue titles and numbers
+      tags:
+      - issues
+      security:
+      - tokenAuth: []
+      - cookieAuth: []
+      responses:
+        '200':
+          content:
+            application/json:
+              schema:
+                $ref: '#/components/schemas/PaginatedGitHubIssueList'
+          description: ''
+  /api/issues/{id}/:
+    get:
+      operationId: issues_retrieve
+      description: GitHub Issues
+      parameters:
+      - in: path
+        name: id
+        schema:
+          type: string
+          format: HashID
+        description: A unique integer value identifying this GitHub issue.
+        required: true
+      tags:
+      - issues
+      security:
+      - tokenAuth: []
+      - cookieAuth: []
+      responses:
+        '200':
+          content:
+            application/json:
+              schema:
+                $ref: '#/components/schemas/GitHubIssue'
+          description: ''
   /api/organizations/:
     get:
       operationId: organizations_list
       description: GitHub Organizations available during Project creation
       parameters:
-=======
-  /api/issues/:
-    get:
-      operationId: issues_list
-      description: GitHub Issues
-      parameters:
-      - in: query
-        name: id
-        schema:
-          type: string
-      - in: query
-        name: is_attached
-        schema:
-          type: boolean
-        description: Filter/exclude issues attached to Epics or Tasks
->>>>>>> 3a82e7c5
       - name: page
         required: false
         in: query
         description: A page number within the paginated result set.
         schema:
           type: integer
-<<<<<<< HEAD
       tags:
       - organizations
-=======
-      - in: query
-        name: project
-        schema:
-          type: string
-          format: HashID
-      - in: query
-        name: search
-        schema:
-          type: string
-        description: Search in issue titles and numbers
-      tags:
-      - issues
->>>>>>> 3a82e7c5
-      security:
-      - tokenAuth: []
-      - cookieAuth: []
-      responses:
-        '200':
-          content:
-            application/json:
-              schema:
-<<<<<<< HEAD
+      security:
+      - tokenAuth: []
+      - cookieAuth: []
+      responses:
+        '200':
+          content:
+            application/json:
+              schema:
                 $ref: '#/components/schemas/PaginatedGitHubOrganizationList'
           description: ''
   /api/organizations/{id}/:
     get:
       operationId: organizations_retrieve
       description: GitHub Organizations available during Project creation
-=======
-                $ref: '#/components/schemas/PaginatedGitHubIssueList'
-          description: ''
-  /api/issues/{id}/:
-    get:
-      operationId: issues_retrieve
-      description: GitHub Issues
->>>>>>> 3a82e7c5
-      parameters:
-      - in: path
-        name: id
-        schema:
-          type: string
-          format: HashID
-<<<<<<< HEAD
+      parameters:
+      - in: path
+        name: id
+        schema:
+          type: string
+          format: HashID
         description: A unique integer value identifying this GitHub organization.
         required: true
       tags:
       - organizations
-=======
-        description: A unique integer value identifying this GitHub issue.
-        required: true
-      tags:
-      - issues
->>>>>>> 3a82e7c5
-      security:
-      - tokenAuth: []
-      - cookieAuth: []
-      responses:
-        '200':
-          content:
-            application/json:
-              schema:
-<<<<<<< HEAD
+      security:
+      - tokenAuth: []
+      - cookieAuth: []
+      responses:
+        '200':
+          content:
+            application/json:
+              schema:
                 $ref: '#/components/schemas/GitHubOrganization'
           description: ''
   /api/organizations/{id}/check_repo_name/:
@@ -495,10 +512,6 @@
       responses:
         '202':
           description: No response body
-=======
-                $ref: '#/components/schemas/GitHubIssue'
-          description: ''
->>>>>>> 3a82e7c5
   /api/projects/:
     get:
       operationId: projects_list
@@ -1672,23 +1685,12 @@
       - username
       - uses_global_devhub
       - valid_token_for
-<<<<<<< HEAD
-    GitHubOrganization:
-=======
     GitHubIssue:
->>>>>>> 3a82e7c5
       type: object
       properties:
         id:
           type: string
           readOnly: true
-<<<<<<< HEAD
-        name:
-          type: string
-      required:
-      - id
-      - name
-=======
         number:
           type: integer
           readOnly: true
@@ -1750,7 +1752,17 @@
       - project
       - task
       - title
->>>>>>> 3a82e7c5
+    GitHubOrganization:
+      type: object
+      properties:
+        id:
+          type: string
+          readOnly: true
+        name:
+          type: string
+      required:
+      - id
+      - name
     GitHubUser:
       type: object
       properties:
@@ -1834,11 +1846,7 @@
           type: array
           items:
             $ref: '#/components/schemas/Epic'
-<<<<<<< HEAD
-    PaginatedGitHubOrganizationList:
-=======
     PaginatedGitHubIssueList:
->>>>>>> 3a82e7c5
       type: object
       properties:
         count:
@@ -1857,11 +1865,27 @@
         results:
           type: array
           items:
-<<<<<<< HEAD
+            $ref: '#/components/schemas/GitHubIssue'
+    PaginatedGitHubOrganizationList:
+      type: object
+      properties:
+        count:
+          type: integer
+          example: 123
+        next:
+          type: string
+          nullable: true
+          format: uri
+          example: http://api.example.org/accounts/?page=4
+        previous:
+          type: string
+          nullable: true
+          format: uri
+          example: http://api.example.org/accounts/?page=2
+        results:
+          type: array
+          items:
             $ref: '#/components/schemas/GitHubOrganization'
-=======
-            $ref: '#/components/schemas/GitHubIssue'
->>>>>>> 3a82e7c5
     PaginatedMinimalUserList:
       type: object
       properties:
@@ -2029,12 +2053,10 @@
           type: string
           format: date-time
           readOnly: true
-          nullable: true
         expires_at:
           type: string
           format: date-time
           readOnly: true
-          nullable: true
         latest_commit:
           type: string
           readOnly: true
@@ -2046,12 +2068,10 @@
           type: string
           format: date-time
           readOnly: true
-          nullable: true
         last_checked_unsaved_changes_at:
           type: string
           format: date-time
           readOnly: true
-          nullable: true
         url:
           type: string
           format: uri
@@ -2099,14 +2119,12 @@
           type: string
           format: date-time
           readOnly: true
-          nullable: true
         owner_gh_username:
           type: string
           readOnly: true
         owner_gh_id:
           type: string
           readOnly: true
-          nullable: true
         has_been_visited:
           type: boolean
           readOnly: true
@@ -2188,7 +2206,6 @@
           type: string
           format: date-time
           readOnly: true
-          nullable: true
         review_valid:
           type: boolean
           readOnly: true
@@ -2213,7 +2230,6 @@
         assigned_qa:
           type: string
           readOnly: true
-          nullable: true
         dev_org:
           type: string
           format: HashID
@@ -2386,12 +2402,10 @@
           type: string
           format: date-time
           readOnly: true
-          nullable: true
         expires_at:
           type: string
           format: date-time
           readOnly: true
-          nullable: true
         latest_commit:
           type: string
           readOnly: true
@@ -2403,12 +2417,10 @@
           type: string
           format: date-time
           readOnly: true
-          nullable: true
         last_checked_unsaved_changes_at:
           type: string
           format: date-time
           readOnly: true
-          nullable: true
         url:
           type: string
           format: uri
@@ -2456,14 +2468,12 @@
           type: string
           format: date-time
           readOnly: true
-          nullable: true
         owner_gh_username:
           type: string
           readOnly: true
         owner_gh_id:
           type: string
           readOnly: true
-          nullable: true
         has_been_visited:
           type: boolean
           readOnly: true
@@ -2574,7 +2584,6 @@
           type: string
           format: date-time
           readOnly: true
-          nullable: true
         review_valid:
           type: boolean
           readOnly: true
@@ -2599,7 +2608,6 @@
         assigned_qa:
           type: string
           readOnly: true
-          nullable: true
         dev_org:
           type: string
           format: HashID
