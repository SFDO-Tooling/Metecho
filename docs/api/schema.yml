--- conflicted
+++ resolved
@@ -1483,16 +1483,11 @@
       - username
       - uses_global_devhub
       - valid_token_for
-<<<<<<< HEAD
     GitHubIssue:
-=======
-    GitHubUser:
->>>>>>> dd92206f
       type: object
       properties:
         id:
           type: string
-<<<<<<< HEAD
           readOnly: true
         number:
           type: integer
@@ -1550,7 +1545,11 @@
       - project
       - task
       - title
-=======
+    GitHubUser:
+      type: object
+      properties:
+        id:
+          type: string
         login:
           type: string
         name:
@@ -1564,7 +1563,6 @@
       - avatar_url
       - id
       - login
->>>>>>> dd92206f
     GuidedTour:
       type: object
       properties:
