openapi: 3.0.3
info:
  title: Metecho
  version: 0.1.0
  description: 2019–2022, Salesforce.org
paths:
  /api/dependencies/:
    get:
      operationId: dependencies_list
      description: Dependencies available during Project creation
      tags:
      - dependencies
      security:
      - tokenAuth: []
      - cookieAuth: []
      responses:
        '200':
          content:
            application/json:
              schema:
                type: array
                items:
                  $ref: '#/components/schemas/ProjectDependency'
          description: ''
  /api/dependencies/{id}/:
    get:
      operationId: dependencies_retrieve
      description: Dependencies available during Project creation
      parameters:
      - in: path
        name: id
        schema:
          type: string
          format: HashID
        description: A unique integer value identifying this project dependency.
        required: true
      tags:
      - dependencies
      security:
      - tokenAuth: []
      - cookieAuth: []
      responses:
        '200':
          content:
            application/json:
              schema:
                $ref: '#/components/schemas/ProjectDependency'
          description: ''
  /api/epics/:
    get:
      operationId: epics_list
      description: Manage Epics related to a Metecho Project.
      parameters:
      - name: page
        required: false
        in: query
        description: A page number within the paginated result set.
        schema:
          type: integer
      - in: query
        name: project
        schema:
          type: string
          format: HashID
      - in: query
        name: slug
        schema:
          type: string
      tags:
      - epics
      security:
      - tokenAuth: []
      - cookieAuth: []
      responses:
        '200':
          content:
            application/json:
              schema:
                $ref: '#/components/schemas/PaginatedEpicList'
          description: ''
    post:
      operationId: epics_create
      description: Manage Epics related to a Metecho Project.
      tags:
      - epics
      requestBody:
        content:
          application/json:
            schema:
              $ref: '#/components/schemas/EpicRequest'
          application/x-www-form-urlencoded:
            schema:
              $ref: '#/components/schemas/EpicRequest'
          multipart/form-data:
            schema:
              $ref: '#/components/schemas/EpicRequest'
        required: true
      security:
      - tokenAuth: []
      - cookieAuth: []
      responses:
        '201':
          content:
            application/json:
              schema:
                $ref: '#/components/schemas/Epic'
          description: ''
  /api/epics/{id}/:
    get:
      operationId: epics_retrieve
      description: Manage Epics related to a Metecho Project.
      parameters:
      - in: path
        name: id
        schema:
          type: string
          format: HashID
        description: A unique integer value identifying this epic.
        required: true
      tags:
      - epics
      security:
      - tokenAuth: []
      - cookieAuth: []
      responses:
        '200':
          content:
            application/json:
              schema:
                $ref: '#/components/schemas/Epic'
          description: ''
    put:
      operationId: epics_update
      description: Manage Epics related to a Metecho Project.
      parameters:
      - in: path
        name: id
        schema:
          type: string
          format: HashID
        description: A unique integer value identifying this epic.
        required: true
      tags:
      - epics
      requestBody:
        content:
          application/json:
            schema:
              $ref: '#/components/schemas/EpicRequest'
          application/x-www-form-urlencoded:
            schema:
              $ref: '#/components/schemas/EpicRequest'
          multipart/form-data:
            schema:
              $ref: '#/components/schemas/EpicRequest'
        required: true
      security:
      - tokenAuth: []
      - cookieAuth: []
      responses:
        '200':
          content:
            application/json:
              schema:
                $ref: '#/components/schemas/Epic'
          description: ''
    patch:
      operationId: epics_partial_update
      description: Manage Epics related to a Metecho Project.
      parameters:
      - in: path
        name: id
        schema:
          type: string
          format: HashID
        description: A unique integer value identifying this epic.
        required: true
      tags:
      - epics
      requestBody:
        content:
          application/json:
            schema:
              $ref: '#/components/schemas/PatchedEpicRequest'
          application/x-www-form-urlencoded:
            schema:
              $ref: '#/components/schemas/PatchedEpicRequest'
          multipart/form-data:
            schema:
              $ref: '#/components/schemas/PatchedEpicRequest'
      security:
      - tokenAuth: []
      - cookieAuth: []
      responses:
        '200':
          content:
            application/json:
              schema:
                $ref: '#/components/schemas/Epic'
          description: ''
    delete:
      operationId: epics_destroy
      description: Manage Epics related to a Metecho Project.
      parameters:
      - in: path
        name: id
        schema:
          type: string
          format: HashID
        description: A unique integer value identifying this epic.
        required: true
      tags:
      - epics
      security:
      - tokenAuth: []
      - cookieAuth: []
      responses:
        '204':
          description: No response body
  /api/epics/{id}/collaborators/:
    post:
      operationId: epics_collaborators_create
      description: |-
        Edit the Epic collaborators. Exposed as a separate endpoint for users without
        write access to Epics.
      parameters:
      - in: path
        name: id
        schema:
          type: string
          format: HashID
        description: A unique integer value identifying this epic.
        required: true
      tags:
      - epics
      requestBody:
        content:
          application/json:
            schema:
              $ref: '#/components/schemas/EpicCollaboratorsRequest'
          application/x-www-form-urlencoded:
            schema:
              $ref: '#/components/schemas/EpicCollaboratorsRequest'
          multipart/form-data:
            schema:
              $ref: '#/components/schemas/EpicCollaboratorsRequest'
        required: true
      security:
      - tokenAuth: []
      - cookieAuth: []
      responses:
        '200':
          content:
            application/json:
              schema:
                $ref: '#/components/schemas/Epic'
          description: ''
    put:
      operationId: epics_collaborators_update
      description: |-
        Edit the Epic collaborators. Exposed as a separate endpoint for users without
        write access to Epics.
      parameters:
      - in: path
        name: id
        schema:
          type: string
          format: HashID
        description: A unique integer value identifying this epic.
        required: true
      tags:
      - epics
      requestBody:
        content:
          application/json:
            schema:
              $ref: '#/components/schemas/EpicCollaboratorsRequest'
          application/x-www-form-urlencoded:
            schema:
              $ref: '#/components/schemas/EpicCollaboratorsRequest'
          multipart/form-data:
            schema:
              $ref: '#/components/schemas/EpicCollaboratorsRequest'
        required: true
      security:
      - tokenAuth: []
      - cookieAuth: []
      responses:
        '200':
          content:
            application/json:
              schema:
                $ref: '#/components/schemas/Epic'
          description: ''
  /api/epics/{id}/create_pr/:
    post:
      operationId: epics_create_pr_create
      description: Queue a job to create a GitHub pull request.
      parameters:
      - in: path
        name: id
        schema:
          type: string
          format: HashID
        description: A unique integer value identifying this epic.
        required: true
      tags:
      - epics
      requestBody:
        content:
          application/json:
            schema:
              $ref: '#/components/schemas/CreatePrRequest'
          application/x-www-form-urlencoded:
            schema:
              $ref: '#/components/schemas/CreatePrRequest'
          multipart/form-data:
            schema:
              $ref: '#/components/schemas/CreatePrRequest'
        required: true
      security:
      - tokenAuth: []
      - cookieAuth: []
      responses:
        '200':
          content:
            application/json:
              schema:
                $ref: '#/components/schemas/Epic'
          description: ''
  /api/issues/:
    get:
      operationId: issues_list
      description: GitHub Issues
      parameters:
      - in: query
        name: id
        schema:
          type: string
      - in: query
        name: is_attached
        schema:
          type: boolean
        description: Filter/exclude issues attached to Epics or Tasks
      - name: page
        required: false
        in: query
        description: A page number within the paginated result set.
        schema:
          type: integer
      - in: query
        name: project
        schema:
          type: string
          format: HashID
      - in: query
        name: search
        schema:
          type: string
        description: Search in issue titles and numbers
      tags:
      - issues
      security:
      - tokenAuth: []
      - cookieAuth: []
      responses:
        '200':
          content:
            application/json:
              schema:
                $ref: '#/components/schemas/PaginatedGitHubIssueList'
          description: ''
  /api/issues/{id}/:
    get:
      operationId: issues_retrieve
      description: GitHub Issues
      parameters:
      - in: path
        name: id
        schema:
          type: string
          format: HashID
        description: A unique integer value identifying this GitHub issue.
        required: true
      tags:
      - issues
      security:
      - tokenAuth: []
      - cookieAuth: []
      responses:
        '200':
          content:
            application/json:
              schema:
                $ref: '#/components/schemas/GitHubIssue'
          description: ''
  /api/organizations/:
    get:
      operationId: organizations_list
      description: GitHub Organizations available during Project creation
      parameters:
      - name: page
        required: false
        in: query
        description: A page number within the paginated result set.
        schema:
          type: integer
      tags:
      - organizations
      security:
      - tokenAuth: []
      - cookieAuth: []
      responses:
        '200':
          content:
            application/json:
              schema:
                $ref: '#/components/schemas/PaginatedGitHubOrganizationList'
          description: ''
  /api/organizations/{id}/:
    get:
      operationId: organizations_retrieve
      description: GitHub Organizations available during Project creation
      parameters:
      - in: path
        name: id
        schema:
          type: string
          format: HashID
        description: A unique integer value identifying this GitHub organization.
        required: true
      tags:
      - organizations
      security:
      - tokenAuth: []
      - cookieAuth: []
      responses:
        '200':
          content:
            application/json:
              schema:
                $ref: '#/components/schemas/GitHubOrganization'
          description: ''
  /api/organizations/{id}/check_app_installation/:
    post:
      operationId: organizations_check_app_installation_create
      description: Verify the GitHub App has been installed correctly in the organization
      parameters:
      - in: path
        name: id
        schema:
          type: string
          format: HashID
        description: A unique integer value identifying this GitHub organization.
        required: true
      tags:
      - organizations
      security:
      - tokenAuth: []
      - cookieAuth: []
      responses:
        '200':
          content:
            application/json:
              schema:
                $ref: '#/components/schemas/GitHubAppInstallationCheck'
          description: ''
  /api/organizations/{id}/check_repo_name/:
    post:
      operationId: organizations_check_repo_name_create
      description: Determine if a repository name is available for the Organization
        on GitHub
      parameters:
      - in: path
        name: id
        schema:
          type: string
          format: HashID
        description: A unique integer value identifying this GitHub organization.
        required: true
      tags:
      - organizations
      requestBody:
        content:
          application/json:
            schema:
              $ref: '#/components/schemas/CheckRepoNameRequest'
          application/x-www-form-urlencoded:
            schema:
              $ref: '#/components/schemas/CheckRepoNameRequest'
          multipart/form-data:
            schema:
              $ref: '#/components/schemas/CheckRepoNameRequest'
        required: true
      security:
      - tokenAuth: []
      - cookieAuth: []
      responses:
        '200':
          content:
            application/json:
              schema:
                type: object
                properties:
                  available:
                    type: boolean
          description: ''
  /api/organizations/{id}/members/:
    get:
      operationId: organizations_members_list
      description: Fetch the members of an Organization from GitHub
      parameters:
      - in: path
        name: id
        schema:
          type: string
          format: HashID
        description: A unique integer value identifying this GitHub organization.
        required: true
      tags:
      - organizations
      security:
      - tokenAuth: []
      - cookieAuth: []
      responses:
        '200':
          content:
            application/json:
              schema:
                type: array
                items:
                  $ref: '#/components/schemas/ShortGitHubUser'
          description: ''
  /api/projects/:
    get:
      operationId: projects_list
      description: Read-only information about Metecho Projects.
      parameters:
      - name: page
        required: false
        in: query
        description: A page number within the paginated result set.
        schema:
          type: integer
      - in: query
        name: slug
        schema:
          type: string
      tags:
      - projects
      security:
      - tokenAuth: []
      - cookieAuth: []
      responses:
        '200':
          content:
            application/json:
              schema:
                $ref: '#/components/schemas/PaginatedProjectList'
          description: ''
    post:
      operationId: projects_create
      description: Read-only information about Metecho Projects.
      tags:
      - projects
      requestBody:
        content:
          application/json:
            schema:
              $ref: '#/components/schemas/ProjectCreateRequest'
          application/x-www-form-urlencoded:
            schema:
              $ref: '#/components/schemas/ProjectCreateRequest'
          multipart/form-data:
            schema:
              $ref: '#/components/schemas/ProjectCreateRequest'
        required: true
      security:
      - tokenAuth: []
      - cookieAuth: []
      responses:
        '201':
          content:
            application/json:
              schema:
                $ref: '#/components/schemas/Project'
          description: ''
  /api/projects/{id}/:
    get:
      operationId: projects_retrieve
      description: Read-only information about Metecho Projects.
      parameters:
      - in: path
        name: id
        schema:
          type: string
          format: HashID
        description: A unique integer value identifying this project.
        required: true
      tags:
      - projects
      security:
      - tokenAuth: []
      - cookieAuth: []
      responses:
        '200':
          content:
            application/json:
              schema:
                $ref: '#/components/schemas/Project'
          description: ''
  /api/projects/{id}/feature_branches/:
    get:
      operationId: projects_feature_branches_retrieve
      description: Get a list of feature branch names for a Project.
      parameters:
      - in: path
        name: id
        schema:
          type: string
          format: HashID
        description: A unique integer value identifying this project.
        required: true
      tags:
      - projects
      security:
      - tokenAuth: []
      - cookieAuth: []
      responses:
        '200':
          content:
            application/json:
              schema:
                type: array
                items:
                  type: string
          description: ''
  /api/projects/{id}/refresh_github_issues/:
    post:
      operationId: projects_refresh_github_issues_create
      description: Queue a job to refresh the list of GitHub Issues for a Project
      parameters:
      - in: path
        name: id
        schema:
          type: string
          format: HashID
        description: A unique integer value identifying this project.
        required: true
      tags:
      - projects
      security:
      - tokenAuth: []
      - cookieAuth: []
      responses:
        '202':
          description: No response body
  /api/projects/{id}/refresh_github_users/:
    post:
      operationId: projects_refresh_github_users_create
      description: Queue a job to refresh the list of GitHub users for a Project.
      parameters:
      - in: path
        name: id
        schema:
          type: string
          format: HashID
        description: A unique integer value identifying this project.
        required: true
      tags:
      - projects
      security:
      - tokenAuth: []
      - cookieAuth: []
      responses:
        '202':
          description: No response body
  /api/projects/{id}/refresh_org_config_names/:
    post:
      operationId: projects_refresh_org_config_names_create
      description: Queue a job to refresh the list of ScratchOrg configs for a Project.
      parameters:
      - in: path
        name: id
        schema:
          type: string
          format: HashID
        description: A unique integer value identifying this project.
        required: true
      tags:
      - projects
      security:
      - tokenAuth: []
      - cookieAuth: []
      responses:
        '202':
          content:
            application/json:
              schema:
                $ref: '#/components/schemas/Project'
          description: ''
  /api/scratch-orgs/:
    get:
      operationId: scratch_orgs_list
      description: Manage SalesForce ScratchOrgs.
      parameters:
      - in: query
        name: epic
        schema:
          type: string
          format: HashID
      - in: query
        name: project
        schema:
          type: string
          format: HashID
      - in: query
        name: task
        schema:
          type: string
          format: HashID
      tags:
      - scratch-orgs
      security:
      - tokenAuth: []
      - cookieAuth: []
      responses:
        '200':
          content:
            application/json:
              schema:
                type: array
                items:
                  $ref: '#/components/schemas/ScratchOrg'
          description: ''
    post:
      operationId: scratch_orgs_create
      description: Manage SalesForce ScratchOrgs.
      tags:
      - scratch-orgs
      requestBody:
        content:
          application/json:
            schema:
              $ref: '#/components/schemas/ScratchOrgRequest'
          application/x-www-form-urlencoded:
            schema:
              $ref: '#/components/schemas/ScratchOrgRequest'
          multipart/form-data:
            schema:
              $ref: '#/components/schemas/ScratchOrgRequest'
        required: true
      security:
      - tokenAuth: []
      - cookieAuth: []
      responses:
        '201':
          content:
            application/json:
              schema:
                $ref: '#/components/schemas/ScratchOrg'
          description: ''
  /api/scratch-orgs/{id}/:
    get:
      operationId: scratch_orgs_retrieve
      description: Manage SalesForce ScratchOrgs.
      parameters:
      - in: path
        name: id
        schema:
          type: string
          format: HashID
        description: A unique integer value identifying this scratch org.
        required: true
      tags:
      - scratch-orgs
      security:
      - tokenAuth: []
      - cookieAuth: []
      responses:
        '200':
          content:
            application/json:
              schema:
                $ref: '#/components/schemas/ScratchOrg'
          description: ''
    put:
      operationId: scratch_orgs_update
      description: Manage SalesForce ScratchOrgs.
      parameters:
      - in: path
        name: id
        schema:
          type: string
          format: HashID
        description: A unique integer value identifying this scratch org.
        required: true
      tags:
      - scratch-orgs
      requestBody:
        content:
          application/json:
            schema:
              $ref: '#/components/schemas/ScratchOrgRequest'
          application/x-www-form-urlencoded:
            schema:
              $ref: '#/components/schemas/ScratchOrgRequest'
          multipart/form-data:
            schema:
              $ref: '#/components/schemas/ScratchOrgRequest'
        required: true
      security:
      - tokenAuth: []
      - cookieAuth: []
      responses:
        '200':
          content:
            application/json:
              schema:
                $ref: '#/components/schemas/ScratchOrg'
          description: ''
    patch:
      operationId: scratch_orgs_partial_update
      description: Manage SalesForce ScratchOrgs.
      parameters:
      - in: path
        name: id
        schema:
          type: string
          format: HashID
        description: A unique integer value identifying this scratch org.
        required: true
      tags:
      - scratch-orgs
      requestBody:
        content:
          application/json:
            schema:
              $ref: '#/components/schemas/PatchedScratchOrgRequest'
          application/x-www-form-urlencoded:
            schema:
              $ref: '#/components/schemas/PatchedScratchOrgRequest'
          multipart/form-data:
            schema:
              $ref: '#/components/schemas/PatchedScratchOrgRequest'
      security:
      - tokenAuth: []
      - cookieAuth: []
      responses:
        '200':
          content:
            application/json:
              schema:
                $ref: '#/components/schemas/ScratchOrg'
          description: ''
    delete:
      operationId: scratch_orgs_destroy
      description: Manage SalesForce ScratchOrgs.
      parameters:
      - in: path
        name: id
        schema:
          type: string
          format: HashID
        description: A unique integer value identifying this scratch org.
        required: true
      tags:
      - scratch-orgs
      security:
      - tokenAuth: []
      - cookieAuth: []
      responses:
        '204':
          description: No response body
  /api/scratch-orgs/{id}/commit/:
    post:
      operationId: scratch_orgs_commit_create
      description: Queue a job that commits changes retrieved from a ScratchOrg.
      parameters:
      - in: path
        name: id
        schema:
          type: string
          format: HashID
        description: A unique integer value identifying this scratch org.
        required: true
      tags:
      - scratch-orgs
      requestBody:
        content:
          application/json:
            schema:
              $ref: '#/components/schemas/CommitRequest'
          application/x-www-form-urlencoded:
            schema:
              $ref: '#/components/schemas/CommitRequest'
          multipart/form-data:
            schema:
              $ref: '#/components/schemas/CommitRequest'
        required: true
      security:
      - tokenAuth: []
      - cookieAuth: []
      responses:
        '202':
          content:
            application/json:
              schema:
                $ref: '#/components/schemas/ScratchOrg'
          description: ''
  /api/scratch-orgs/{id}/commit_dataset/:
    post:
      operationId: scratch_orgs_commit_dataset_create
      description: Queue a job that updates and commits a dataset from the Dev Org
      parameters:
      - in: path
        name: id
        schema:
          type: string
          format: HashID
        description: A unique integer value identifying this scratch org.
        required: true
      tags:
      - scratch-orgs
      requestBody:
        content:
          application/json:
            schema:
              $ref: '#/components/schemas/CommitDataset'
          application/x-www-form-urlencoded:
            schema:
              $ref: '#/components/schemas/CommitDataset'
          multipart/form-data:
            schema:
              $ref: '#/components/schemas/CommitDataset'
        required: true
      security:
      - tokenAuth: []
      - cookieAuth: []
      responses:
        '202':
          content:
            application/json:
              schema:
                $ref: '#/components/schemas/ScratchOrg'
          description: ''
  /api/scratch-orgs/{id}/parse_datasets/:
    post:
      operationId: scratch_orgs_parse_datasets_create
      description: Queue a job to parse the dataset definitions for this Org's Task
      parameters:
      - in: path
        name: id
        schema:
          type: string
          format: HashID
        description: A unique integer value identifying this scratch org.
        required: true
      tags:
      - scratch-orgs
      security:
      - tokenAuth: []
      - cookieAuth: []
      responses:
        '202':
          content:
            application/json:
              schema:
                $ref: '#/components/schemas/ScratchOrg'
          description: ''
  /api/scratch-orgs/{id}/redirect/:
    get:
      operationId: scratch_orgs_redirect_retrieve
      description: Redirect to a ScratchOrg's URL.
      parameters:
      - in: path
        name: id
        schema:
          type: string
          format: HashID
        description: A unique integer value identifying this scratch org.
        required: true
      tags:
      - scratch-orgs
      security:
      - tokenAuth: []
      - cookieAuth: []
      responses:
        '302':
          description: No response body
  /api/scratch-orgs/{id}/refresh/:
    post:
      operationId: scratch_orgs_refresh_create
      description: Queue a job that retrieves the latest changes from a ScratchOrg.
      parameters:
      - in: path
        name: id
        schema:
          type: string
          format: HashID
        description: A unique integer value identifying this scratch org.
        required: true
      tags:
      - scratch-orgs
      security:
      - tokenAuth: []
      - cookieAuth: []
      responses:
        '202':
          content:
            application/json:
              schema:
                $ref: '#/components/schemas/ScratchOrg'
          description: ''
  /api/tasks/:
    get:
      operationId: tasks_list
      description: Manage Tasks related to a Metecho Project or Epic.
      parameters:
      - in: query
        name: assigned_to_me
        schema:
          type: boolean
        description: Filter/exclude tasks assigned to the current user
      - in: query
        name: epic
        schema:
          type: string
          format: HashID
      - name: page
        required: false
        in: query
        description: A page number within the paginated result set.
        schema:
          type: integer
      - in: query
        name: project
        schema:
          type: string
          format: HashID
      - in: query
        name: slug
        schema:
          type: string
      tags:
      - tasks
      security:
      - tokenAuth: []
      - cookieAuth: []
      responses:
        '200':
          content:
            application/json:
              schema:
                $ref: '#/components/schemas/PaginatedTaskList'
          description: ''
    post:
      operationId: tasks_create
      description: Manage Tasks related to a Metecho Project or Epic.
      tags:
      - tasks
      requestBody:
        content:
          application/json:
            schema:
              $ref: '#/components/schemas/TaskRequest'
          application/x-www-form-urlencoded:
            schema:
              $ref: '#/components/schemas/TaskRequest'
          multipart/form-data:
            schema:
              $ref: '#/components/schemas/TaskRequest'
        required: true
      security:
      - tokenAuth: []
      - cookieAuth: []
      responses:
        '201':
          content:
            application/json:
              schema:
                $ref: '#/components/schemas/Task'
          description: ''
  /api/tasks/{id}/:
    get:
      operationId: tasks_retrieve
      description: Manage Tasks related to a Metecho Project or Epic.
      parameters:
      - in: path
        name: id
        schema:
          type: string
          format: HashID
        description: A unique integer value identifying this task.
        required: true
      tags:
      - tasks
      security:
      - tokenAuth: []
      - cookieAuth: []
      responses:
        '200':
          content:
            application/json:
              schema:
                $ref: '#/components/schemas/Task'
          description: ''
    put:
      operationId: tasks_update
      description: Manage Tasks related to a Metecho Project or Epic.
      parameters:
      - in: path
        name: id
        schema:
          type: string
          format: HashID
        description: A unique integer value identifying this task.
        required: true
      tags:
      - tasks
      requestBody:
        content:
          application/json:
            schema:
              $ref: '#/components/schemas/TaskRequest'
          application/x-www-form-urlencoded:
            schema:
              $ref: '#/components/schemas/TaskRequest'
          multipart/form-data:
            schema:
              $ref: '#/components/schemas/TaskRequest'
        required: true
      security:
      - tokenAuth: []
      - cookieAuth: []
      responses:
        '200':
          content:
            application/json:
              schema:
                $ref: '#/components/schemas/Task'
          description: ''
    patch:
      operationId: tasks_partial_update
      description: Manage Tasks related to a Metecho Project or Epic.
      parameters:
      - in: path
        name: id
        schema:
          type: string
          format: HashID
        description: A unique integer value identifying this task.
        required: true
      tags:
      - tasks
      requestBody:
        content:
          application/json:
            schema:
              $ref: '#/components/schemas/PatchedTaskRequest'
          application/x-www-form-urlencoded:
            schema:
              $ref: '#/components/schemas/PatchedTaskRequest'
          multipart/form-data:
            schema:
              $ref: '#/components/schemas/PatchedTaskRequest'
      security:
      - tokenAuth: []
      - cookieAuth: []
      responses:
        '200':
          content:
            application/json:
              schema:
                $ref: '#/components/schemas/Task'
          description: ''
    delete:
      operationId: tasks_destroy
      description: Manage Tasks related to a Metecho Project or Epic.
      parameters:
      - in: path
        name: id
        schema:
          type: string
          format: HashID
        description: A unique integer value identifying this task.
        required: true
      tags:
      - tasks
      security:
      - tokenAuth: []
      - cookieAuth: []
      responses:
        '204':
          description: No response body
  /api/tasks/{id}/assignees/:
    post:
      operationId: tasks_assignees_create
      description: |-
        Edit the assigned Developer and Tester on a Task. Exposed as a separate endpoint
        for users without write access to Tasks.
      parameters:
      - in: path
        name: id
        schema:
          type: string
          format: HashID
        description: A unique integer value identifying this task.
        required: true
      tags:
      - tasks
      requestBody:
        content:
          application/json:
            schema:
              $ref: '#/components/schemas/TaskAssigneeRequest'
          application/x-www-form-urlencoded:
            schema:
              $ref: '#/components/schemas/TaskAssigneeRequest'
          multipart/form-data:
            schema:
              $ref: '#/components/schemas/TaskAssigneeRequest'
      security:
      - tokenAuth: []
      - cookieAuth: []
      responses:
        '200':
          content:
            application/json:
              schema:
                $ref: '#/components/schemas/Task'
          description: ''
    put:
      operationId: tasks_assignees_update
      description: |-
        Edit the assigned Developer and Tester on a Task. Exposed as a separate endpoint
        for users without write access to Tasks.
      parameters:
      - in: path
        name: id
        schema:
          type: string
          format: HashID
        description: A unique integer value identifying this task.
        required: true
      tags:
      - tasks
      requestBody:
        content:
          application/json:
            schema:
              $ref: '#/components/schemas/TaskAssigneeRequest'
          application/x-www-form-urlencoded:
            schema:
              $ref: '#/components/schemas/TaskAssigneeRequest'
          multipart/form-data:
            schema:
              $ref: '#/components/schemas/TaskAssigneeRequest'
      security:
      - tokenAuth: []
      - cookieAuth: []
      responses:
        '200':
          content:
            application/json:
              schema:
                $ref: '#/components/schemas/Task'
          description: ''
  /api/tasks/{id}/can_reassign/:
    post:
      operationId: tasks_can_reassign_create
      description: Check if a GitHub user can be assigned to a Task
      parameters:
      - in: path
        name: id
        schema:
          type: string
          format: HashID
        description: A unique integer value identifying this task.
        required: true
      tags:
      - tasks
      requestBody:
        content:
          application/json:
            schema:
              $ref: '#/components/schemas/CanReassignRequest'
          application/x-www-form-urlencoded:
            schema:
              $ref: '#/components/schemas/CanReassignRequest'
          multipart/form-data:
            schema:
              $ref: '#/components/schemas/CanReassignRequest'
        required: true
      security:
      - tokenAuth: []
      - cookieAuth: []
      responses:
        '200':
          content:
            application/json:
              schema:
                properties:
                  can_reassign:
                    type: boolean
          description: ''
  /api/tasks/{id}/create_pr/:
    post:
      operationId: tasks_create_pr_create
      description: Queue a job to create a GitHub pull request.
      parameters:
      - in: path
        name: id
        schema:
          type: string
          format: HashID
        description: A unique integer value identifying this task.
        required: true
      tags:
      - tasks
      requestBody:
        content:
          application/json:
            schema:
              $ref: '#/components/schemas/CreatePrRequest'
          application/x-www-form-urlencoded:
            schema:
              $ref: '#/components/schemas/CreatePrRequest'
          multipart/form-data:
            schema:
              $ref: '#/components/schemas/CreatePrRequest'
        required: true
      security:
      - tokenAuth: []
      - cookieAuth: []
      responses:
        '200':
          content:
            application/json:
              schema:
                $ref: '#/components/schemas/Task'
          description: ''
  /api/tasks/{id}/review/:
    post:
      operationId: tasks_review_create
      description: Queue a job that submits a Task pull request review.
      parameters:
      - in: path
        name: id
        schema:
          type: string
          format: HashID
        description: A unique integer value identifying this task.
        required: true
      tags:
      - tasks
      requestBody:
        content:
          application/json:
            schema:
              $ref: '#/components/schemas/ReviewRequest'
          application/x-www-form-urlencoded:
            schema:
              $ref: '#/components/schemas/ReviewRequest'
          multipart/form-data:
            schema:
              $ref: '#/components/schemas/ReviewRequest'
        required: true
      security:
      - tokenAuth: []
      - cookieAuth: []
      responses:
        '200':
          content:
            application/json:
              schema:
                $ref: '#/components/schemas/Task'
          description: ''
  /api/user/:
    get:
      operationId: current_user_retrieve
      description: Get full details about the current user.
      tags:
      - user
      security:
      - tokenAuth: []
      - cookieAuth: []
      responses:
        '200':
          content:
            application/json:
              schema:
                $ref: '#/components/schemas/FullUser'
          description: ''
  /api/user/{id}/delete/:
    delete:
      operationId: user_delete_destroy
      description: Actions related to the current user.
      parameters:
      - in: path
        name: id
        schema:
          type: string
          format: HashID
        description: A unique integer value identifying this user.
        required: true
      tags:
      - user
      security:
      - tokenAuth: []
      - cookieAuth: []
      responses:
        '204':
          description: No response body
  /api/user/agree_to_tos/:
    put:
      operationId: user_agree_to_tos_update
      description: Set the user's `agreed_to_tos_at` field to the current datetime.
      tags:
      - user
      security:
      - tokenAuth: []
      - cookieAuth: []
      responses:
        '200':
          content:
            application/json:
              schema:
                $ref: '#/components/schemas/FullUser'
          description: ''
  /api/user/complete_onboarding/:
    put:
      operationId: user_complete_onboarding_update
      description: Set the user's `onboarded_at` field to the current datetime.
      tags:
      - user
      security:
      - tokenAuth: []
      - cookieAuth: []
      responses:
        '200':
          content:
            application/json:
              schema:
                $ref: '#/components/schemas/FullUser'
          description: ''
  /api/user/disconnect/:
    post:
      operationId: user_disconnect_create
      description: Disconnect the current user from their SalesForce account.
      tags:
      - user
      security:
      - tokenAuth: []
      - cookieAuth: []
      responses:
        '200':
          content:
            application/json:
              schema:
                $ref: '#/components/schemas/FullUser'
          description: ''
  /api/user/guided_tour/:
    post:
      operationId: user_guided_tour_create
      description: Update the user's guided-tour preferences and history.
      tags:
      - user
      requestBody:
        content:
          application/json:
            schema:
              $ref: '#/components/schemas/GuidedTourRequest'
          application/x-www-form-urlencoded:
            schema:
              $ref: '#/components/schemas/GuidedTourRequest'
          multipart/form-data:
            schema:
              $ref: '#/components/schemas/GuidedTourRequest'
      security:
      - tokenAuth: []
      - cookieAuth: []
      responses:
        '200':
          content:
            application/json:
              schema:
                $ref: '#/components/schemas/FullUser'
          description: ''
  /api/user/refresh/:
    post:
      operationId: user_refresh_create
      description: Queue a job to refresh the user's list of GitHub repositories.
      tags:
      - user
      security:
      - tokenAuth: []
      - cookieAuth: []
      responses:
        '202':
          description: No response body
  /api/user/refresh_orgs/:
    post:
      operationId: user_refresh_orgs_create
      description: Queue a job to refresh the user's list of GitHub organizations.
      tags:
      - user
      security:
      - tokenAuth: []
      - cookieAuth: []
      responses:
        '202':
          description: No response body
  /api/users/:
    get:
      operationId: users_list
      description: Read-only information about all users.
      parameters:
      - name: page
        required: false
        in: query
        description: A page number within the paginated result set.
        schema:
          type: integer
      tags:
      - users
      security:
      - tokenAuth: []
      - cookieAuth: []
      responses:
        '200':
          content:
            application/json:
              schema:
                $ref: '#/components/schemas/PaginatedMinimalUserList'
          description: ''
  /api/users/{id}/:
    get:
      operationId: users_retrieve
      description: Read-only information about all users.
      parameters:
      - in: path
        name: id
        schema:
          type: string
          format: HashID
        description: A unique integer value identifying this user.
        required: true
      tags:
      - users
      security:
      - tokenAuth: []
      - cookieAuth: []
      responses:
        '200':
          content:
            application/json:
              schema:
                $ref: '#/components/schemas/MinimalUser'
          description: ''
components:
  schemas:
    CanReassignRequest:
      type: object
      properties:
        role:
          $ref: '#/components/schemas/RoleEnum'
        gh_uid:
          type: integer
      required:
      - gh_uid
      - role
    CheckRepoNameRequest:
      type: object
      properties:
        name:
          type: string
          minLength: 1
      required:
      - name
    CommitRequest:
      type: object
      properties:
        commit_message:
          type: string
          minLength: 1
        changes:
          type: object
          additionalProperties:
            type: array
            items:
              type: string
              minLength: 1
        target_directory:
          type: string
          minLength: 1
      required:
      - changes
      - commit_message
      - target_directory
<<<<<<< HEAD
    CommitDataset:
      type: object
      properties:
        commit_message:
          type: string
        dataset_name:
          type: string
        dataset_definition:
          type: object
          additionalProperties:
            type: array
            items:
              type: string
      required:
      - commit_message
      - dataset_definition
      - dataset_name
    CreatePr:
=======
    CreatePrRequest:
>>>>>>> 77a5801a
      type: object
      properties:
        title:
          type: string
          minLength: 1
        critical_changes:
          type: string
        additional_changes:
          type: string
        issues:
          type: string
        notes:
          type: string
        alert_assigned_qa:
          type: boolean
      required:
      - additional_changes
      - alert_assigned_qa
      - critical_changes
      - issues
      - notes
      - title
    Epic:
      type: object
      properties:
        id:
          type: string
          readOnly: true
        name:
          type: string
        description:
          type: string
        description_rendered:
          type: string
          readOnly: true
        slug:
          type: string
          readOnly: true
        old_slugs:
          type: array
          items:
            type: string
          readOnly: true
        created_at:
          type: string
          format: date-time
          readOnly: true
        project:
          type: string
          format: HashID
        task_count:
          type: integer
          readOnly: true
        branch_url:
          type: string
          format: uri
          readOnly: true
        branch_diff_url:
          type: string
          format: uri
          readOnly: true
        branch_name:
          type: string
          pattern: ^[-\w/]+$
          maxLength: 100
        has_unmerged_commits:
          type: boolean
          readOnly: true
        currently_creating_branch:
          type: boolean
          readOnly: true
        currently_creating_pr:
          type: boolean
          readOnly: true
        pr_url:
          type: string
          format: uri
          readOnly: true
        pr_is_open:
          type: boolean
          readOnly: true
        pr_is_merged:
          type: boolean
          readOnly: true
        status:
          allOf:
          - $ref: '#/components/schemas/EpicStatusEnum'
          readOnly: true
        github_users:
          type: array
          items:
            type: integer
          readOnly: true
        latest_sha:
          type: string
          readOnly: true
        issue:
          type: string
          format: HashID
          nullable: true
      required:
      - branch_diff_url
      - branch_url
      - created_at
      - currently_creating_branch
      - currently_creating_pr
      - description_rendered
      - github_users
      - has_unmerged_commits
      - id
      - latest_sha
      - name
      - old_slugs
      - pr_is_merged
      - pr_is_open
      - pr_url
      - project
      - slug
      - status
      - task_count
    EpicCollaboratorsRequest:
      type: object
      properties:
        github_users:
          type: array
          items:
            type: integer
      required:
      - github_users
    EpicMinimal:
      type: object
      properties:
        id:
          type: string
          readOnly: true
        name:
          type: string
        slug:
          type: string
          readOnly: true
        github_users:
          type: array
          items:
            type: integer
          readOnly: true
      required:
      - github_users
      - id
      - name
      - slug
    EpicRequest:
      type: object
      properties:
        name:
          type: string
          minLength: 1
        description:
          type: string
        project:
          type: string
          format: HashID
        branch_name:
          type: string
          pattern: ^[-\w/]+$
          maxLength: 100
        issue:
          type: string
          format: HashID
          nullable: true
      required:
      - name
      - project
    EpicStatusEnum:
      enum:
      - Planned
      - In progress
      - Review
      - Merged
      type: string
    FullUser:
      type: object
      properties:
        id:
          type: string
          readOnly: true
        username:
          type: string
          description: Required. 150 characters or fewer. Letters, digits and @/./+/-/_
            only.
          pattern: ^[\w.@+-]+$
          maxLength: 150
        email:
          type: string
          format: email
          title: Email address
          maxLength: 254
        avatar_url:
          type: string
          nullable: true
          readOnly: true
        github_id:
          type: integer
          nullable: true
          readOnly: true
        is_staff:
          type: boolean
          title: Staff status
          description: Designates whether the user can log into this admin site.
        valid_token_for:
          type: string
          nullable: true
          readOnly: true
        org_name:
          type: string
          nullable: true
          readOnly: true
        org_type:
          type: string
          nullable: true
          readOnly: true
        is_devhub_enabled:
          type: boolean
          readOnly: true
        sf_username:
          type: string
          nullable: true
          readOnly: true
        currently_fetching_repos:
          type: boolean
        currently_fetching_orgs:
          type: boolean
        devhub_username:
          type: string
        uses_global_devhub:
          type: boolean
          readOnly: true
        agreed_to_tos_at:
          type: string
          format: date-time
          nullable: true
        onboarded_at:
          type: string
          format: date-time
          nullable: true
          description: Date of the last time the user completed the interactive onboarding
        self_guided_tour_enabled:
          type: boolean
        self_guided_tour_state:
          type: object
          additionalProperties: {}
          nullable: true
        organizations:
          type: array
          items:
            $ref: '#/components/schemas/GitHubOrganization'
          readOnly: true
      required:
      - avatar_url
      - github_id
      - id
      - is_devhub_enabled
      - org_name
      - org_type
      - organizations
      - sf_username
      - username
      - uses_global_devhub
      - valid_token_for
    GitHubAppInstallationCheck:
      type: object
      properties:
        success:
          type: boolean
        messages:
          type: array
          items:
            type: string
      required:
      - messages
      - success
    GitHubCollaborator:
      type: object
      properties:
        id:
          type: integer
        name:
          type: string
        login:
          type: string
        avatar_url:
          type: string
          format: uri
        permissions:
          $ref: '#/components/schemas/RepoPermission'
      required:
      - avatar_url
      - id
      - login
      - name
    GitHubIssue:
      type: object
      properties:
        id:
          type: string
          readOnly: true
        number:
          type: integer
          readOnly: true
        title:
          type: string
          readOnly: true
        created_at:
          type: string
          format: date-time
          readOnly: true
        html_url:
          type: string
          format: uri
          readOnly: true
        project:
          type: string
          format: HashID
        epic:
          properties:
            id:
              type: string
              format: HashID
            name:
              type: string
            status:
              type: string
            slug:
              type: string
          nullable: true
          readOnly: true
        task:
          properties:
            id:
              type: string
              format: HashID
            name:
              type: string
            status:
              type: string
            review_status:
              type: string
            review_valid:
              type: boolean
            pr_is_open:
              type: boolean
            slug:
              type: string
            epic_slug:
              type: string
              nullable: true
          nullable: true
          readOnly: true
      required:
      - created_at
      - epic
      - html_url
      - id
      - number
      - project
      - task
      - title
    GitHubOrganization:
      type: object
      properties:
        id:
          type: string
          readOnly: true
        name:
          type: string
        avatar_url:
          type: string
          format: uri
          maxLength: 200
      required:
      - id
      - name
    GuidedTourRequest:
      type: object
      properties:
        enabled:
          type: boolean
        state:
          type: object
          additionalProperties: {}
    MinimalUser:
      type: object
      properties:
        id:
          type: string
          readOnly: true
        username:
          type: string
          description: Required. 150 characters or fewer. Letters, digits and @/./+/-/_
            only.
          pattern: ^[\w.@+-]+$
          maxLength: 150
        avatar_url:
          type: string
          nullable: true
          readOnly: true
      required:
      - avatar_url
      - id
      - username
    OrgConfigName:
      type: object
      properties:
        key:
          type: string
        label:
          type: string
        description:
          type: string
      required:
      - key
    OrgTypeEnum:
      enum:
      - Dev
      - QA
      - Playground
      type: string
    PaginatedEpicList:
      type: object
      properties:
        count:
          type: integer
          example: 123
        next:
          type: string
          nullable: true
          format: uri
          example: http://api.example.org/accounts/?page=4
        previous:
          type: string
          nullable: true
          format: uri
          example: http://api.example.org/accounts/?page=2
        results:
          type: array
          items:
            $ref: '#/components/schemas/Epic'
    PaginatedGitHubIssueList:
      type: object
      properties:
        count:
          type: integer
          example: 123
        next:
          type: string
          nullable: true
          format: uri
          example: http://api.example.org/accounts/?page=4
        previous:
          type: string
          nullable: true
          format: uri
          example: http://api.example.org/accounts/?page=2
        results:
          type: array
          items:
            $ref: '#/components/schemas/GitHubIssue'
    PaginatedGitHubOrganizationList:
      type: object
      properties:
        count:
          type: integer
          example: 123
        next:
          type: string
          nullable: true
          format: uri
          example: http://api.example.org/accounts/?page=4
        previous:
          type: string
          nullable: true
          format: uri
          example: http://api.example.org/accounts/?page=2
        results:
          type: array
          items:
            $ref: '#/components/schemas/GitHubOrganization'
    PaginatedMinimalUserList:
      type: object
      properties:
        count:
          type: integer
          example: 123
        next:
          type: string
          nullable: true
          format: uri
          example: http://api.example.org/accounts/?page=4
        previous:
          type: string
          nullable: true
          format: uri
          example: http://api.example.org/accounts/?page=2
        results:
          type: array
          items:
            $ref: '#/components/schemas/MinimalUser'
    PaginatedProjectList:
      type: object
      properties:
        count:
          type: integer
          example: 123
        next:
          type: string
          nullable: true
          format: uri
          example: http://api.example.org/accounts/?page=4
        previous:
          type: string
          nullable: true
          format: uri
          example: http://api.example.org/accounts/?page=2
        results:
          type: array
          items:
            $ref: '#/components/schemas/Project'
    PaginatedTaskList:
      type: object
      properties:
        count:
          type: integer
          example: 123
        next:
          type: string
          nullable: true
          format: uri
          example: http://api.example.org/accounts/?page=4
        previous:
          type: string
          nullable: true
          format: uri
          example: http://api.example.org/accounts/?page=2
        results:
          type: array
          items:
            $ref: '#/components/schemas/Task'
    PatchedEpicRequest:
      type: object
      properties:
        name:
          type: string
          minLength: 1
        description:
          type: string
        project:
          type: string
          format: HashID
        branch_name:
          type: string
          pattern: ^[-\w/]+$
          maxLength: 100
        issue:
          type: string
          format: HashID
          nullable: true
    PatchedScratchOrgRequest:
      type: object
      properties:
        project:
          type: string
          format: HashID
          nullable: true
        epic:
          type: string
          format: HashID
          nullable: true
        task:
          type: string
          format: HashID
          nullable: true
        org_type:
          $ref: '#/components/schemas/OrgTypeEnum'
        description:
          type: string
        ignored_changes_write:
          type: object
          additionalProperties: {}
          writeOnly: true
<<<<<<< HEAD
        total_ignored_changes:
          type: integer
          readOnly: true
        has_ignored_changes:
          type: boolean
          readOnly: true
        currently_refreshing_changes:
          type: boolean
          readOnly: true
        currently_retrieving_metadata:
          type: boolean
          readOnly: true
        currently_refreshing_org:
          type: boolean
          readOnly: true
        currently_reassigning_user:
          type: boolean
          readOnly: true
        is_created:
          type: boolean
          readOnly: true
        delete_queued_at:
          type: string
          format: date-time
          readOnly: true
          nullable: true
        owner_gh_username:
          type: string
          readOnly: true
        owner_gh_id:
          type: integer
          nullable: true
          readOnly: true
        has_been_visited:
          type: boolean
          readOnly: true
        valid_target_directories:
          type: object
          additionalProperties: {}
          readOnly: true
        org_config_name:
          type: string
        currently_parsing_datasets:
          type: boolean
          readOnly: true
        currently_retrieving_dataset:
          type: boolean
          readOnly: true
    PatchedTask:
=======
        org_config_name:
          type: string
          minLength: 1
    PatchedTaskRequest:
>>>>>>> 77a5801a
      type: object
      properties:
        name:
          type: string
          minLength: 1
        description:
          type: string
        epic:
          type: string
          format: HashID
          nullable: true
        project:
          type: string
          format: HashID
          nullable: true
        branch_name:
          type: string
          pattern: ^[-\w/]+$
          maxLength: 100
        issue:
          type: string
          format: HashID
          nullable: true
        assigned_dev:
          type: integer
          nullable: true
        dev_org:
          type: string
          format: HashID
          writeOnly: true
        org_config_name:
          type: string
          minLength: 1
    Project:
      type: object
      properties:
        id:
          type: string
          readOnly: true
        name:
          type: string
        repo_url:
          type: string
          format: uri
          readOnly: true
        repo_owner:
          type: string
        repo_name:
          type: string
        has_truncated_issues:
          type: boolean
          readOnly: true
        has_push_permission:
          type: boolean
          readOnly: true
        description:
          type: string
        description_rendered:
          type: string
          readOnly: true
        is_managed:
          type: boolean
        slug:
          type: string
        old_slugs:
          type: array
          items:
            type: string
          readOnly: true
        branch_prefix:
          type: string
        github_users:
          type: array
          items:
            $ref: '#/components/schemas/GitHubCollaborator'
          readOnly: true
        github_issue_count:
          type: integer
          readOnly: true
        repo_image_url:
          type: string
          format: uri
          readOnly: true
        org_config_names:
          type: array
          items:
            $ref: '#/components/schemas/OrgConfigName'
          readOnly: true
        currently_fetching_org_config_names:
          type: boolean
          readOnly: true
        currently_fetching_github_users:
          type: boolean
          readOnly: true
        latest_sha:
          type: string
          readOnly: true
        currently_fetching_issues:
          type: boolean
          readOnly: true
      required:
      - currently_fetching_github_users
      - currently_fetching_issues
      - currently_fetching_org_config_names
      - description_rendered
      - github_issue_count
      - github_users
      - has_push_permission
      - has_truncated_issues
      - id
      - latest_sha
      - name
      - old_slugs
      - org_config_names
      - repo_image_url
      - repo_name
      - repo_owner
      - repo_url
      - slug
    ProjectCreateRequest:
      type: object
      properties:
        name:
          type: string
          minLength: 1
        description:
          type: string
        organization:
          type: string
          format: HashID
        repo_name:
          type: string
          minLength: 1
        github_users:
          type: array
          items:
            $ref: '#/components/schemas/ShortGitHubUserRequest'
        dependencies:
          type: array
          items:
            type: string
            format: HashID
      required:
      - dependencies
      - github_users
      - name
      - organization
      - repo_name
    ProjectDependency:
      type: object
      properties:
        id:
          type: string
          readOnly: true
        name:
          type: string
        recommended:
          type: boolean
      required:
      - id
      - name
    RepoPermission:
      type: object
      properties:
        push:
          type: boolean
        pull:
          type: boolean
        admin:
          type: boolean
    ReviewRequest:
      type: object
      properties:
        notes:
          type: string
        status:
          $ref: '#/components/schemas/ReviewStatusEnum'
        delete_org:
          type: boolean
        org:
          type: string
          format: HashID
          nullable: true
      required:
      - delete_org
      - notes
      - org
      - status
    ReviewStatusEnum:
      enum:
      - Approved
      - Changes requested
      type: string
    RoleEnum:
      enum:
      - assigned_qa
      - assigned_dev
      type: string
    ScratchOrg:
      type: object
      properties:
        id:
          type: string
          readOnly: true
        project:
          type: string
          format: HashID
          nullable: true
        epic:
          type: string
          format: HashID
          nullable: true
        task:
          type: string
          format: HashID
          nullable: true
        org_type:
          $ref: '#/components/schemas/OrgTypeEnum'
        owner:
          type: string
          format: HashID
          readOnly: true
        description:
          type: string
        description_rendered:
          type: string
          readOnly: true
        last_modified_at:
          type: string
          format: date-time
          readOnly: true
          nullable: true
        expires_at:
          type: string
          format: date-time
          readOnly: true
          nullable: true
        latest_commit:
          type: string
          readOnly: true
        latest_commit_url:
          type: string
          format: uri
          readOnly: true
        latest_commit_at:
          type: string
          format: date-time
          readOnly: true
          nullable: true
        last_checked_unsaved_changes_at:
          type: string
          format: date-time
          readOnly: true
          nullable: true
        url:
          type: string
          format: uri
          readOnly: true
        unsaved_changes:
          type: object
          additionalProperties: {}
          readOnly: true
        total_unsaved_changes:
          type: integer
          readOnly: true
        has_unsaved_changes:
          type: boolean
          readOnly: true
        ignored_changes:
          type: object
          additionalProperties: {}
          readOnly: true
        total_ignored_changes:
          type: integer
          readOnly: true
        has_ignored_changes:
          type: boolean
          readOnly: true
        currently_refreshing_changes:
          type: boolean
          readOnly: true
        currently_retrieving_metadata:
          type: boolean
          readOnly: true
        currently_refreshing_org:
          type: boolean
          readOnly: true
        currently_reassigning_user:
          type: boolean
          readOnly: true
        is_created:
          type: boolean
          readOnly: true
        delete_queued_at:
          type: string
          format: date-time
          readOnly: true
          nullable: true
        owner_gh_username:
          type: string
          readOnly: true
        owner_gh_id:
          type: integer
          nullable: true
          readOnly: true
        has_been_visited:
          type: boolean
          readOnly: true
        valid_target_directories:
          type: object
          additionalProperties: {}
          readOnly: true
        org_config_name:
          type: string
        currently_parsing_datasets:
          type: boolean
          readOnly: true
        currently_retrieving_dataset:
          type: boolean
          readOnly: true
      required:
      - currently_parsing_datasets
      - currently_reassigning_user
      - currently_refreshing_changes
      - currently_refreshing_org
      - currently_retrieving_dataset
      - currently_retrieving_metadata
      - delete_queued_at
      - description_rendered
      - expires_at
      - has_been_visited
      - has_ignored_changes
      - has_unsaved_changes
      - id
      - ignored_changes
      - is_created
      - last_checked_unsaved_changes_at
      - last_modified_at
      - latest_commit
      - latest_commit_at
      - latest_commit_url
      - org_config_name
      - org_type
      - owner
      - owner_gh_id
      - owner_gh_username
      - total_ignored_changes
      - total_unsaved_changes
      - unsaved_changes
      - url
      - valid_target_directories
    ScratchOrgRequest:
      type: object
      properties:
        project:
          type: string
          format: HashID
          nullable: true
        epic:
          type: string
          format: HashID
          nullable: true
        task:
          type: string
          format: HashID
          nullable: true
        org_type:
          $ref: '#/components/schemas/OrgTypeEnum'
        description:
          type: string
        ignored_changes_write:
          type: object
          additionalProperties: {}
          writeOnly: true
        org_config_name:
          type: string
          minLength: 1
      required:
      - org_config_name
      - org_type
    ShortGitHubUser:
      type: object
      description: See https://github3py.readthedocs.io/en/master/api-reference/users.html#github3.users.ShortUser
      properties:
        id:
          type: integer
        login:
          type: string
        name:
          type: string
        avatar_url:
          type: string
          format: uri
      required:
      - id
      - login
    ShortGitHubUserRequest:
      type: object
      description: See https://github3py.readthedocs.io/en/master/api-reference/users.html#github3.users.ShortUser
      properties:
        id:
          type: integer
        login:
          type: string
          minLength: 1
        name:
          type: string
          minLength: 1
        avatar_url:
          type: string
          format: uri
          minLength: 1
      required:
      - id
      - login
    Task:
      type: object
      properties:
        id:
          type: string
          readOnly: true
        name:
          type: string
        description:
          type: string
        description_rendered:
          type: string
          readOnly: true
        epic:
          allOf:
          - $ref: '#/components/schemas/EpicMinimal'
          nullable: true
        project:
          type: string
          format: HashID
          nullable: true
        slug:
          type: string
          readOnly: true
        old_slugs:
          type: array
          items:
            type: string
          readOnly: true
        created_at:
          type: string
          format: date-time
          readOnly: true
        has_unmerged_commits:
          type: boolean
          readOnly: true
        currently_creating_branch:
          type: boolean
          readOnly: true
        currently_creating_pr:
          type: boolean
          readOnly: true
        branch_name:
          type: string
          pattern: ^[-\w/]+$
          maxLength: 100
        root_project:
          type: string
          readOnly: true
        root_project_slug:
          type: string
          readOnly: true
        branch_url:
          type: string
          format: uri
          readOnly: true
        commits:
          type: object
          additionalProperties: {}
          readOnly: true
        origin_sha:
          type: string
          readOnly: true
        branch_diff_url:
          type: string
          format: uri
          readOnly: true
        pr_url:
          type: string
          format: uri
          readOnly: true
        issue:
          type: string
          format: HashID
          nullable: true
        review_submitted_at:
          type: string
          format: date-time
          readOnly: true
          nullable: true
        review_valid:
          type: boolean
          readOnly: true
        review_status:
          allOf:
          - $ref: '#/components/schemas/ReviewStatusEnum'
          readOnly: true
        review_sha:
          type: string
          readOnly: true
        status:
          allOf:
          - $ref: '#/components/schemas/TaskStatusEnum'
          readOnly: true
        pr_is_open:
          type: boolean
          readOnly: true
        assigned_dev:
          allOf:
          - $ref: '#/components/schemas/ShortGitHubUser'
          nullable: true
        assigned_qa:
          allOf:
          - $ref: '#/components/schemas/ShortGitHubUser'
          readOnly: true
        currently_submitting_review:
          type: boolean
          readOnly: true
        org_config_name:
          type: string
      required:
      - assigned_qa
      - branch_diff_url
      - branch_url
      - commits
      - created_at
      - currently_creating_branch
      - currently_creating_pr
      - currently_submitting_review
      - description_rendered
      - has_unmerged_commits
      - id
      - name
      - old_slugs
      - org_config_name
      - origin_sha
      - pr_is_open
      - pr_url
      - review_sha
      - review_status
      - review_submitted_at
      - review_valid
      - root_project
      - root_project_slug
      - slug
      - status
    TaskAssigneeRequest:
      type: object
      properties:
        assigned_dev:
          type: integer
          nullable: true
        assigned_qa:
          type: integer
          nullable: true
        should_alert_dev:
          type: boolean
        should_alert_qa:
          type: boolean
    TaskRequest:
      type: object
      properties:
        name:
          type: string
          minLength: 1
        description:
          type: string
        epic:
          type: string
          format: HashID
          nullable: true
        project:
          type: string
          format: HashID
          nullable: true
        branch_name:
          type: string
          pattern: ^[-\w/]+$
          maxLength: 100
        issue:
          type: string
          format: HashID
          nullable: true
        assigned_dev:
          type: integer
          nullable: true
        dev_org:
          type: string
          format: HashID
          writeOnly: true
        org_config_name:
          type: string
          minLength: 1
      required:
      - name
      - org_config_name
    TaskStatusEnum:
      enum:
      - Planned
      - In progress
      - Completed
      - Canceled
      type: string
  securitySchemes:
    cookieAuth:
      type: apiKey
      in: cookie
      name: sessionid
    tokenAuth:
      type: apiKey
      in: header
      name: Authorization
      description: Token-based authentication with required prefix "Token"<|MERGE_RESOLUTION|>--- conflicted
+++ resolved
@@ -926,13 +926,13 @@
         content:
           application/json:
             schema:
-              $ref: '#/components/schemas/CommitDataset'
+              $ref: '#/components/schemas/CommitDatasetRequest'
           application/x-www-form-urlencoded:
             schema:
-              $ref: '#/components/schemas/CommitDataset'
+              $ref: '#/components/schemas/CommitDatasetRequest'
           multipart/form-data:
             schema:
-              $ref: '#/components/schemas/CommitDataset'
+              $ref: '#/components/schemas/CommitDatasetRequest'
         required: true
       security:
       - tokenAuth: []
@@ -1578,6 +1578,26 @@
           minLength: 1
       required:
       - name
+    CommitDatasetRequest:
+      type: object
+      properties:
+        commit_message:
+          type: string
+          minLength: 1
+        dataset_name:
+          type: string
+          minLength: 1
+        dataset_definition:
+          type: object
+          additionalProperties:
+            type: array
+            items:
+              type: string
+              minLength: 1
+      required:
+      - commit_message
+      - dataset_definition
+      - dataset_name
     CommitRequest:
       type: object
       properties:
@@ -1598,28 +1618,7 @@
       - changes
       - commit_message
       - target_directory
-<<<<<<< HEAD
-    CommitDataset:
-      type: object
-      properties:
-        commit_message:
-          type: string
-        dataset_name:
-          type: string
-        dataset_definition:
-          type: object
-          additionalProperties:
-            type: array
-            items:
-              type: string
-      required:
-      - commit_message
-      - dataset_definition
-      - dataset_name
-    CreatePr:
-=======
     CreatePrRequest:
->>>>>>> 77a5801a
       type: object
       properties:
         title:
@@ -2208,62 +2207,10 @@
           type: object
           additionalProperties: {}
           writeOnly: true
-<<<<<<< HEAD
-        total_ignored_changes:
-          type: integer
-          readOnly: true
-        has_ignored_changes:
-          type: boolean
-          readOnly: true
-        currently_refreshing_changes:
-          type: boolean
-          readOnly: true
-        currently_retrieving_metadata:
-          type: boolean
-          readOnly: true
-        currently_refreshing_org:
-          type: boolean
-          readOnly: true
-        currently_reassigning_user:
-          type: boolean
-          readOnly: true
-        is_created:
-          type: boolean
-          readOnly: true
-        delete_queued_at:
-          type: string
-          format: date-time
-          readOnly: true
-          nullable: true
-        owner_gh_username:
-          type: string
-          readOnly: true
-        owner_gh_id:
-          type: integer
-          nullable: true
-          readOnly: true
-        has_been_visited:
-          type: boolean
-          readOnly: true
-        valid_target_directories:
-          type: object
-          additionalProperties: {}
-          readOnly: true
-        org_config_name:
-          type: string
-        currently_parsing_datasets:
-          type: boolean
-          readOnly: true
-        currently_retrieving_dataset:
-          type: boolean
-          readOnly: true
-    PatchedTask:
-=======
         org_config_name:
           type: string
           minLength: 1
     PatchedTaskRequest:
->>>>>>> 77a5801a
       type: object
       properties:
         name:
