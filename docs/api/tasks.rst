--- conflicted
+++ resolved
@@ -21,10 +21,6 @@
         "name": "Test Task",
         "description": "This is *safely* rendered Markdown.",
         "description_rendered": "<p>This is <em>safely</em> rendered Markdown.</p>",
-<<<<<<< HEAD
-        "epic": "3Lw7OwK",
-        "assigned_dev": "123456",
-=======
         "epic": {
           "id": "3Lw7OwK",
           "name": "Example Epic",
@@ -32,18 +28,7 @@
           "github_users": ["123456", "456789"]
         },
         "project": null,
-        "assigned_dev": {
-          "id": "12345",
-          "login": "username",
-          "name": "Full Name",
-          "avatar_url": "https://avatars0.githubusercontent.com/u/someId?v=4",
-          "permissions": {
-            "push": true,
-            "pull": true,
-            "admin": false
-          }
-        },
->>>>>>> c3790e73
+        "assigned_dev": "123456",
         "assigned_qa": null,
         "slug": "test-task",
         "old_slugs": [],
