--- conflicted
+++ resolved
@@ -1,11 +1,7 @@
 {
     "_meta": {
         "hash": {
-<<<<<<< HEAD
-            "sha256": "92f48bc8710d056a4080abee20e53af2441f1fde6e744b6acd951b73e31f788f"
-=======
-            "sha256": "996d89cc0206962c32fc2cf88caed4b9fb7fb1cd971fcf5491067994221bdd36"
->>>>>>> 35675f2c
+            "sha256": "ee55dd0632100e0641a752a33ce3bdca34645e19d814e3a4608a51937ba97955"
         },
         "pipfile-spec": 6,
         "requires": {
