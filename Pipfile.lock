--- conflicted
+++ resolved
@@ -1,11 +1,7 @@
 {
     "_meta": {
         "hash": {
-<<<<<<< HEAD
-            "sha256": "a576eb4e494e0007c43210962290d9a6fd561e27fb3f8c4c443c2140ce8e7528"
-=======
-            "sha256": "f9b7c9238926770e8f6357846c2d79fc046205cf77389ae41de726c633f44ebe"
->>>>>>> 3c92e4c8
+            "sha256": "2968783b599e489410a777848f1ba54ee72235cfdf8c18e06e1ac59bc748174d"
         },
         "pipfile-spec": 6,
         "requires": {
@@ -923,10 +919,10 @@
         },
         "faker": {
             "hashes": [
-                "sha256:1c0a5e7bb54d2c54569986a27124715c83899e592d8d61d4e372dbff6c699573",
-                "sha256:60477f757a80f665bbe1fb3d1cfe5d205ec7b99d5240114de7b27b4c25d236ca"
-            ],
-            "version": "==1.0.7"
+                "sha256:6886d58f3c24d8ecdaa3740b138121614197ffd3e0adfb0cb02ca4e71e292dfe",
+                "sha256:8f7cb7a62a1a207bb8febcc6e04fd8b80e0f31b1a4c2ca587d42368064922b80"
+            ],
+            "version": "==1.0.8"
         },
         "flake8": {
             "hashes": [
