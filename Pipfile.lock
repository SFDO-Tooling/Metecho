{
    "_meta": {
        "hash": {
<<<<<<< HEAD
            "sha256": "49c842945299e542d966779bb398c369745a23780ff06b4e9eb306013cfa201e"
=======
            "sha256": "d9315f9ea29698316340cb52b73fd2e6695d0bb51ede1d22fef705d4546330b7"
>>>>>>> 06be9651
        },
        "pipfile-spec": 6,
        "requires": {
            "python_version": "3.7"
        },
        "sources": [
            {
                "name": "pypi",
                "url": "https://pypi.org/simple",
                "verify_ssl": true
            }
        ]
    },
    "default": {
        "aioredis": {
            "hashes": [
                "sha256:71302cebeb7add86f1fe660b469068760ca4364504e75ee83dd6f6b7118bfe28",
                "sha256:86da2748fb0652625a8346f413167f078ec72bdc76e217db7e605a059cd56e86"
            ],
            "version": "==1.3.0"
        },
        "asgiref": {
            "hashes": [
                "sha256:a4ce726e6ef49cca13642ff49588530ebabcc47c669c7a95af37ea5a74b9b823",
                "sha256:f62b1c88ebf5fe95db202a372982970edcf375c1513d7e70717df0750f5c2b98"
            ],
            "version": "==3.2.2"
        },
        "asn1crypto": {
            "hashes": [
                "sha256:2f1adbb7546ed199e3c90ef23ec95c5cf3585bac7d11fb7eb562a3fe89c64e87",
                "sha256:9d5c20441baf0cb60a4ac34cc447c6c189024b6b4c6cd7877034f4965c464e49"
            ],
            "version": "==0.24.0"
        },
        "async-timeout": {
            "hashes": [
                "sha256:0c3c816a028d47f659d6ff5c745cb2acf1f966da1fe5c19c77a70282b25f4c5f",
                "sha256:4291ca197d287d274d0b6cb5d6f8f8f82d434ed288f962539ff18cc9012f9ea3"
            ],
            "version": "==3.0.1"
        },
        "attrs": {
            "hashes": [
                "sha256:69c0dbf2ed392de1cb5ec704444b08a5ef81680a61cb899dc08127123af36a79",
                "sha256:f0b870f674851ecbfbbbd364d6b5cbdff9dcedbc7f3f5e18a6891057f21fe399"
            ],
            "version": "==19.1.0"
        },
        "autobahn": {
            "hashes": [
                "sha256:734385b00547448b3f30a752cbfd2900d15924d77dc4a1699b8bce1ea8899f39",
                "sha256:7ab1e51a9c9bf0aa6ccbe765635b79b9a659019d38904fa3c2072670f097a25d"
            ],
            "version": "==19.10.1"
        },
        "automat": {
            "hashes": [
                "sha256:cbd78b83fa2d81fe2a4d23d258e1661dd7493c9a50ee2f1a5b2cac61c1793b0e",
                "sha256:fdccab66b68498af9ecfa1fa43693abe546014dd25cf28543cbe9d1334916a58"
            ],
            "version": "==0.7.0"
        },
        "bleach": {
            "hashes": [
                "sha256:213336e49e102af26d9cde77dd2d0397afabc5a6bf2fed985dc35b5d1e285a16",
                "sha256:3fdf7f77adcf649c9911387df51254b813185e32b2c6619f690b593a617e19fa"
            ],
            "index": "pypi",
            "version": "==3.1.0"
        },
        "boto3": {
            "hashes": [
                "sha256:2fc1c407a5ab08cfcf54eb4171d85c523bd27019ab890de257d018af2770f71d",
                "sha256:c215cf2c8e5e7b28ae7544b1cbdbc3216bef983d7adb8b701a64f9b893e0320b"
            ],
            "index": "pypi",
            "version": "==1.9.238"
        },
        "botocore": {
            "hashes": [
<<<<<<< HEAD
                "sha256:4103382697418c24702b7731ef2bd73606ca6a86336b1a898e97c34d0d241c69",
                "sha256:d809ac570f630491778b47ae8d02475162f04eeb0ca39ccd3f4112d729d7eaa7"
            ],
            "version": "==1.12.234"
=======
                "sha256:1ca993f0dc70591e0fca6cf3837ee9be52fd4fbbf1aa96ba1d4a860b41f676b7",
                "sha256:6ec3297b87d3e2c4d88b009f91061aaecdb2ceef6d9be9386394571353909adb"
            ],
            "version": "==1.12.238"
>>>>>>> 06be9651
        },
        "certifi": {
            "hashes": [
                "sha256:e4f3620cfea4f83eedc95b24abd9cd56f3c4b146dd0177e83a21b4eb49e21e50",
                "sha256:fd7c7c74727ddcf00e9acd26bba8da604ffec95bf1c2144e67aff7a8b50e6cef"
            ],
            "version": "==2019.9.11"
        },
        "cffi": {
            "hashes": [
                "sha256:041c81822e9f84b1d9c401182e174996f0bae9991f33725d059b771744290774",
                "sha256:046ef9a22f5d3eed06334d01b1e836977eeef500d9b78e9ef693f9380ad0b83d",
                "sha256:066bc4c7895c91812eff46f4b1c285220947d4aa46fa0a2651ff85f2afae9c90",
                "sha256:066c7ff148ae33040c01058662d6752fd73fbc8e64787229ea8498c7d7f4041b",
                "sha256:2444d0c61f03dcd26dbf7600cf64354376ee579acad77aef459e34efcb438c63",
                "sha256:300832850b8f7967e278870c5d51e3819b9aad8f0a2c8dbe39ab11f119237f45",
                "sha256:34c77afe85b6b9e967bd8154e3855e847b70ca42043db6ad17f26899a3df1b25",
                "sha256:46de5fa00f7ac09f020729148ff632819649b3e05a007d286242c4882f7b1dc3",
                "sha256:4aa8ee7ba27c472d429b980c51e714a24f47ca296d53f4d7868075b175866f4b",
                "sha256:4d0004eb4351e35ed950c14c11e734182591465a33e960a4ab5e8d4f04d72647",
                "sha256:4e3d3f31a1e202b0f5a35ba3bc4eb41e2fc2b11c1eff38b362de710bcffb5016",
                "sha256:50bec6d35e6b1aaeb17f7c4e2b9374ebf95a8975d57863546fa83e8d31bdb8c4",
                "sha256:55cad9a6df1e2a1d62063f79d0881a414a906a6962bc160ac968cc03ed3efcfb",
                "sha256:5662ad4e4e84f1eaa8efce5da695c5d2e229c563f9d5ce5b0113f71321bcf753",
                "sha256:59b4dc008f98fc6ee2bb4fd7fc786a8d70000d058c2bbe2698275bc53a8d3fa7",
                "sha256:73e1ffefe05e4ccd7bcea61af76f36077b914f92b76f95ccf00b0c1b9186f3f9",
                "sha256:a1f0fd46eba2d71ce1589f7e50a9e2ffaeb739fb2c11e8192aa2b45d5f6cc41f",
                "sha256:a2e85dc204556657661051ff4bab75a84e968669765c8a2cd425918699c3d0e8",
                "sha256:a5457d47dfff24882a21492e5815f891c0ca35fefae8aa742c6c263dac16ef1f",
                "sha256:a8dccd61d52a8dae4a825cdbb7735da530179fea472903eb871a5513b5abbfdc",
                "sha256:ae61af521ed676cf16ae94f30fe202781a38d7178b6b4ab622e4eec8cefaff42",
                "sha256:b012a5edb48288f77a63dba0840c92d0504aa215612da4541b7b42d849bc83a3",
                "sha256:d2c5cfa536227f57f97c92ac30c8109688ace8fa4ac086d19d0af47d134e2909",
                "sha256:d42b5796e20aacc9d15e66befb7a345454eef794fdb0737d1af593447c6c8f45",
                "sha256:dee54f5d30d775f525894d67b1495625dd9322945e7fee00731952e0368ff42d",
                "sha256:e070535507bd6aa07124258171be2ee8dfc19119c28ca94c9dfb7efd23564512",
                "sha256:e1ff2748c84d97b065cc95429814cdba39bcbd77c9c85c89344b317dc0d9cbff",
                "sha256:ed851c75d1e0e043cbf5ca9a8e1b13c4c90f3fbd863dacb01c0808e2b5204201"
            ],
            "version": "==1.12.3"
        },
        "channels": {
            "hashes": [
                "sha256:5759b4b89fc354101299e5f24b49e83421c12c653c913161858be4c24364a26d",
                "sha256:d0289e4a3aa6f1df34693b14d5c1d147832a16622c13e1f1eff5b22ff2f2c748"
            ],
            "index": "pypi",
            "version": "==2.3.0"
        },
        "channels-redis": {
            "hashes": [
                "sha256:0e25f9a7851690a2433948ec24c899628c1f989d9602bbbcf48640412138b9c9",
                "sha256:b7ccbcb2fd4e568c08c147891b26db59aa25d88b65af826ce7f70c815cfb91bc"
            ],
            "index": "pypi",
            "version": "==2.4.0"
        },
        "chardet": {
            "hashes": [
                "sha256:84ab92ed1c4d4f16916e05906b6b75a6c0fb5db821cc65e70cbd64a3e2a5eaae",
                "sha256:fc323ffcaeaed0e0a02bf4d117757b98aed530d9ed4531e3e15460124c106691"
            ],
            "version": "==3.0.4"
        },
        "click": {
            "hashes": [
                "sha256:2335065e6395b9e67ca716de5f7526736bfa6ceead690adf616d925bdc622b13",
                "sha256:5b94b49521f6456670fdb30cd82a4eca9412788a93fa6dd6df72c94d5a8ff2d7"
            ],
            "version": "==7.0"
        },
        "coloredlogs": {
            "hashes": [
                "sha256:34fad2e342d5a559c31b6c889e8d14f97cb62c47d9a2ae7b5ed14ea10a79eff8",
                "sha256:b869a2dda3fa88154b9dd850e27828d8755bfab5a838a1c97fbc850c6e377c36"
            ],
            "version": "==10.0"
        },
        "constantly": {
            "hashes": [
                "sha256:586372eb92059873e29eba4f9dec8381541b4d3834660707faf8ba59146dfc35",
                "sha256:dd2fa9d6b1a51a83f0d7dd76293d734046aa176e384bf6e33b7e44880eb37c5d"
            ],
            "version": "==15.1.0"
        },
        "croniter": {
            "hashes": [
                "sha256:0d905dbe6f131a910fd3dde792f0129788cd2cb3a8048c5f7aaa212670b0cef2",
                "sha256:538adeb3a7f7816c3cdec6db974c441620d764c25ff4ed0146ee7296b8a50590"
            ],
            "version": "==0.3.30"
        },
        "cryptography": {
            "hashes": [
                "sha256:24b61e5fcb506424d3ec4e18bca995833839bf13c59fc43e530e488f28d46b8c",
                "sha256:25dd1581a183e9e7a806fe0543f485103232f940fcfc301db65e630512cce643",
                "sha256:3452bba7c21c69f2df772762be0066c7ed5dc65df494a1d53a58b683a83e1216",
                "sha256:41a0be220dd1ed9e998f5891948306eb8c812b512dc398e5a01846d855050799",
                "sha256:5751d8a11b956fbfa314f6553d186b94aa70fdb03d8a4d4f1c82dcacf0cbe28a",
                "sha256:5f61c7d749048fa6e3322258b4263463bfccefecb0dd731b6561cb617a1d9bb9",
                "sha256:72e24c521fa2106f19623a3851e9f89ddfdeb9ac63871c7643790f872a305dfc",
                "sha256:7b97ae6ef5cba2e3bb14256625423413d5ce8d1abb91d4f29b6d1a081da765f8",
                "sha256:961e886d8a3590fd2c723cf07be14e2a91cf53c25f02435c04d39e90780e3b53",
                "sha256:96d8473848e984184b6728e2c9d391482008646276c3ff084a1bd89e15ff53a1",
                "sha256:ae536da50c7ad1e002c3eee101871d93abdc90d9c5f651818450a0d3af718609",
                "sha256:b0db0cecf396033abb4a93c95d1602f268b3a68bb0a9cc06a7cff587bb9a7292",
                "sha256:cfee9164954c186b191b91d4193989ca994703b2fff406f71cf454a2d3c7327e",
                "sha256:e6347742ac8f35ded4a46ff835c60e68c22a536a8ae5c4422966d06946b6d4c6",
                "sha256:f27d93f0139a3c056172ebb5d4f9056e770fdf0206c2f422ff2ebbad142e09ed",
                "sha256:f57b76e46a58b63d1c6375017f4564a28f19a5ca912691fd2e4261b3414b618d"
            ],
            "version": "==2.7"
        },
        "cumulusci": {
            "hashes": [
                "sha256:263a1dcd0297ed6f1afbaed45b665728d78cab30babf213792783f43b771f28d",
                "sha256:65cf8c6690a2aff31aa2e75dfb61396c9b13e608dd76d56eb93df107a745a029"
            ],
            "index": "pypi",
            "version": "==2.5.9"
        },
        "daphne": {
            "hashes": [
                "sha256:2329b7a74b5559f7ea012879c10ba945c3a53df7d8d2b5932a904e3b4c9abcc2",
                "sha256:3cae286a995ae5b127d7de84916f0480cb5be19f81125b6a150b8326250dadd5"
            ],
            "version": "==2.3.0"
        },
        "defusedxml": {
            "hashes": [
                "sha256:6687150770438374ab581bb7a1b327a847dd9c5749e396102de3fad4e8a3ef93",
                "sha256:f684034d135af4c6cbb949b8a4d2ed61634515257a67299e5f940fbaa34377f5"
            ],
            "version": "==0.6.0"
        },
        "dj-database-url": {
            "hashes": [
                "sha256:4aeaeb1f573c74835b0686a2b46b85990571159ffc21aa57ecd4d1e1cb334163",
                "sha256:851785365761ebe4994a921b433062309eb882fedd318e1b0fcecc607ed02da9"
            ],
            "index": "pypi",
            "version": "==0.5.0"
        },
        "django": {
            "hashes": [
                "sha256:148a4a2d1a85b23883b0a4e99ab7718f518a83675e4485e44dc0c1d36988c5fa",
                "sha256:deb70aa038e59b58593673b15e9a711d1e5ccd941b5973b30750d5d026abfd56"
            ],
            "index": "pypi",
            "version": "==2.2.5"
        },
        "django-allauth": {
            "hashes": [
                "sha256:6a189fc4d3ee23596c3fd6e9f49c59b5b15618980118171a50675dd6a27cc589"
            ],
            "index": "pypi",
            "version": "==0.40.0"
        },
        "django-filter": {
            "hashes": [
                "sha256:558c727bce3ffa89c4a7a0b13bc8976745d63e5fd576b3a9a851650ef11c401b",
                "sha256:c3deb57f0dd7ff94d7dce52a047516822013e2b441bed472b722a317658cfd14"
            ],
            "version": "==2.2.0"
        },
        "django-filters": {
            "hashes": [
                "sha256:1a9799a41106dc53ed894e952a24e8dee9b4fb37f010f22d178c09c90c61d711"
            ],
            "index": "pypi",
            "version": "==0.2.1"
        },
        "django-hashid-field": {
            "hashes": [
                "sha256:6b82365da20d06eee062ee5823fc972e61d670f016dd99cedbe1dcf6cc0dc73a",
                "sha256:9aceb2db2800be1efa03d0559a91dba62d458ff4fc9dfee59c7a0719a503f307"
            ],
            "index": "pypi",
            "version": "==2.1.6"
        },
        "django-js-reverse": {
            "hashes": [
                "sha256:2a392d169f44e30b883c30dfcfd917a14167ce8fe196c99d2385b31c90d77aa0",
                "sha256:8134c2ab6307c945edfa90671ca65e85d6c1754d48566bdd6464be259cc80c30"
            ],
            "index": "pypi",
            "version": "==0.9.1"
        },
        "django-log-request-id": {
            "hashes": [
                "sha256:f54b6a12f9e86d34796a09d6ced86c50b474db51b217f90e4e06d784c5e9949f"
            ],
            "index": "pypi",
            "version": "==1.3.2"
        },
        "django-model-utils": {
            "hashes": [
                "sha256:3f130a262e45d73e0950d2be76af4bf4ee86804dd60e5f90afc5cd948fcfe760",
                "sha256:682f58c1de330cedcda58cc85d5232c5b47a9e2cb67bef4541fb43fdaeb18e96"
            ],
            "index": "pypi",
            "version": "==3.2.0"
        },
        "django-parler": {
            "hashes": [
                "sha256:a1d430ab2691087f9ab79b39e4719a85430dff1108e55453a0c42e5c66cd45ca",
                "sha256:e975f1cec9708d84b4686a5f9a20b6b7ac99e2aa71b5653f637d2d0884ac36f9"
            ],
            "index": "pypi",
            "version": "==2.0"
        },
        "django-redis": {
            "hashes": [
                "sha256:af0b393864e91228dd30d8c85b5c44d670b5524cb161b7f9e41acc98b6e5ace7",
                "sha256:f46115577063d00a890867c6964ba096057f07cb756e78e0503b89cd18e4e083"
            ],
            "index": "pypi",
            "version": "==4.10.0"
        },
        "django-rq": {
            "hashes": [
                "sha256:1eda0efe0ad1638c5671412edc28a3574a9a69fdc567be56dc86a7a0a8687343",
                "sha256:d9377e851336430676e5fb52c5efae379348355be84d5fc0ece70c0479dc0600"
            ],
            "index": "pypi",
            "version": "==2.1.0"
        },
        "django-rq-scheduler": {
            "hashes": [
                "sha256:4418e1397c5ce02ce1653f97ceb5ebf8b87902e072da81a88770a02b725d1461",
                "sha256:8300d1cdc839fddd7723f4ff0c09089d6d182be0a6bdfed2357b6d8691010fd4"
            ],
            "index": "pypi",
            "version": "==1.1.3"
        },
        "django-storages": {
            "hashes": [
                "sha256:87287b7ad2e789cd603373439994e1ac6f94d9dc2e5f8173d2a87aa3ed458bd9",
                "sha256:f3b3def96493d3ccde37b864cea376472baf6e8a596504b209278801c510b807"
            ],
            "index": "pypi",
            "version": "==1.7.2"
        },
        "djangorestframework": {
            "hashes": [
                "sha256:5488aed8f8df5ec1d70f04b2114abc52ae6729748a176c453313834a9ee179c8",
                "sha256:dc81cbf9775c6898a580f6f1f387c4777d12bd87abf0f5406018d32ccae71090"
            ],
            "index": "pypi",
            "version": "==3.10.3"
        },
        "docutils": {
            "hashes": [
                "sha256:02aec4bd92ab067f6ff27a38a38a41173bf01bed8f89157768c1573f53e474a6",
                "sha256:51e64ef2ebfb29cae1faa133b3710143496eca21c530f3f71424d77687764274",
                "sha256:7a4bd47eaf6596e1295ecb11361139febe29b084a87bf005bf899f9a42edc3c6"
            ],
            "version": "==0.14"
        },
        "entrypoints": {
            "hashes": [
                "sha256:589f874b313739ad35be6e0cd7efde2a4e9b6fea91edcc34e58ecbb8dbe56d19",
                "sha256:c70dd71abe5a8c85e55e12c19bd91ccfeec11a6e99044204511f9ed547d48451"
            ],
            "version": "==0.3"
        },
        "factory-boy": {
            "hashes": [
                "sha256:728df59b372c9588b83153facf26d3d28947fc750e8e3c95cefa9bed0e6394ee",
                "sha256:faf48d608a1735f0d0a3c9cbf536d64f9132b547dae7ba452c4d99a79e84a370"
            ],
            "version": "==2.12.0"
        },
        "faker": {
            "hashes": [
                "sha256:45cc9cca3de8beba5a2da3bd82a6e5544f53da1a702645c8485f682366c15026",
                "sha256:a6459ff518d1fc6ee2238a7209e6c899517872c7e1115510279033ffe6fe8ef3"
            ],
            "version": "==2.0.2"
        },
        "future": {
            "hashes": [
                "sha256:67045236dcfd6816dc439556d009594abf643e5eb48992e36beac09c2ca659b8"
            ],
            "version": "==0.17.1"
        },
        "github3-py": {
            "hashes": [
                "sha256:50833b5da35546b8cced0e8d7ff4c50a9afc2c8e46cc4d07dc4b66d26467c708"
            ],
            "index": "pypi",
            "version": "==1.3.0"
        },
        "github3.py": {
            "hashes": [
                "sha256:15a115c18f7bfcf934dfef7ab103844eb9f620c586bad65967708926da47cbda",
                "sha256:50833b5da35546b8cced0e8d7ff4c50a9afc2c8e46cc4d07dc4b66d26467c708"
            ],
            "version": "==1.3.0"
        },
        "hashids": {
            "hashes": [
                "sha256:6539b892a426e75747a9c0ad69409e9566f9c21b79310fc3424b5b6726f28da6"
            ],
            "version": "==1.2.0"
        },
        "hiredis": {
            "hashes": [
                "sha256:0124911115f2cb7deb4f8e221e109a53d3d718174b238a2c5e2162175a3929a5",
                "sha256:0656658d0448c2c82c4890ae933c2c2e51196101d3d06fc19cc92e062410c2fd",
                "sha256:09d284619f7142ddd7a4ffa94c12a0445e834737f4ce8739a737f2b1ca0f6142",
                "sha256:12299b7026e5dc22ed0ff603375c1bf583cf59adbb0e4d062df434e9140d72dd",
                "sha256:12fc6210f8dc3e9c8ce4b95e8f5db404b838dbdeb25bca41e33497de6d89334f",
                "sha256:197febe5e63c77f4ad19b36e15ed33152064dc606c8b7413c7a0ca3fd04672cc",
                "sha256:20e48289fbffb59a5ac7cc677fc02c2726c1da22488e5f7636b9feb9afde199f",
                "sha256:26bed296b92b88db02afe214aa1fefad7f9e8ba88a5a7c0e355b55c4b168d212",
                "sha256:321b19d2a21fd576111032fe7694d317de2c11b265ef775f2e3f22734a6b94c8",
                "sha256:32d5f2c461250f5fc7ccef647682651b1d9f69443f16c213d7fa5e183222b233",
                "sha256:36bfcc86715d109a5ef6edefd52b893de97d555cb5cb0e9cab83eb9665942ccc",
                "sha256:438ddfd1484e98110959dc4648c0ba22c3307c9c0ae7e2a856755067f9ce9cef",
                "sha256:66f17c1633b2fb967bf4165f7b3d369a1bdfe3537d3646cf9a7c208506c96c49",
                "sha256:94ab0fa3ac93ab36a5400c474439881d182b43fd38a2766d984470c57931ae88",
                "sha256:955f12da861f2608c181049f623bbb52851769e10639c4919cc586395b89813f",
                "sha256:b1fd831f96ce0f715e9356574f5184b840b59eb8901fc5f9124fedbe84ad2a59",
                "sha256:b3813c641494fca2eda66c32a2117816472a5a39b12f59f7887c6d17bdb8c77e",
                "sha256:bbc3ee8663024c82a1226a0d56ad882f42a2fd8c2999bf52d27bdd25f1320f4b",
                "sha256:bd12c2774b574f5b209196e25b03b5d62c7919bf69046bc7b955ebe84e0ec1fe",
                "sha256:c54d2b3d7a2206df35f3c1140ac20ca6faf7819ff92ea5be8bf4d1cbdb433216",
                "sha256:c7b0bcaf2353a2ad387dd8b5e1b5f55991adc3a7713ac3345a4ef0de58276690",
                "sha256:c9319a1503efb3b5a4ec13b2f8fae2c23610a645e999cb8954d330f0610b0f6d",
                "sha256:cbe5c0273224babe2ec77058643312d07aa5e8fed08901b3f7bccaa744c5728e",
                "sha256:cc884ea50185009d794b31314a144110efc76b71beb0a5827a8bff970ae6d248",
                "sha256:d1e2e751327781ad81df5a5a29d7c7b19ee0ebfbeddf037fd8df19ec1c06e18b",
                "sha256:d2ef58cece6cae4b354411df498350d836f10b814c8a890df0d8079aff30c518",
                "sha256:e97c953f08729900a5e740f1760305434d62db9f281ac351108d6c4b5bf51795",
                "sha256:fcdf2e10f56113e1cb4326dbca7bf7edbfdbd246cd6d7ec088688e5439129e2c"
            ],
            "version": "==1.0.0"
        },
        "humanfriendly": {
            "hashes": [
                "sha256:23057b10ad6f782e7bc3a20e3cb6768ab919f619bbdc0dd75691121bbde5591d",
                "sha256:33ee8ceb63f1db61cce8b5c800c531e1a61023ac5488ccde2ba574a85be00a85"
            ],
            "version": "==4.18"
        },
        "hyperlink": {
            "hashes": [
                "sha256:4288e34705da077fada1111a24a0aa08bb1e76699c9ce49876af722441845654",
                "sha256:ab4a308feb039b04f855a020a6eda3b18ca5a68e6d8f8c899cbe9e653721d04f"
            ],
            "version": "==19.0.0"
        },
        "idna": {
            "hashes": [
                "sha256:c357b3f628cf53ae2c4c05627ecc484553142ca23264e593d327bcde5e9c3407",
                "sha256:ea8b7f6188e6fa117537c3df7da9fc686d485087abf6ac197f9c46432f7e4a3c"
            ],
            "version": "==2.8"
        },
        "incremental": {
            "hashes": [
                "sha256:717e12246dddf231a349175f48d74d93e2897244939173b01974ab6661406b9f",
                "sha256:7b751696aaf36eebfab537e458929e194460051ccad279c72b755a167eebd4b3"
            ],
            "version": "==17.5.0"
        },
        "jeepney": {
            "hashes": [
                "sha256:13806f91a96e9b2623fd2a81b950d763ee471454aafd9eb6d75dbe7afce428fb",
                "sha256:f6a3f93464a0cf052f4e87da3c8b3ed1e27696758fb9739c63d3a74d9a1b6774"
            ],
            "version": "==0.4.1"
        },
        "jinja2": {
            "hashes": [
                "sha256:065c4f02ebe7f7cf559e49ee5a95fb800a9e4528727aec6f24402a5374c65013",
                "sha256:14dd6caf1527abb21f08f86c784eac40853ba93edb79552aa1e4b8aef1b61c7b"
            ],
            "version": "==2.10.1"
        },
        "jmespath": {
            "hashes": [
                "sha256:3720a4b1bd659dd2eecad0666459b9788813e032b83e7ba58578e48254e0a0e6",
                "sha256:bde2aef6f44302dfb30320115b17d030798de8c4110e28d5cf6cf91a7a31074c"
            ],
            "version": "==0.9.4"
        },
        "jwcrypto": {
            "hashes": [
                "sha256:a87ac0922d09d9a65011f76d99849f1fbad3d95439c7452cebf4ab0871c2b665",
                "sha256:e6c517d8998956e531f0a1c158b2f324c29a532a9c4b677bc30b3be14d60ad4d"
            ],
            "version": "==0.6.0"
        },
        "keyring": {
            "hashes": [
                "sha256:67d6cc0132bd77922725fae9f18366bb314fd8f95ff4d323a4df41890a96a838",
                "sha256:7b29ebfcf8678c4da531b2478a912eea01e80007e5ddca9ee0c7038cb3489ec6"
            ],
            "version": "==18.0.1"
        },
        "logfmt": {
            "hashes": [
                "sha256:0914b7ca93e75d841e6eb8a680fef4475a322f91be2c1883c0e9582e6620dc41",
                "sha256:9db2ba67519a968c5c3d2230e79ab68e6cfac791daa516bbca9e2606eb02a4c6"
            ],
            "index": "pypi",
            "version": "==0.4"
        },
        "lxml": {
            "hashes": [
                "sha256:02ca7bf899da57084041bb0f6095333e4d239948ad3169443f454add9f4e9cb4",
                "sha256:096b82c5e0ea27ce9138bcbb205313343ee66a6e132f25c5ed67e2c8d960a1bc",
                "sha256:0a920ff98cf1aac310470c644bc23b326402d3ef667ddafecb024e1713d485f1",
                "sha256:17cae1730a782858a6e2758fd20dd0ef7567916c47757b694a06ffafdec20046",
                "sha256:17e3950add54c882e032527795c625929613adbd2ce5162b94667334458b5a36",
                "sha256:1f4f214337f6ee5825bf90a65d04d70aab05526c08191ab888cb5149501923c5",
                "sha256:2e8f77db25b0a96af679e64ff9bf9dddb27d379c9900c3272f3041c4d1327c9d",
                "sha256:4dffd405390a45ecb95ab5ab1c1b847553c18b0ef8ed01e10c1c8b1a76452916",
                "sha256:6b899931a5648862c7b88c795eddff7588fb585e81cecce20f8d9da16eff96e0",
                "sha256:726c17f3e0d7a7200718c9a890ccfeab391c9133e363a577a44717c85c71db27",
                "sha256:760c12276fee05c36f95f8040180abc7fbebb9e5011447a97cdc289b5d6ab6fc",
                "sha256:796685d3969815a633827c818863ee199440696b0961e200b011d79b9394bbe7",
                "sha256:891fe897b49abb7db470c55664b198b1095e4943b9f82b7dcab317a19116cd38",
                "sha256:a471628e20f03dcdfde00770eeaf9c77811f0c331c8805219ca7b87ac17576c5",
                "sha256:a63b4fd3e2cabdcc9d918ed280bdde3e8e9641e04f3c59a2a3109644a07b9832",
                "sha256:b0b84408d4eabc6de9dd1e1e0bc63e7731e890c0b378a62443e5741cfd0ae90a",
                "sha256:be78485e5d5f3684e875dab60f40cddace2f5b2a8f7fede412358ab3214c3a6f",
                "sha256:c27eaed872185f047bb7f7da2d21a7d8913457678c9a100a50db6da890bc28b9",
                "sha256:c81cb40bff373ab7a7446d6bbca0190bccc5be3448b47b51d729e37799bb5692",
                "sha256:d11874b3c33ee441059464711cd365b89fa1a9cf19ae75b0c189b01fbf735b84",
                "sha256:e9c028b5897901361d81a4718d1db217b716424a0283afe9d6735fe0caf70f79",
                "sha256:fe489d486cd00b739be826e8c1be188ddb74c7a1ca784d93d06fda882a6a1681"
            ],
            "version": "==4.4.1"
        },
        "markdown": {
            "hashes": [
                "sha256:2e50876bcdd74517e7b71f3e7a76102050edec255b3983403f1a63e7c8a41e7a",
                "sha256:56a46ac655704b91e5b7e6326ce43d5ef72411376588afa1dd90e881b83c7e8c"
            ],
            "index": "pypi",
            "version": "==3.1.1"
        },
        "markupsafe": {
            "hashes": [
                "sha256:00bc623926325b26bb9605ae9eae8a215691f33cae5df11ca5424f06f2d1f473",
                "sha256:09027a7803a62ca78792ad89403b1b7a73a01c8cb65909cd876f7fcebd79b161",
                "sha256:09c4b7f37d6c648cb13f9230d847adf22f8171b1ccc4d5682398e77f40309235",
                "sha256:1027c282dad077d0bae18be6794e6b6b8c91d58ed8a8d89a89d59693b9131db5",
                "sha256:24982cc2533820871eba85ba648cd53d8623687ff11cbb805be4ff7b4c971aff",
                "sha256:29872e92839765e546828bb7754a68c418d927cd064fd4708fab9fe9c8bb116b",
                "sha256:43a55c2930bbc139570ac2452adf3d70cdbb3cfe5912c71cdce1c2c6bbd9c5d1",
                "sha256:46c99d2de99945ec5cb54f23c8cd5689f6d7177305ebff350a58ce5f8de1669e",
                "sha256:500d4957e52ddc3351cabf489e79c91c17f6e0899158447047588650b5e69183",
                "sha256:535f6fc4d397c1563d08b88e485c3496cf5784e927af890fb3c3aac7f933ec66",
                "sha256:62fe6c95e3ec8a7fad637b7f3d372c15ec1caa01ab47926cfdf7a75b40e0eac1",
                "sha256:6dd73240d2af64df90aa7c4e7481e23825ea70af4b4922f8ede5b9e35f78a3b1",
                "sha256:717ba8fe3ae9cc0006d7c451f0bb265ee07739daf76355d06366154ee68d221e",
                "sha256:79855e1c5b8da654cf486b830bd42c06e8780cea587384cf6545b7d9ac013a0b",
                "sha256:7c1699dfe0cf8ff607dbdcc1e9b9af1755371f92a68f706051cc8c37d447c905",
                "sha256:88e5fcfb52ee7b911e8bb6d6aa2fd21fbecc674eadd44118a9cc3863f938e735",
                "sha256:8defac2f2ccd6805ebf65f5eeb132adcf2ab57aa11fdf4c0dd5169a004710e7d",
                "sha256:98c7086708b163d425c67c7a91bad6e466bb99d797aa64f965e9d25c12111a5e",
                "sha256:9add70b36c5666a2ed02b43b335fe19002ee5235efd4b8a89bfcf9005bebac0d",
                "sha256:9bf40443012702a1d2070043cb6291650a0841ece432556f784f004937f0f32c",
                "sha256:ade5e387d2ad0d7ebf59146cc00c8044acbd863725f887353a10df825fc8ae21",
                "sha256:b00c1de48212e4cc9603895652c5c410df699856a2853135b3967591e4beebc2",
                "sha256:b1282f8c00509d99fef04d8ba936b156d419be841854fe901d8ae224c59f0be5",
                "sha256:b2051432115498d3562c084a49bba65d97cf251f5a331c64a12ee7e04dacc51b",
                "sha256:ba59edeaa2fc6114428f1637ffff42da1e311e29382d81b339c1817d37ec93c6",
                "sha256:c8716a48d94b06bb3b2524c2b77e055fb313aeb4ea620c8dd03a105574ba704f",
                "sha256:cd5df75523866410809ca100dc9681e301e3c27567cf498077e8551b6d20e42f",
                "sha256:e249096428b3ae81b08327a63a485ad0878de3fb939049038579ac0ef61e17e7"
            ],
            "version": "==1.1.1"
        },
        "msgpack": {
            "hashes": [
                "sha256:0cc7ca04e575ba34fea7cfcd76039f55def570e6950e4155a4174368142c8e1b",
                "sha256:187794cd1eb73acccd528247e3565f6760bd842d7dc299241f830024a7dd5610",
                "sha256:1904b7cb65342d0998b75908304a03cb004c63ef31e16c8c43fee6b989d7f0d7",
                "sha256:229a0ccdc39e9b6c6d1033cd8aecd9c296823b6c87f0de3943c59b8bc7c64bee",
                "sha256:24149a75643aeaa81ece4259084d11b792308a6cf74e796cbb35def94c89a25a",
                "sha256:30b88c47e0cdb6062daed88ca283b0d84fa0d2ad6c273aa0788152a1c643e408",
                "sha256:32fea0ea3cd1ef820286863a6202dcfd62a539b8ec3edcbdff76068a8c2cc6ce",
                "sha256:355f7fd0f90134229eaeefaee3cf42e0afc8518e8f3cd4b25f541a7104dcb8f9",
                "sha256:4abdb88a9b67e64810fb54b0c24a1fd76b12297b4f7a1467d85a14dd8367191a",
                "sha256:757bd71a9b89e4f1db0622af4436d403e742506dbea978eba566815dc65ec895",
                "sha256:76df51492bc6fa6cc8b65d09efdb67cbba3cbfe55004c3afc81352af92b4a43c",
                "sha256:774f5edc3475917cd95fe593e625d23d8580f9b48b570d8853d06cac171cd170",
                "sha256:8a3ada8401736df2bf497f65589293a86c56e197a80ae7634ec2c3150a2f5082",
                "sha256:a06efd0482a1942aad209a6c18321b5e22d64eb531ea20af138b28172d8f35ba",
                "sha256:b24afc52e18dccc8c175de07c1d680bdf315844566f4952b5bedb908894bec79",
                "sha256:b8b4bd3dafc7b92608ae5462add1c8cc881851c2d4f5d8977fdea5b081d17f21",
                "sha256:c6e5024fc0cdf7f83b6624850309ddd7e06c48a75fa0d1c5173de4d93300eb19",
                "sha256:db7ff14abc73577b0bcbcf73ecff97d3580ecaa0fc8724babce21fdf3fe08ef6",
                "sha256:dedf54d72d9e7b6d043c244c8213fe2b8bbfe66874b9a65b39c4cc892dd99dd4",
                "sha256:ea3c2f859346fcd55fc46e96885301d9c2f7a36d453f5d8f2967840efa1e1830",
                "sha256:f0f47bafe9c9b8ed03e19a100a743662dd8c6d0135e684feea720a0d0046d116"
            ],
            "version": "==0.6.2"
        },
        "newrelic": {
            "hashes": [
                "sha256:9d6d3bf2e125410d485fd91279e1b0f50e8f0f5887284b345aed4ec81db33c0a"
            ],
            "index": "pypi",
            "version": "==5.0.2.126"
        },
        "oauthlib": {
            "hashes": [
                "sha256:bee41cc35fcca6e988463cacc3bcb8a96224f470ca547e697b604cc697b2f889",
                "sha256:df884cd6cbe20e32633f1db1072e9356f53638e4361bef4e8b03c9127c9328ea"
            ],
            "version": "==3.1.0"
        },
        "pillow": {
            "hashes": [
                "sha256:0804f77cb1e9b6dbd37601cee11283bba39a8d44b9ddb053400c58e0c0d7d9de",
                "sha256:0ab7c5b5d04691bcbd570658667dd1e21ca311c62dcfd315ad2255b1cd37f64f",
                "sha256:0b3e6cf3ea1f8cecd625f1420b931c83ce74f00c29a0ff1ce4385f99900ac7c4",
                "sha256:365c06a45712cd723ec16fa4ceb32ce46ad201eb7bbf6d3c16b063c72b61a3ed",
                "sha256:38301fbc0af865baa4752ddae1bb3cbb24b3d8f221bf2850aad96b243306fa03",
                "sha256:3aef1af1a91798536bbab35d70d35750bd2884f0832c88aeb2499aa2d1ed4992",
                "sha256:3fe0ab49537d9330c9bba7f16a5f8b02da615b5c809cdf7124f356a0f182eccd",
                "sha256:45a619d5c1915957449264c81c008934452e3fd3604e36809212300b2a4dab68",
                "sha256:49f90f147883a0c3778fd29d3eb169d56416f25758d0f66775db9184debc8010",
                "sha256:571b5a758baf1cb6a04233fb23d6cf1ca60b31f9f641b1700bfaab1194020555",
                "sha256:5ac381e8b1259925287ccc5a87d9cf6322a2dc88ae28a97fe3e196385288413f",
                "sha256:6153db744a743c0c8c91b8e3b9d40e0b13a5d31dbf8a12748c6d9bfd3ddc01ad",
                "sha256:6fd63afd14a16f5d6b408f623cc2142917a1f92855f0df997e09a49f0341be8a",
                "sha256:70acbcaba2a638923c2d337e0edea210505708d7859b87c2bd81e8f9902ae826",
                "sha256:70b1594d56ed32d56ed21a7fbb2a5c6fd7446cdb7b21e749c9791eac3a64d9e4",
                "sha256:76638865c83b1bb33bcac2a61ce4d13c17dba2204969dedb9ab60ef62bede686",
                "sha256:7b2ec162c87fc496aa568258ac88631a2ce0acfe681a9af40842fc55deaedc99",
                "sha256:7cee2cef07c8d76894ebefc54e4bb707dfc7f258ad155bd61d87f6cd487a70ff",
                "sha256:7d16d4498f8b374fc625c4037742fbdd7f9ac383fd50b06f4df00c81ef60e829",
                "sha256:b50bc1780681b127e28f0075dfb81d6135c3a293e0c1d0211133c75e2179b6c0",
                "sha256:bd0582f831ad5bcad6ca001deba4568573a4675437db17c4031939156ff339fa",
                "sha256:cfd40d8a4b59f7567620410f966bb1f32dc555b2b19f82a91b147fac296f645c",
                "sha256:e3ae410089de680e8f84c68b755b42bc42c0ceb8c03dbea88a5099747091d38e",
                "sha256:e9046e559c299b395b39ac7dbf16005308821c2f24a63cae2ab173bd6aa11616",
                "sha256:ef6be704ae2bc8ad0ebc5cb850ee9139493b0fc4e81abcc240fb392a63ebc808",
                "sha256:f8dc19d92896558f9c4317ee365729ead9d7bbcf2052a9a19a3ef17abbb8ac5b"
            ],
            "index": "pypi",
            "version": "==6.1.0"
        },
        "psycopg2-binary": {
            "hashes": [
                "sha256:080c72714784989474f97be9ab0ddf7b2ad2984527e77f2909fcd04d4df53809",
                "sha256:110457be80b63ff4915febb06faa7be002b93a76e5ba19bf3f27636a2ef58598",
                "sha256:171352a03b22fc099f15103959b52ee77d9a27e028895d7e5fde127aa8e3bac5",
                "sha256:19d013e7b0817087517a4b3cab39c084d78898369e5c46258aab7be4f233d6a1",
                "sha256:249b6b21ae4eb0f7b8423b330aa80fab5f821b9ffc3f7561a5e2fd6bb142cf5d",
                "sha256:2ac0731d2d84b05c7bb39e85b7e123c3a0acd4cda631d8d542802c88deb9e87e",
                "sha256:2b6d561193f0dc3f50acfb22dd52ea8c8dfbc64bcafe3938b5f209cc17cb6f00",
                "sha256:2bd23e242e954214944481124755cbefe7c2cf563b1a54cd8d196d502f2578bf",
                "sha256:3e1239242ca60b3725e65ab2f13765fc199b03af9eaf1b5572f0e97bdcee5b43",
                "sha256:3eb70bb697abbe86b1d2b1316370c02ba320bfd1e9e35cf3b9566a855ea8e4e5",
                "sha256:51a2fc7e94b98bd1bb5d4570936f24fc2b0541b63eccadf8fdea266db8ad2f70",
                "sha256:52f1bdafdc764b7447e393ed39bb263eccb12bfda25a4ac06d82e3a9056251f6",
                "sha256:5b3581319a3951f1e866f4f6c5e42023db0fae0284273b82e97dfd32c51985cd",
                "sha256:63c1b66e3b2a3a336288e4bcec499e0dc310cd1dceaed1c46fa7419764c68877",
                "sha256:8123a99f24ecee469e5c1339427bcdb2a33920a18bb5c0d58b7c13f3b0298ba3",
                "sha256:85e699fcabe7f817c0f0a412d4e7c6627e00c412b418da7666ff353f38e30f67",
                "sha256:8dbff4557bbef963697583366400822387cccf794ccb001f1f2307ed21854c68",
                "sha256:908d21d08d6b81f1b7e056bbf40b2f77f8c499ab29e64ec5113052819ef1c89b",
                "sha256:af39d0237b17d0a5a5f638e9dffb34013ce2b1d41441fd30283e42b22d16858a",
                "sha256:af51bb9f055a3f4af0187149a8f60c9d516cf7d5565b3dac53358796a8fb2a5b",
                "sha256:b2ecac57eb49e461e86c092761e6b8e1fd9654dbaaddf71a076dcc869f7014e2",
                "sha256:cd37cc170678a4609becb26b53a2bc1edea65177be70c48dd7b39a1149cabd6e",
                "sha256:d17e3054b17e1a6cb8c1140f76310f6ede811e75b7a9d461922d2c72973f583e",
                "sha256:d305313c5a9695f40c46294d4315ed3a07c7d2b55e48a9010dad7db7a66c8b7f",
                "sha256:dd0ef0eb1f7dd18a3f4187226e226a7284bda6af5671937a221766e6ef1ee88f",
                "sha256:e1adff53b56db9905db48a972fb89370ad5736e0450b96f91bcf99cadd96cfd7",
                "sha256:f0d43828003c82dbc9269de87aa449e9896077a71954fbbb10a614c017e65737",
                "sha256:f78e8b487de4d92640105c1389e5b90be3496b1d75c90a666edd8737cc2dbab7"
            ],
            "index": "pypi",
            "version": "==2.8.3"
        },
        "purl": {
            "hashes": [
                "sha256:5ac0e85979da0172d80156701cb3eb9b1eff31f3b43e981ef6dc06251c53a3a4",
                "sha256:75141bef1e7fce943afda671663a97c792af01c81648026cd5b5c0dcc3b72b96"
            ],
            "index": "pypi",
            "version": "==1.5"
        },
        "pyasn1": {
            "hashes": [
                "sha256:62cdade8b5530f0b185e09855dd422bc05c0bbff6b72ff61381c09dac7befd8c",
                "sha256:a9495356ca1d66ed197a0f72b41eb1823cf7ea8b5bd07191673e8147aecf8604"
            ],
            "version": "==0.4.7"
        },
        "pyasn1-modules": {
            "hashes": [
                "sha256:43c17a83c155229839cc5c6b868e8d0c6041dba149789b6d6e28801c64821722",
                "sha256:e30199a9d221f1b26c885ff3d87fd08694dbbe18ed0e8e405a2a7126d30ce4c0"
            ],
            "version": "==0.2.6"
        },
        "pycparser": {
            "hashes": [
                "sha256:a988718abfad80b6b157acce7bf130a30876d27603738ac39f140993246b25b3"
            ],
            "version": "==2.19"
        },
        "pyhamcrest": {
            "hashes": [
                "sha256:6b672c02fdf7470df9674ab82263841ce8333fb143f32f021f6cb26f0e512420",
                "sha256:8ffaa0a53da57e89de14ced7185ac746227a8894dbd5a3c718bf05ddbd1d56cd"
            ],
            "version": "==1.9.0"
        },
        "pyjwt": {
            "hashes": [
                "sha256:5c6eca3c2940464d106b99ba83b00c6add741c9becaec087fb7ccdefea71350e",
                "sha256:8d59a976fb773f3e6a39c85636357c4f0e242707394cadadd9814f5cbaa20e96"
            ],
            "version": "==1.7.1"
        },
        "pyopenssl": {
            "hashes": [
                "sha256:aeca66338f6de19d1aa46ed634c3b9ae519a64b458f8468aec688e7e3c20f200",
                "sha256:c727930ad54b10fc157015014b666f2d8b41f70c0d03e83ab67624fd3dd5d1e6"
            ],
            "index": "pypi",
            "version": "==19.0.0"
        },
        "python-dateutil": {
            "hashes": [
                "sha256:7e6584c74aeed623791615e26efd690f29817a27c73085b78e4bad02493df2fb",
                "sha256:c89805f6f4d64db21ed966fda138f8a5ed7a4fdbc1a8ee329ce1b74e3c74da9e"
            ],
            "markers": "python_version >= '2.7'",
            "version": "==2.8.0"
        },
        "python3-openid": {
            "hashes": [
                "sha256:0086da6b6ef3161cfe50fb1ee5cceaf2cda1700019fda03c2c5c440ca6abe4fa",
                "sha256:628d365d687e12da12d02c6691170f4451db28d6d68d050007e4a40065868502"
            ],
            "version": "==3.1.0"
        },
        "pytz": {
            "hashes": [
                "sha256:26c0b32e437e54a18161324a2fca3c4b9846b74a8dccddd843113109e1116b32",
                "sha256:c894d57500a4cd2d5c71114aaab77dbab5eabd9022308ce5ac9bb93a60a6f0c7"
            ],
            "version": "==2019.2"
        },
        "pyyaml": {
            "hashes": [
                "sha256:0113bc0ec2ad727182326b61326afa3d1d8280ae1122493553fd6f4397f33df9",
                "sha256:01adf0b6c6f61bd11af6e10ca52b7d4057dd0be0343eb9283c878cf3af56aee4",
                "sha256:5124373960b0b3f4aa7df1707e63e9f109b5263eca5976c66e08b1c552d4eaf8",
                "sha256:5ca4f10adbddae56d824b2c09668e91219bb178a1eee1faa56af6f99f11bf696",
                "sha256:7907be34ffa3c5a32b60b95f4d95ea25361c951383a894fec31be7252b2b6f34",
                "sha256:7ec9b2a4ed5cad025c2278a1e6a19c011c80a3caaac804fd2d329e9cc2c287c9",
                "sha256:87ae4c829bb25b9fe99cf71fbb2140c448f534e24c998cc60f39ae4f94396a73",
                "sha256:9de9919becc9cc2ff03637872a440195ac4241c80536632fffeb6a1e25a74299",
                "sha256:a5a85b10e450c66b49f98846937e8cfca1db3127a9d5d1e31ca45c3d0bef4c5b",
                "sha256:b0997827b4f6a7c286c01c5f60384d218dca4ed7d9efa945c3e1aa623d5709ae",
                "sha256:b631ef96d3222e62861443cc89d6563ba3eeb816eeb96b2629345ab795e53681",
                "sha256:bf47c0607522fdbca6c9e817a6e81b08491de50f3766a7a0e6a5be7905961b41",
                "sha256:f81025eddd0327c7d4cfe9b62cf33190e1e736cc6e97502b3ec425f574b3e7a8"
            ],
            "version": "==5.1.2"
        },
        "raven": {
            "hashes": [
                "sha256:3fa6de6efa2493a7c827472e984ce9b020797d0da16f1db67197bcc23c8fae54",
                "sha256:44a13f87670836e153951af9a3c80405d36b43097db869a36e92809673692ce4"
            ],
            "version": "==6.10.0"
        },
        "redis": {
            "hashes": [
                "sha256:98a22fb750c9b9bb46e75e945dc3f61d0ab30d06117cbb21ff9cd1d315fedd3b",
                "sha256:c504251769031b0dd7dd5cf786050a6050197c6de0d37778c80c08cb04ae8275"
            ],
            "version": "==3.3.8"
        },
        "requests": {
            "extras": [
                "security"
            ],
            "hashes": [
                "sha256:11e007a8a2aa0323f5a921e9e6a2d7e4e67d9877e85773fba9ba6419025cbeb4",
                "sha256:9cf5292fcd0f598c671cfc1e0d7d1a7f13bb8085e9a590f48c010551dc6c4b31"
            ],
            "version": "==2.22.0"
        },
        "requests-oauthlib": {
            "hashes": [
                "sha256:bd6533330e8748e94bf0b214775fed487d309b8b8fe823dc45641ebcd9a32f57",
                "sha256:d3ed0c8f2e3bbc6b344fa63d6f933745ab394469da38db16bdddb461c7e25140"
            ],
            "version": "==1.2.0"
        },
        "robotframework": {
            "hashes": [
                "sha256:cc4b04f711677c94c7d1e30ef1e5cdd50c0b731f8038d6214379c3def183c7f0",
                "sha256:f10dd7c0c8c7962a4f80dd1e026b5db731b9391bc6e1f9ebb96d685eb1230dbc"
            ],
            "version": "==3.1.2"
        },
        "robotframework-lint": {
            "hashes": [
                "sha256:55c26e76f9b11ed54446252b1df71ed993497b36b971ce9bc52d3b86f6501b4d"
            ],
            "version": "==1.0"
        },
        "robotframework-seleniumlibrary": {
            "hashes": [
                "sha256:6f3a0eba3f0a4f9b10d3271420f4430cc9e8230cc25e3deaa469d533d872a10f",
                "sha256:f4c39ca0128e4774368ca59debf05991c218ef6cff9f726dd13c0738861f7a5c"
            ],
            "version": "==3.3.1"
        },
        "rq": {
            "hashes": [
                "sha256:2798d26a7b850e759f23f69695a389d676a9c08f2c14f96f0d34d9648c9d5616",
                "sha256:4f27c6a690d1bd02b9157e615d8819555b9b359c0c4ec8ff0013d160c31b40bb"
            ],
            "version": "==1.1.0"
        },
        "rq-scheduler": {
            "hashes": [
                "sha256:90eb3915e31cc2032c301e5ab1fd5ad6f23d9500435046995e009f098e18efbe",
                "sha256:ff7d45b34a8a39c9c83634f642aeef950641c75c4eeea3fa140bf574bfc6aca2"
            ],
            "version": "==0.9"
        },
        "rst2ansi": {
            "hashes": [
                "sha256:1b17fb9a628d40f57933ad1a3aa952346444be069469508e73e95060da33fe6f",
                "sha256:b2cf192e38975918d07540bba7d673550cd7d28ca7443410984e22d5ab058fb3"
            ],
            "version": "==0.1.5"
        },
        "s3transfer": {
            "hashes": [
                "sha256:6efc926738a3cd576c2a79725fed9afde92378aa5c6a957e3af010cb019fac9d",
                "sha256:b780f2411b824cb541dbcd2c713d0cb61c7d1bcadae204cdddda2b35cef493ba"
            ],
            "version": "==0.2.1"
        },
        "salesforce-bulk": {
            "hashes": [
                "sha256:1c040927194ce732c44a4f6244ad5de39798d0c097c39033c88edeb77acb1caf",
                "sha256:a25192eb508a45e1449118bede9f4095a310a2709d4788c26ffc3833201d96b0"
            ],
            "version": "==2.1.0"
        },
        "sarge": {
            "hashes": [
                "sha256:da8cc90883f8e5ab4af0d746438f608662f5f2a35da2e858517927edefa134b0"
            ],
            "version": "==0.1.5.post0"
        },
        "secretstorage": {
            "hashes": [
                "sha256:20c797ae48a4419f66f8d28fc221623f11fc45b6828f96bdb1ad9990acb59f92",
                "sha256:7a119fb52a88e398dbb22a4b3eb39b779bfbace7e4153b7bc6e5954d86282a8a"
            ],
            "markers": "sys_platform == 'linux' and python_version >= '3.5'",
            "version": "==3.1.1"
        },
        "selenium": {
            "hashes": [
                "sha256:2d7131d7bc5a5b99a2d9b04aaf2612c411b03b8ca1b1ee8d3de5845a9be2cb3c",
                "sha256:deaf32b60ad91a4611b98d8002757f29e6f2c2d5fcaf202e1c9ad06d6772300d"
            ],
            "version": "==3.141.0"
        },
        "sentry-sdk": {
            "hashes": [
                "sha256:2529ab6f93914d01bcd80b1b16c15a025902350ab19af2033aa5ff797c1600ad",
                "sha256:ab16b539c40cc18e3dcfec99d0d3fff16337a050eaf79d4503ef2b73af9a7d9e"
            ],
            "index": "pypi",
            "version": "==0.12.2"
        },
        "service-identity": {
            "hashes": [
                "sha256:001c0707759cb3de7e49c078a7c0c9cd12594161d3bf06b9c254fdcb1a60dc36",
                "sha256:0858a54aabc5b459d1aafa8a518ed2081a285087f349fe3e55197989232e2e2d"
            ],
            "index": "pypi",
            "version": "==18.1.0"
        },
        "sfdo-template-helpers": {
            "editable": true,
            "git": "https://github.com/SFDO-Tooling/sfdo-template-helpers.git",
            "ref": "b203abcad656dc49d3a58406b275b30192a0b57f"
        },
        "simple-salesforce": {
            "hashes": [
                "sha256:60b834cf47505171e5bebfdbfcc0ca9676c960266a913014fa63e5db2e399fdc",
                "sha256:9404c4aa11efd9ea08700a94161ae4f91faa99ae6a6d5a1fe3736fc3b35be831"
            ],
            "index": "pypi",
            "version": "==0.74.2"
        },
        "six": {
            "hashes": [
                "sha256:3350809f0555b11f552448330d0b52d5f24c91a322ea4a15ef22629740f3761c",
                "sha256:d16a0141ec1a18405cd4ce8b4613101da75da0e9a7aec5bdd4fa804d0e0eba73"
            ],
            "version": "==1.12.0"
        },
        "sqlalchemy": {
            "hashes": [
                "sha256:2f8ff566a4d3a92246d367f2e9cd6ed3edeef670dcd6dda6dfdc9efed88bcd80"
            ],
            "version": "==1.3.8"
        },
        "sqlparse": {
            "hashes": [
                "sha256:40afe6b8d4b1117e7dff5504d7a8ce07d9a1b15aeeade8a2d10f130a834f8177",
                "sha256:7c3dca29c022744e95b547e867cee89f4fce4373f3549ccd8797d8eb52cdb873"
            ],
            "version": "==0.3.0"
        },
        "terminaltables": {
            "hashes": [
                "sha256:f3eb0eb92e3833972ac36796293ca0906e998dc3be91fbe1f8615b331b853b81"
            ],
            "version": "==3.1.0"
        },
        "text-unidecode": {
            "hashes": [
                "sha256:1311f10e8b895935241623731c2ba64f4c455287888b18189350b67134a822e8",
                "sha256:bad6603bb14d279193107714b288be206cac565dfa49aa5b105294dd5c4aab93"
            ],
            "version": "==1.3"
        },
        "twisted": {
            "hashes": [
                "sha256:02214ef6f125804969aedd55daccea57060b98dae6a2aa0a4cb60c4d0acb8a2c",
                "sha256:15b51047ab116ee61d791cf9fe6f037f35e909a6d344ccb437d1691627c4d8a1",
                "sha256:17704d98d58c9c52d97e88570732e4c094a93fe5df937d01b759bab593345eec",
                "sha256:222e0cfd60b0c867dd303bce6355a3ffac46574079dff11ae7a1775235ad12c8",
                "sha256:23090c9fcec01ce4e102912a39eb4645b2bf916abe459804f87853d977ced6e3",
                "sha256:5102fc2bf0d870c1e217aa09ed7a48b633cc579950a31ecae9cecc556ebffdf2",
                "sha256:6bc71d5a2320576a3ac7f2dac7802c290fcf9f1972c59f9ef5c5b85b8bac1e1e",
                "sha256:6c7703b62de08fd5873d60e6ed30478cdb39e3a37b1ead3a5d2fed10deb6e112",
                "sha256:6ca398abd58730070e9bc34e8a01d1198438b2ff130e95492090a2fec5fb683b",
                "sha256:98840f28c44894f44dc597747b4cddc740197dc6f6f18ba4dd810422094e35cb",
                "sha256:998e3baf509c7cf7973b8174c1050ac10f6a8bc1aaf0178ad6a7c422c75a0c68",
                "sha256:a5f2de00c6630c8f5ad32fca64fc4c853536c21e9ea8d0d2ae54804ef5836b9c",
                "sha256:aad65a24b27253eb94f2749131a872487b093c599c5873c03d90a65cc9b8a2fc",
                "sha256:ab788465701f553f764f4442d22b850f39a6a6abd4861e70c05b4c27119c9b50",
                "sha256:c7244e24fcb72f838be57d3e117ad7df135ff5af4c9d4c565417d671cd1e68c9",
                "sha256:d5db93026568f60cacdc0615fcd21d46f694a6bfad0ef3ff53cde2b4bb85a39d",
                "sha256:da92426002703b02d8fccff3acfea2d8baf76a9052e8c55ea76d0407eeaa06ce",
                "sha256:f4f0af14d288140ecb00861a3bd1e0b94ffdc63057cc1abe8b9dc84f6b6dcf18",
                "sha256:f985f31e3244d18610816b55becf8fbf445c8e30fe0731500cadaf19f296baf0"
            ],
            "version": "==19.7.0"
        },
        "txaio": {
            "hashes": [
                "sha256:67e360ac73b12c52058219bb5f8b3ed4105d2636707a36a7cdafb56fe06db7fe",
                "sha256:b6b235d432cc58ffe111b43e337db71a5caa5d3eaa88f0eacf60b431c7626ef5"
            ],
            "version": "==18.8.1"
        },
        "unicodecsv": {
            "hashes": [
                "sha256:018c08037d48649a0412063ff4eda26eaa81eff1546dbffa51fa5293276ff7fc"
            ],
            "version": "==0.14.1"
        },
        "uritemplate": {
            "hashes": [
                "sha256:01c69f4fe8ed503b2951bef85d996a9d22434d2431584b5b107b2981ff416fbd",
                "sha256:1b9c467a940ce9fb9f50df819e8ddd14696f89b9a8cc87ac77952ba416e0a8fd",
                "sha256:c02643cebe23fc8adb5e6becffe201185bf06c40bda5c0b4028a93f1527d011d"
            ],
            "version": "==3.0.0"
        },
        "urllib3": {
            "hashes": [
                "sha256:2f3eadfea5d92bc7899e75b5968410b749a054b492d5a6379c1344a1481bc2cb",
                "sha256:9c6c593cb28f52075016307fc26b0a0f8e82bc7d1ff19aaaa959b91710a56c47"
            ],
            "markers": "python_version >= '3.4'",
            "version": "==1.25.5"
        },
        "webencodings": {
            "hashes": [
                "sha256:a0af1213f3c2226497a97e2b3aa01a7e4bee4f403f95be16fc9acd2947514a78",
                "sha256:b36a1c245f2d304965eb4e0a82848379241dc04b865afcc4aab16748587e1923"
            ],
            "version": "==0.5.1"
        },
        "werkzeug": {
            "hashes": [
                "sha256:7280924747b5733b246fe23972186c6b348f9ae29724135a6dfc1e53cea433e7",
                "sha256:e5f4a1f98b52b18a93da705a7458e55afb26f32bff83ff5d19189f92462d65c4"
            ],
            "index": "pypi",
            "version": "==0.16.0"
        },
        "whitenoise": {
            "hashes": [
                "sha256:22f79cf8f1f509639330f93886acaece8ec5ac5e9600c3b981d33c34e8a42dfd",
                "sha256:6dfea214b7c12efd689007abf9afa87a426586e9dbc051873ad2c8e535e2a1ac"
            ],
            "index": "pypi",
            "version": "==4.1.4"
        },
        "xmltodict": {
            "hashes": [
                "sha256:50d8c638ed7ecb88d90561beedbf720c9b4e851a9fa6c47ebd64e99d166d8a21",
                "sha256:8bbcb45cc982f48b2ca8fe7e7827c5d792f217ecf1792626f808bf41c3b86051"
            ],
            "version": "==0.12.0"
        },
        "zope.interface": {
            "hashes": [
                "sha256:086707e0f413ff8800d9c4bc26e174f7ee4c9c8b0302fbad68d083071822316c",
                "sha256:1157b1ec2a1f5bf45668421e3955c60c610e31913cc695b407a574efdbae1f7b",
                "sha256:11ebddf765bff3bbe8dbce10c86884d87f90ed66ee410a7e6c392086e2c63d02",
                "sha256:14b242d53f6f35c2d07aa2c0e13ccb710392bcd203e1b82a1828d216f6f6b11f",
                "sha256:1b3d0dcabc7c90b470e59e38a9acaa361be43b3a6ea644c0063951964717f0e5",
                "sha256:20a12ab46a7e72b89ce0671e7d7a6c3c1ca2c2766ac98112f78c5bddaa6e4375",
                "sha256:298f82c0ab1b182bd1f34f347ea97dde0fffb9ecf850ecf7f8904b8442a07487",
                "sha256:2f6175722da6f23dbfc76c26c241b67b020e1e83ec7fe93c9e5d3dd18667ada2",
                "sha256:3b877de633a0f6d81b600624ff9137312d8b1d0f517064dfc39999352ab659f0",
                "sha256:4265681e77f5ac5bac0905812b828c9fe1ce80c6f3e3f8574acfb5643aeabc5b",
                "sha256:550695c4e7313555549aa1cdb978dc9413d61307531f123558e438871a883d63",
                "sha256:5f4d42baed3a14c290a078e2696c5f565501abde1b2f3f1a1c0a94fbf6fbcc39",
                "sha256:62dd71dbed8cc6a18379700701d959307823b3b2451bdc018594c48956ace745",
                "sha256:7040547e5b882349c0a2cc9b50674b1745db551f330746af434aad4f09fba2cc",
                "sha256:7e099fde2cce8b29434684f82977db4e24f0efa8b0508179fce1602d103296a2",
                "sha256:7e5c9a5012b2b33e87980cee7d1c82412b2ebabcb5862d53413ba1a2cfde23aa",
                "sha256:81295629128f929e73be4ccfdd943a0906e5fe3cdb0d43ff1e5144d16fbb52b1",
                "sha256:95cc574b0b83b85be9917d37cd2fad0ce5a0d21b024e1a5804d044aabea636fc",
                "sha256:968d5c5702da15c5bf8e4a6e4b67a4d92164e334e9c0b6acf080106678230b98",
                "sha256:9e998ba87df77a85c7bed53240a7257afe51a07ee6bc3445a0bf841886da0b97",
                "sha256:a0c39e2535a7e9c195af956610dba5a1073071d2d85e9d2e5d789463f63e52ab",
                "sha256:a15e75d284178afe529a536b0e8b28b7e107ef39626a7809b4ee64ff3abc9127",
                "sha256:a6a6ff82f5f9b9702478035d8f6fb6903885653bff7ec3a1e011edc9b1a7168d",
                "sha256:b639f72b95389620c1f881d94739c614d385406ab1d6926a9ffe1c8abbea23fe",
                "sha256:bad44274b151d46619a7567010f7cde23a908c6faa84b97598fd2f474a0c6891",
                "sha256:bbcef00d09a30948756c5968863316c949d9cedbc7aabac5e8f0ffbdb632e5f1",
                "sha256:d788a3999014ddf416f2dc454efa4a5dbeda657c6aba031cf363741273804c6b",
                "sha256:eed88ae03e1ef3a75a0e96a55a99d7937ed03e53d0cffc2451c208db445a2966",
                "sha256:f99451f3a579e73b5dd58b1b08d1179791d49084371d9a47baad3b22417f0317"
            ],
            "version": "==4.6.0"
        }
    },
    "develop": {
        "alabaster": {
            "hashes": [
                "sha256:446438bdcca0e05bd45ea2de1668c1d9b032e1a9154c2c259092d77031ddd359",
                "sha256:a661d72d58e6ea8a57f7a86e37d86716863ee5e92788398526d58b26a4e4dc02"
            ],
            "version": "==0.7.12"
        },
        "appdirs": {
            "hashes": [
                "sha256:9e5896d1372858f8dd3344faf4e5014d21849c756c8d5701f78f8a103b372d92",
                "sha256:d8b24664561d0d34ddfaec54636d502d7cea6e29c3eaf68f3df6180863e2166e"
            ],
            "version": "==1.4.3"
        },
        "atomicwrites": {
            "hashes": [
                "sha256:03472c30eb2c5d1ba9227e4c2ca66ab8287fbfbbda3888aa93dc2e28fc6811b4",
                "sha256:75a9445bac02d8d058d5e1fe689654ba5a6556a1dfd8ce6ec55a0ed79866cfa6"
            ],
            "version": "==1.3.0"
        },
        "attrs": {
            "hashes": [
                "sha256:69c0dbf2ed392de1cb5ec704444b08a5ef81680a61cb899dc08127123af36a79",
                "sha256:f0b870f674851ecbfbbbd364d6b5cbdff9dcedbc7f3f5e18a6891057f21fe399"
            ],
            "version": "==19.1.0"
        },
        "babel": {
            "hashes": [
                "sha256:af92e6106cb7c55286b25b38ad7695f8b4efb36a90ba483d7f7a6628c46158ab",
                "sha256:e86135ae101e31e2c8ec20a4e0c5220f4eed12487d5cf3f78be7e98d3a57fc28"
            ],
            "version": "==2.7.0"
        },
        "backcall": {
            "hashes": [
                "sha256:38ecd85be2c1e78f77fd91700c76e14667dc21e2713b63876c0eb901196e01e4",
                "sha256:bbbf4b1e5cd2bdb08f915895b51081c041bac22394fdfcfdfbe9f14b77c08bf2"
            ],
            "version": "==0.1.0"
        },
        "black": {
            "hashes": [
                "sha256:09a9dcb7c46ed496a9850b76e4e825d6049ecd38b611f1224857a79bd985a8cf",
                "sha256:68950ffd4d9169716bcb8719a56c07a2f4485354fec061cdd5910aa07369731c"
            ],
            "index": "pypi",
            "version": "==19.3b0"
        },
        "certifi": {
            "hashes": [
                "sha256:e4f3620cfea4f83eedc95b24abd9cd56f3c4b146dd0177e83a21b4eb49e21e50",
                "sha256:fd7c7c74727ddcf00e9acd26bba8da604ffec95bf1c2144e67aff7a8b50e6cef"
            ],
            "version": "==2019.9.11"
        },
        "chardet": {
            "hashes": [
                "sha256:84ab92ed1c4d4f16916e05906b6b75a6c0fb5db821cc65e70cbd64a3e2a5eaae",
                "sha256:fc323ffcaeaed0e0a02bf4d117757b98aed530d9ed4531e3e15460124c106691"
            ],
            "version": "==3.0.4"
        },
        "click": {
            "hashes": [
                "sha256:2335065e6395b9e67ca716de5f7526736bfa6ceead690adf616d925bdc622b13",
                "sha256:5b94b49521f6456670fdb30cd82a4eca9412788a93fa6dd6df72c94d5a8ff2d7"
            ],
            "version": "==7.0"
        },
        "coverage": {
            "hashes": [
                "sha256:08907593569fe59baca0bf152c43f3863201efb6113ecb38ce7e97ce339805a6",
                "sha256:0be0f1ed45fc0c185cfd4ecc19a1d6532d72f86a2bac9de7e24541febad72650",
                "sha256:141f08ed3c4b1847015e2cd62ec06d35e67a3ac185c26f7635f4406b90afa9c5",
                "sha256:19e4df788a0581238e9390c85a7a09af39c7b539b29f25c89209e6c3e371270d",
                "sha256:23cc09ed395b03424d1ae30dcc292615c1372bfba7141eb85e11e50efaa6b351",
                "sha256:245388cda02af78276b479f299bbf3783ef0a6a6273037d7c60dc73b8d8d7755",
                "sha256:331cb5115673a20fb131dadd22f5bcaf7677ef758741312bee4937d71a14b2ef",
                "sha256:386e2e4090f0bc5df274e720105c342263423e77ee8826002dcffe0c9533dbca",
                "sha256:3a794ce50daee01c74a494919d5ebdc23d58873747fa0e288318728533a3e1ca",
                "sha256:60851187677b24c6085248f0a0b9b98d49cba7ecc7ec60ba6b9d2e5574ac1ee9",
                "sha256:63a9a5fc43b58735f65ed63d2cf43508f462dc49857da70b8980ad78d41d52fc",
                "sha256:6b62544bb68106e3f00b21c8930e83e584fdca005d4fffd29bb39fb3ffa03cb5",
                "sha256:6ba744056423ef8d450cf627289166da65903885272055fb4b5e113137cfa14f",
                "sha256:7494b0b0274c5072bddbfd5b4a6c6f18fbbe1ab1d22a41e99cd2d00c8f96ecfe",
                "sha256:826f32b9547c8091679ff292a82aca9c7b9650f9fda3e2ca6bf2ac905b7ce888",
                "sha256:93715dffbcd0678057f947f496484e906bf9509f5c1c38fc9ba3922893cda5f5",
                "sha256:9a334d6c83dfeadae576b4d633a71620d40d1c379129d587faa42ee3e2a85cce",
                "sha256:af7ed8a8aa6957aac47b4268631fa1df984643f07ef00acd374e456364b373f5",
                "sha256:bf0a7aed7f5521c7ca67febd57db473af4762b9622254291fbcbb8cd0ba5e33e",
                "sha256:bf1ef9eb901113a9805287e090452c05547578eaab1b62e4ad456fcc049a9b7e",
                "sha256:c0afd27bc0e307a1ffc04ca5ec010a290e49e3afbe841c5cafc5c5a80ecd81c9",
                "sha256:dd579709a87092c6dbee09d1b7cfa81831040705ffa12a1b248935274aee0437",
                "sha256:df6712284b2e44a065097846488f66840445eb987eb81b3cc6e4149e7b6982e1",
                "sha256:e07d9f1a23e9e93ab5c62902833bf3e4b1f65502927379148b6622686223125c",
                "sha256:e2ede7c1d45e65e209d6093b762e98e8318ddeff95317d07a27a2140b80cfd24",
                "sha256:e4ef9c164eb55123c62411f5936b5c2e521b12356037b6e1c2617cef45523d47",
                "sha256:eca2b7343524e7ba246cab8ff00cab47a2d6d54ada3b02772e908a45675722e2",
                "sha256:eee64c616adeff7db37cc37da4180a3a5b6177f5c46b187894e633f088fb5b28",
                "sha256:ef824cad1f980d27f26166f86856efe11eff9912c4fed97d3804820d43fa550c",
                "sha256:efc89291bd5a08855829a3c522df16d856455297cf35ae827a37edac45f466a7",
                "sha256:fa964bae817babece5aa2e8c1af841bebb6d0b9add8e637548809d040443fee0",
                "sha256:ff37757e068ae606659c28c3bd0d923f9d29a85de79bf25b2b34b148473b5025"
            ],
            "version": "==4.5.4"
        },
        "coveralls": {
            "hashes": [
                "sha256:9bc5a1f92682eef59f688a8f280207190d9a6afb84cef8f567fa47631a784060",
                "sha256:fb51cddef4bc458de347274116df15d641a735d3f0a580a9472174e2e62f408c"
            ],
            "index": "pypi",
            "version": "==1.8.2"
        },
        "decorator": {
            "hashes": [
                "sha256:86156361c50488b84a3f148056ea716ca587df2f0de1d34750d35c21312725de",
                "sha256:f069f3a01830ca754ba5258fde2278454a0b5b79e0d7f5c13b3b97e57d4acff6"
            ],
            "version": "==4.4.0"
        },
        "django-extensions": {
            "hashes": [
                "sha256:4aafdb865104eaa5d681b9976b36c52c9d441be89b7d782e40808f1c5c0c8f93",
                "sha256:8a2552fdeb222b23895ef52cdc28fc56efba976f6da07ca92937f6f5e626e345"
            ],
            "index": "pypi",
            "version": "==2.2.1"
        },
        "doc8": {
            "hashes": [
                "sha256:2df89f9c1a5abfb98ab55d0175fed633cae0cf45025b8b1e0ee5ea772be28543",
                "sha256:d12f08aa77a4a65eb28752f4bc78f41f611f9412c4155e2b03f1f5d4a45efe04"
            ],
            "index": "pypi",
            "version": "==0.8.0"
        },
        "docopt": {
            "hashes": [
                "sha256:49b3a825280bd66b3aa83585ef59c4a8c82f2c8a522dbe754a8bc8d08c85c491"
            ],
            "version": "==0.6.2"
        },
        "docutils": {
            "hashes": [
                "sha256:02aec4bd92ab067f6ff27a38a38a41173bf01bed8f89157768c1573f53e474a6",
                "sha256:51e64ef2ebfb29cae1faa133b3710143496eca21c530f3f71424d77687764274",
                "sha256:7a4bd47eaf6596e1295ecb11361139febe29b084a87bf005bf899f9a42edc3c6"
            ],
            "version": "==0.14"
        },
        "entrypoints": {
            "hashes": [
                "sha256:589f874b313739ad35be6e0cd7efde2a4e9b6fea91edcc34e58ecbb8dbe56d19",
                "sha256:c70dd71abe5a8c85e55e12c19bd91ccfeec11a6e99044204511f9ed547d48451"
            ],
            "version": "==0.3"
        },
        "factory-boy": {
            "hashes": [
                "sha256:728df59b372c9588b83153facf26d3d28947fc750e8e3c95cefa9bed0e6394ee",
                "sha256:faf48d608a1735f0d0a3c9cbf536d64f9132b547dae7ba452c4d99a79e84a370"
            ],
            "version": "==2.12.0"
        },
        "faker": {
            "hashes": [
                "sha256:45cc9cca3de8beba5a2da3bd82a6e5544f53da1a702645c8485f682366c15026",
                "sha256:a6459ff518d1fc6ee2238a7209e6c899517872c7e1115510279033ffe6fe8ef3"
            ],
            "version": "==2.0.2"
        },
        "flake8": {
            "hashes": [
                "sha256:19241c1cbc971b9962473e4438a2ca19749a7dd002dd1a946eaba171b4114548",
                "sha256:8e9dfa3cecb2400b3738a42c54c3043e821682b9c840b0448c0503f781130696"
            ],
            "index": "pypi",
            "version": "==3.7.8"
        },
        "idna": {
            "hashes": [
                "sha256:c357b3f628cf53ae2c4c05627ecc484553142ca23264e593d327bcde5e9c3407",
                "sha256:ea8b7f6188e6fa117537c3df7da9fc686d485087abf6ac197f9c46432f7e4a3c"
            ],
            "version": "==2.8"
        },
        "imagesize": {
            "hashes": [
                "sha256:3f349de3eb99145973fefb7dbe38554414e5c30abd0c8e4b970a7c9d09f3a1d8",
                "sha256:f3832918bc3c66617f92e35f5d70729187676313caa60c187eb0f28b8fe5e3b5"
            ],
            "version": "==1.1.0"
        },
        "importlib-metadata": {
            "hashes": [
                "sha256:aa18d7378b00b40847790e7c27e11673d7fed219354109d0e7b9e5b25dc3ad26",
                "sha256:d5f18a79777f3aa179c145737780282e27b508fc8fd688cb17c7a813e8bd39af"
            ],
            "markers": "python_version < '3.8'",
            "version": "==0.23"
        },
        "inflection": {
            "hashes": [
                "sha256:18ea7fb7a7d152853386523def08736aa8c32636b047ade55f7578c4edeb16ca"
            ],
            "version": "==0.3.1"
        },
        "ipython": {
            "hashes": [
                "sha256:c4ab005921641e40a68e405e286e7a1fcc464497e14d81b6914b4fd95e5dee9b",
                "sha256:dd76831f065f17bddd7eaa5c781f5ea32de5ef217592cf019e34043b56895aa1"
            ],
            "index": "pypi",
            "version": "==7.8.0"
        },
        "ipython-genutils": {
            "hashes": [
                "sha256:72dd37233799e619666c9f639a9da83c34013a73e8bbc79a7a6348d93c61fab8",
                "sha256:eb2e116e75ecef9d4d228fdc66af54269afa26ab4463042e33785b887c628ba8"
            ],
            "version": "==0.2.0"
        },
        "isort": {
            "hashes": [
                "sha256:54da7e92468955c4fceacd0c86bd0ec997b0e1ee80d97f67c35a78b719dccab1",
                "sha256:6e811fcb295968434526407adb8796944f1988c5b65e8139058f2014cbe100fd"
            ],
            "index": "pypi",
            "version": "==4.3.21"
        },
        "jedi": {
            "hashes": [
                "sha256:786b6c3d80e2f06fd77162a07fed81b8baa22dde5d62896a790a331d6ac21a27",
                "sha256:ba859c74fa3c966a22f2aeebe1b74ee27e2a462f56d3f5f7ca4a59af61bfe42e"
            ],
            "version": "==0.15.1"
        },
        "jinja2": {
            "hashes": [
                "sha256:065c4f02ebe7f7cf559e49ee5a95fb800a9e4528727aec6f24402a5374c65013",
                "sha256:14dd6caf1527abb21f08f86c784eac40853ba93edb79552aa1e4b8aef1b61c7b"
            ],
            "version": "==2.10.1"
        },
        "markupsafe": {
            "hashes": [
                "sha256:00bc623926325b26bb9605ae9eae8a215691f33cae5df11ca5424f06f2d1f473",
                "sha256:09027a7803a62ca78792ad89403b1b7a73a01c8cb65909cd876f7fcebd79b161",
                "sha256:09c4b7f37d6c648cb13f9230d847adf22f8171b1ccc4d5682398e77f40309235",
                "sha256:1027c282dad077d0bae18be6794e6b6b8c91d58ed8a8d89a89d59693b9131db5",
                "sha256:24982cc2533820871eba85ba648cd53d8623687ff11cbb805be4ff7b4c971aff",
                "sha256:29872e92839765e546828bb7754a68c418d927cd064fd4708fab9fe9c8bb116b",
                "sha256:43a55c2930bbc139570ac2452adf3d70cdbb3cfe5912c71cdce1c2c6bbd9c5d1",
                "sha256:46c99d2de99945ec5cb54f23c8cd5689f6d7177305ebff350a58ce5f8de1669e",
                "sha256:500d4957e52ddc3351cabf489e79c91c17f6e0899158447047588650b5e69183",
                "sha256:535f6fc4d397c1563d08b88e485c3496cf5784e927af890fb3c3aac7f933ec66",
                "sha256:62fe6c95e3ec8a7fad637b7f3d372c15ec1caa01ab47926cfdf7a75b40e0eac1",
                "sha256:6dd73240d2af64df90aa7c4e7481e23825ea70af4b4922f8ede5b9e35f78a3b1",
                "sha256:717ba8fe3ae9cc0006d7c451f0bb265ee07739daf76355d06366154ee68d221e",
                "sha256:79855e1c5b8da654cf486b830bd42c06e8780cea587384cf6545b7d9ac013a0b",
                "sha256:7c1699dfe0cf8ff607dbdcc1e9b9af1755371f92a68f706051cc8c37d447c905",
                "sha256:88e5fcfb52ee7b911e8bb6d6aa2fd21fbecc674eadd44118a9cc3863f938e735",
                "sha256:8defac2f2ccd6805ebf65f5eeb132adcf2ab57aa11fdf4c0dd5169a004710e7d",
                "sha256:98c7086708b163d425c67c7a91bad6e466bb99d797aa64f965e9d25c12111a5e",
                "sha256:9add70b36c5666a2ed02b43b335fe19002ee5235efd4b8a89bfcf9005bebac0d",
                "sha256:9bf40443012702a1d2070043cb6291650a0841ece432556f784f004937f0f32c",
                "sha256:ade5e387d2ad0d7ebf59146cc00c8044acbd863725f887353a10df825fc8ae21",
                "sha256:b00c1de48212e4cc9603895652c5c410df699856a2853135b3967591e4beebc2",
                "sha256:b1282f8c00509d99fef04d8ba936b156d419be841854fe901d8ae224c59f0be5",
                "sha256:b2051432115498d3562c084a49bba65d97cf251f5a331c64a12ee7e04dacc51b",
                "sha256:ba59edeaa2fc6114428f1637ffff42da1e311e29382d81b339c1817d37ec93c6",
                "sha256:c8716a48d94b06bb3b2524c2b77e055fb313aeb4ea620c8dd03a105574ba704f",
                "sha256:cd5df75523866410809ca100dc9681e301e3c27567cf498077e8551b6d20e42f",
                "sha256:e249096428b3ae81b08327a63a485ad0878de3fb939049038579ac0ef61e17e7"
            ],
            "version": "==1.1.1"
        },
        "mccabe": {
            "hashes": [
                "sha256:ab8a6258860da4b6677da4bd2fe5dc2c659cff31b3ee4f7f5d64e79735b80d42",
                "sha256:dd8d182285a0fe56bace7f45b5e7d1a6ebcbf524e8f3bd87eb0f125271b8831f"
            ],
            "version": "==0.6.1"
        },
        "more-itertools": {
            "hashes": [
                "sha256:409cd48d4db7052af495b09dec721011634af3753ae1ef92d2b32f73a745f832",
                "sha256:92b8c4b06dac4f0611c0729b2f2ede52b2e1bac1ab48f089c7ddc12e26bb60c4"
            ],
            "markers": "python_version > '2.7'",
            "version": "==7.2.0"
        },
        "packaging": {
            "hashes": [
                "sha256:28b924174df7a2fa32c1953825ff29c61e2f5e082343165438812f00d3a7fc47",
                "sha256:d9551545c6d761f3def1677baf08ab2a3ca17c56879e70fecba2fc4dde4ed108"
            ],
            "version": "==19.2"
        },
        "parso": {
            "hashes": [
                "sha256:63854233e1fadb5da97f2744b6b24346d2750b85965e7e399bec1620232797dc",
                "sha256:666b0ee4a7a1220f65d367617f2cd3ffddff3e205f3f16a0284df30e774c2a9c"
            ],
            "version": "==0.5.1"
        },
        "pbr": {
            "hashes": [
                "sha256:2c8e420cd4ed4cec4e7999ee47409e876af575d4c35a45840d59e8b5f3155ab8",
                "sha256:b32c8ccaac7b1a20c0ce00ce317642e6cf231cf038f9875e0280e28af5bf7ac9"
            ],
            "version": "==5.4.3"
        },
        "pexpect": {
            "hashes": [
                "sha256:2094eefdfcf37a1fdbfb9aa090862c1a4878e5c7e0e7e7088bdb511c558e5cd1",
                "sha256:9e2c1fd0e6ee3a49b28f95d4b33bc389c89b20af6a1255906e90ff1262ce62eb"
            ],
            "markers": "sys_platform != 'win32'",
            "version": "==4.7.0"
        },
        "pickleshare": {
            "hashes": [
                "sha256:87683d47965c1da65cdacaf31c8441d12b8044cdec9aca500cd78fc2c683afca",
                "sha256:9649af414d74d4df115d5d718f82acb59c9d418196b7b4290ed47a12ce62df56"
            ],
            "version": "==0.7.5"
        },
        "pluggy": {
            "hashes": [
                "sha256:0db4b7601aae1d35b4a033282da476845aa19185c1e6964b25cf324b5e4ec3e6",
                "sha256:fa5fa1622fa6dd5c030e9cad086fa19ef6a0cf6d7a2d12318e10cb49d6d68f34"
            ],
            "version": "==0.13.0"
        },
        "prompt-toolkit": {
            "hashes": [
                "sha256:11adf3389a996a6d45cc277580d0d53e8a5afd281d0c9ec71b28e6f121463780",
                "sha256:2519ad1d8038fd5fc8e770362237ad0364d16a7650fb5724af6997ed5515e3c1",
                "sha256:977c6583ae813a37dc1c2e1b715892461fcbdaa57f6fc62f33a528c4886c8f55"
            ],
            "version": "==2.0.9"
        },
        "ptyprocess": {
            "hashes": [
                "sha256:923f299cc5ad920c68f2bc0bc98b75b9f838b93b599941a6b63ddbc2476394c0",
                "sha256:d7cc528d76e76342423ca640335bd3633420dc1366f258cb31d05e865ef5ca1f"
            ],
            "version": "==0.6.0"
        },
        "py": {
            "hashes": [
                "sha256:64f65755aee5b381cea27766a3a147c3f15b9b6b9ac88676de66ba2ae36793fa",
                "sha256:dc639b046a6e2cff5bbe40194ad65936d6ba360b52b3c3fe1d08a82dd50b5e53"
            ],
            "version": "==1.8.0"
        },
        "pycodestyle": {
            "hashes": [
                "sha256:95a2219d12372f05704562a14ec30bc76b05a5b297b21a5dfe3f6fac3491ae56",
                "sha256:e40a936c9a450ad81df37f549d676d127b1b66000a6c500caa2b085bc0ca976c"
            ],
            "version": "==2.5.0"
        },
        "pyflakes": {
            "hashes": [
                "sha256:17dbeb2e3f4d772725c777fabc446d5634d1038f234e77343108ce445ea69ce0",
                "sha256:d976835886f8c5b31d47970ed689944a0262b5f3afa00a5a7b4dc81e5449f8a2"
            ],
            "version": "==2.1.1"
        },
        "pygments": {
            "hashes": [
                "sha256:71e430bc85c88a430f000ac1d9b331d2407f681d6f6aec95e8bcfbc3df5b0127",
                "sha256:881c4c157e45f30af185c1ffe8d549d48ac9127433f2c380c24b84572ad66297"
            ],
            "version": "==2.4.2"
        },
        "pyparsing": {
            "hashes": [
                "sha256:6f98a7b9397e206d78cc01df10131398f1c8b8510a2f4d97d9abd82e1aacdd80",
                "sha256:d9338df12903bbf5d65a0e4e87c2161968b10d2e489652bb47001d82a9b028b4"
            ],
            "version": "==2.4.2"
        },
        "pytest": {
            "hashes": [
                "sha256:8fc39199bdda3d9d025d3b1f4eb99a192c20828030ea7c9a0d2840721de7d347",
                "sha256:d100a02770f665f5dcf7e3f08202db29857fee6d15f34c942be0a511f39814f0"
            ],
            "index": "pypi",
            "version": "==4.6.5"
        },
        "pytest-asyncio": {
            "hashes": [
                "sha256:9fac5100fd716cbecf6ef89233e8590a4ad61d729d1732e0a96b84182df1daaf",
                "sha256:d734718e25cfc32d2bf78d346e99d33724deeba774cc4afdf491530c6184b63b"
            ],
            "index": "pypi",
            "version": "==0.10.0"
        },
        "pytest-cov": {
            "hashes": [
                "sha256:2b097cde81a302e1047331b48cadacf23577e431b61e9c6f49a1170bbe3d3da6",
                "sha256:e00ea4fdde970725482f1f35630d12f074e121a23801aabf2ae154ec6bdd343a"
            ],
            "index": "pypi",
            "version": "==2.7.1"
        },
        "pytest-django": {
            "hashes": [
                "sha256:264fb4c506db5d48a6364c311a0b00b7b48a52715bad8839b2d8bee9b99ed6bb",
                "sha256:4adfe5fb3ed47f0ba55506dd3daf688b1f74d5e69148c10ad2dd2f79f40c0d62"
            ],
            "index": "pypi",
            "version": "==3.5.1"
        },
        "pytest-factoryboy": {
            "hashes": [
                "sha256:ffef3fb7ddec1299d3df0d334846259023f3d1da5ab887ad880139a8253a5a1a"
            ],
            "index": "pypi",
            "version": "==2.0.3"
        },
        "pytest-mock": {
            "hashes": [
                "sha256:3fd5ffb33b7041aea60a77f77b98e05d5acd577d53a01bf2ff0ca9780c6e3d84",
                "sha256:a89104018a4083b5c402e23b15b855924b74d9a3511e94f230a33621b72e35e1"
            ],
            "index": "pypi",
            "version": "==1.11.0"
        },
        "python-dateutil": {
            "hashes": [
                "sha256:7e6584c74aeed623791615e26efd690f29817a27c73085b78e4bad02493df2fb",
                "sha256:c89805f6f4d64db21ed966fda138f8a5ed7a4fdbc1a8ee329ce1b74e3c74da9e"
            ],
            "markers": "python_version >= '2.7'",
            "version": "==2.8.0"
        },
        "pytz": {
            "hashes": [
                "sha256:26c0b32e437e54a18161324a2fca3c4b9846b74a8dccddd843113109e1116b32",
                "sha256:c894d57500a4cd2d5c71114aaab77dbab5eabd9022308ce5ac9bb93a60a6f0c7"
            ],
            "version": "==2019.2"
        },
        "remote-pdb": {
            "hashes": [
                "sha256:2a1602ac1ec42e4c88da73c7221ca7f5a8559405b962eb0dbb2cdf413558b156",
                "sha256:ad38f36f539b22be820f94062618366d5d3461115c1605b11679dba75f94ee62"
            ],
            "index": "pypi",
            "version": "==2.0.0"
        },
        "requests": {
            "extras": [
                "security"
            ],
            "hashes": [
                "sha256:11e007a8a2aa0323f5a921e9e6a2d7e4e67d9877e85773fba9ba6419025cbeb4",
                "sha256:9cf5292fcd0f598c671cfc1e0d7d1a7f13bb8085e9a590f48c010551dc6c4b31"
            ],
            "version": "==2.22.0"
        },
        "restructuredtext-lint": {
            "hashes": [
                "sha256:97b3da356d5b3a8514d8f1f9098febd8b41463bed6a1d9f126cf0a048b6fd908"
            ],
            "version": "==1.3.0"
        },
        "six": {
            "hashes": [
                "sha256:3350809f0555b11f552448330d0b52d5f24c91a322ea4a15ef22629740f3761c",
                "sha256:d16a0141ec1a18405cd4ce8b4613101da75da0e9a7aec5bdd4fa804d0e0eba73"
            ],
            "version": "==1.12.0"
        },
        "snowballstemmer": {
            "hashes": [
                "sha256:713e53b79cbcf97bc5245a06080a33d54a77e7cce2f789c835a143bcdb5c033e"
            ],
            "version": "==1.9.1"
        },
        "sphinx": {
            "hashes": [
                "sha256:0d586b0f8c2fc3cc6559c5e8fd6124628110514fda0e5d7c82e682d749d2e845",
                "sha256:839a3ed6f6b092bb60f492024489cc9e6991360fb9f52ed6361acd510d261069"
            ],
            "index": "pypi",
            "version": "==2.2.0"
        },
        "sphinxcontrib-applehelp": {
            "hashes": [
                "sha256:edaa0ab2b2bc74403149cb0209d6775c96de797dfd5b5e2a71981309efab3897",
                "sha256:fb8dee85af95e5c30c91f10e7eb3c8967308518e0f7488a2828ef7bc191d0d5d"
            ],
            "version": "==1.0.1"
        },
        "sphinxcontrib-devhelp": {
            "hashes": [
                "sha256:6c64b077937330a9128a4da74586e8c2130262f014689b4b89e2d08ee7294a34",
                "sha256:9512ecb00a2b0821a146736b39f7aeb90759834b07e81e8cc23a9c70bacb9981"
            ],
            "version": "==1.0.1"
        },
        "sphinxcontrib-htmlhelp": {
            "hashes": [
                "sha256:4670f99f8951bd78cd4ad2ab962f798f5618b17675c35c5ac3b2132a14ea8422",
                "sha256:d4fd39a65a625c9df86d7fa8a2d9f3cd8299a3a4b15db63b50aac9e161d8eff7"
            ],
            "version": "==1.0.2"
        },
        "sphinxcontrib-httpdomain": {
            "hashes": [
                "sha256:1fb5375007d70bf180cdd1c79e741082be7aa2d37ba99efe561e1c2e3f38191e",
                "sha256:ac40b4fba58c76b073b03931c7b8ead611066a6aebccafb34dc19694f4eb6335"
            ],
            "index": "pypi",
            "version": "==1.7.0"
        },
        "sphinxcontrib-jsmath": {
            "hashes": [
                "sha256:2ec2eaebfb78f3f2078e73666b1415417a116cc848b72e5172e596c871103178",
                "sha256:a9925e4a4587247ed2191a22df5f6970656cb8ca2bd6284309578f2153e0c4b8"
            ],
            "version": "==1.0.1"
        },
        "sphinxcontrib-qthelp": {
            "hashes": [
                "sha256:513049b93031beb1f57d4daea74068a4feb77aa5630f856fcff2e50de14e9a20",
                "sha256:79465ce11ae5694ff165becda529a600c754f4bc459778778c7017374d4d406f"
            ],
            "version": "==1.0.2"
        },
        "sphinxcontrib-serializinghtml": {
            "hashes": [
                "sha256:c0efb33f8052c04fd7a26c0a07f1678e8512e0faec19f4aa8f2473a8b81d5227",
                "sha256:db6615af393650bf1151a6cd39120c29abaf93cc60db8c48eb2dddbfdc3a9768"
            ],
            "version": "==1.1.3"
        },
        "stevedore": {
            "hashes": [
                "sha256:01d9f4beecf0fbd070ddb18e5efb10567801ba7ef3ddab0074f54e3cd4e91730",
                "sha256:e0739f9739a681c7a1fda76a102b65295e96a144ccdb552f2ae03c5f0abe8a14"
            ],
            "version": "==1.31.0"
        },
        "text-unidecode": {
            "hashes": [
                "sha256:1311f10e8b895935241623731c2ba64f4c455287888b18189350b67134a822e8",
                "sha256:bad6603bb14d279193107714b288be206cac565dfa49aa5b105294dd5c4aab93"
            ],
            "version": "==1.3"
        },
        "toml": {
            "hashes": [
                "sha256:229f81c57791a41d65e399fc06bf0848bab550a9dfd5ed66df18ce5f05e73d5c",
                "sha256:235682dd292d5899d361a811df37e04a8828a5b1da3115886b73cf81ebc9100e"
            ],
            "version": "==0.10.0"
        },
        "traitlets": {
            "hashes": [
                "sha256:9c4bd2d267b7153df9152698efb1050a5d84982d3384a37b2c1f7723ba3e7835",
                "sha256:c6cb5e6f57c5a9bdaa40fa71ce7b4af30298fbab9ece9815b5d995ab6217c7d9"
            ],
            "version": "==4.3.2"
        },
        "urllib3": {
            "hashes": [
                "sha256:2f3eadfea5d92bc7899e75b5968410b749a054b492d5a6379c1344a1481bc2cb",
                "sha256:9c6c593cb28f52075016307fc26b0a0f8e82bc7d1ff19aaaa959b91710a56c47"
            ],
            "markers": "python_version >= '3.4'",
            "version": "==1.25.5"
        },
        "wcwidth": {
            "hashes": [
                "sha256:3df37372226d6e63e1b1e1eda15c594bca98a22d33a23832a90998faa96bc65e",
                "sha256:f4ebe71925af7b40a864553f761ed559b43544f8f71746c2d756c7fe788ade7c"
            ],
            "version": "==0.1.7"
        },
        "zipp": {
            "hashes": [
                "sha256:3718b1cbcd963c7d4c5511a8240812904164b7f381b647143a89d3b98f9bcd8e",
                "sha256:f06903e9f1f43b12d371004b4ac7b06ab39a44adc747266928ae6debfa7b3335"
            ],
            "version": "==0.6.0"
        }
    }
}<|MERGE_RESOLUTION|>--- conflicted
+++ resolved
@@ -1,11 +1,7 @@
 {
     "_meta": {
         "hash": {
-<<<<<<< HEAD
-            "sha256": "49c842945299e542d966779bb398c369745a23780ff06b4e9eb306013cfa201e"
-=======
-            "sha256": "d9315f9ea29698316340cb52b73fd2e6695d0bb51ede1d22fef705d4546330b7"
->>>>>>> 06be9651
+            "sha256": "caff74bf848d4b024197f618c26fda85ae644808125d9ac5f7f261da7f840380"
         },
         "pipfile-spec": 6,
         "requires": {
@@ -87,17 +83,10 @@
         },
         "botocore": {
             "hashes": [
-<<<<<<< HEAD
-                "sha256:4103382697418c24702b7731ef2bd73606ca6a86336b1a898e97c34d0d241c69",
-                "sha256:d809ac570f630491778b47ae8d02475162f04eeb0ca39ccd3f4112d729d7eaa7"
-            ],
-            "version": "==1.12.234"
-=======
-                "sha256:1ca993f0dc70591e0fca6cf3837ee9be52fd4fbbf1aa96ba1d4a860b41f676b7",
-                "sha256:6ec3297b87d3e2c4d88b009f91061aaecdb2ceef6d9be9386394571353909adb"
-            ],
-            "version": "==1.12.238"
->>>>>>> 06be9651
+                "sha256:14ff881779776a5b08e4bb8d7e0cd6ca86e36fc80decc536d605c406fb81c993",
+                "sha256:5df4a8f8bb579daed58368d6c15cdd72455bfee7dc86be243e2ef4dff5ba1177"
+            ],
+            "version": "==1.12.239"
         },
         "certifi": {
             "hashes": [
