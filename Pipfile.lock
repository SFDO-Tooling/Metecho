{
    "_meta": {
        "hash": {
<<<<<<< HEAD
            "sha256": "039d209944a2adb02b14809756fa089bdb0e5029fb5ca559e03cee974ce5e2d7"
=======
            "sha256": "fc367d56ac100b82924f538b2cdae886225b3fe767f7df4903abb8d327c023cf"
>>>>>>> 0ffaec89
        },
        "pipfile-spec": 6,
        "requires": {
            "python_version": "3.7"
        },
        "sources": [
            {
                "name": "pypi",
                "url": "https://pypi.org/simple",
                "verify_ssl": true
            }
        ]
    },
    "default": {
        "aioredis": {
            "hashes": [
                "sha256:84d62be729beb87118cf126c20b0e3f52d7a42bb7373dc5bcdd874f26f1f251a",
                "sha256:aee16aa5cb3f636cf8fa0e2b62d2f6abc90366e19b5c30e94a5471d834a55975"
            ],
            "version": "==1.2.0"
        },
        "asgiref": {
            "hashes": [
                "sha256:865b7ccce5a6e815607b08d9059fe9c058cd75c77f896f5e0b74ff6c1ba81818",
                "sha256:b718a9d35e204a96e2456c2271b0ef12e36124c363b3a8fd1d626744f23192aa"
            ],
            "version": "==3.1.4"
        },
        "asn1crypto": {
            "hashes": [
                "sha256:2f1adbb7546ed199e3c90ef23ec95c5cf3585bac7d11fb7eb562a3fe89c64e87",
                "sha256:9d5c20441baf0cb60a4ac34cc447c6c189024b6b4c6cd7877034f4965c464e49"
            ],
            "version": "==0.24.0"
        },
        "async-timeout": {
            "hashes": [
                "sha256:0c3c816a028d47f659d6ff5c745cb2acf1f966da1fe5c19c77a70282b25f4c5f",
                "sha256:4291ca197d287d274d0b6cb5d6f8f8f82d434ed288f962539ff18cc9012f9ea3"
            ],
            "version": "==3.0.1"
        },
        "attrs": {
            "hashes": [
                "sha256:69c0dbf2ed392de1cb5ec704444b08a5ef81680a61cb899dc08127123af36a79",
                "sha256:f0b870f674851ecbfbbbd364d6b5cbdff9dcedbc7f3f5e18a6891057f21fe399"
            ],
            "version": "==19.1.0"
        },
        "autobahn": {
            "hashes": [
                "sha256:03ef2bad9d596ac04451d1627c18e434dc70f427109fd23911672ad5fe042f6d",
                "sha256:60c2f283137b3aafc06f274949387eebcc78c8faad580a8755f6dc83c74bf0e2"
            ],
            "version": "==19.7.2"
        },
        "automat": {
            "hashes": [
                "sha256:cbd78b83fa2d81fe2a4d23d258e1661dd7493c9a50ee2f1a5b2cac61c1793b0e",
                "sha256:fdccab66b68498af9ecfa1fa43693abe546014dd25cf28543cbe9d1334916a58"
            ],
            "version": "==0.7.0"
        },
        "bleach": {
            "hashes": [
                "sha256:213336e49e102af26d9cde77dd2d0397afabc5a6bf2fed985dc35b5d1e285a16",
                "sha256:3fdf7f77adcf649c9911387df51254b813185e32b2c6619f690b593a617e19fa"
            ],
            "index": "pypi",
            "version": "==3.1.0"
        },
        "boto3": {
            "hashes": [
                "sha256:01f1792838981191da87bed271f2b486841a282fcd78a3b5bac98e5b85c95ba8",
                "sha256:0f1f796abf85e53a8a50b893cbeccd93ee081184453127b663da4b97d72aa0cc"
            ],
            "index": "pypi",
            "version": "==1.9.197"
        },
        "botocore": {
            "hashes": [
<<<<<<< HEAD
                "sha256:90b183cc625cd4b9e2b0a08caecd1c8eb2bd4d61ba9fe6960c4d19cdd973733a",
                "sha256:fd3dae94aa4a55aefe96964d51f96ed51c4863d77d215907df9dc1f7590de033"
            ],
            "version": "==1.12.194"
=======
                "sha256:6e7c49014430f73ba6ab638d4ad313f8522b8185e476fe1a57ce9cd50c596062",
                "sha256:78627966a280328e4a7018758e91e6413d5cae8387e08ab219e232689a92cb45"
            ],
            "version": "==1.12.197"
>>>>>>> 0ffaec89
        },
        "certifi": {
            "hashes": [
                "sha256:046832c04d4e752f37383b628bc601a7ea7211496b4638f6514d0e5b9acc4939",
                "sha256:945e3ba63a0b9f577b1395204e13c3a231f9bc0223888be653286534e5873695"
            ],
            "version": "==2019.6.16"
        },
        "cffi": {
            "hashes": [
                "sha256:041c81822e9f84b1d9c401182e174996f0bae9991f33725d059b771744290774",
                "sha256:046ef9a22f5d3eed06334d01b1e836977eeef500d9b78e9ef693f9380ad0b83d",
                "sha256:066bc4c7895c91812eff46f4b1c285220947d4aa46fa0a2651ff85f2afae9c90",
                "sha256:066c7ff148ae33040c01058662d6752fd73fbc8e64787229ea8498c7d7f4041b",
                "sha256:2444d0c61f03dcd26dbf7600cf64354376ee579acad77aef459e34efcb438c63",
                "sha256:300832850b8f7967e278870c5d51e3819b9aad8f0a2c8dbe39ab11f119237f45",
                "sha256:34c77afe85b6b9e967bd8154e3855e847b70ca42043db6ad17f26899a3df1b25",
                "sha256:46de5fa00f7ac09f020729148ff632819649b3e05a007d286242c4882f7b1dc3",
                "sha256:4aa8ee7ba27c472d429b980c51e714a24f47ca296d53f4d7868075b175866f4b",
                "sha256:4d0004eb4351e35ed950c14c11e734182591465a33e960a4ab5e8d4f04d72647",
                "sha256:4e3d3f31a1e202b0f5a35ba3bc4eb41e2fc2b11c1eff38b362de710bcffb5016",
                "sha256:50bec6d35e6b1aaeb17f7c4e2b9374ebf95a8975d57863546fa83e8d31bdb8c4",
                "sha256:55cad9a6df1e2a1d62063f79d0881a414a906a6962bc160ac968cc03ed3efcfb",
                "sha256:5662ad4e4e84f1eaa8efce5da695c5d2e229c563f9d5ce5b0113f71321bcf753",
                "sha256:59b4dc008f98fc6ee2bb4fd7fc786a8d70000d058c2bbe2698275bc53a8d3fa7",
                "sha256:73e1ffefe05e4ccd7bcea61af76f36077b914f92b76f95ccf00b0c1b9186f3f9",
                "sha256:a1f0fd46eba2d71ce1589f7e50a9e2ffaeb739fb2c11e8192aa2b45d5f6cc41f",
                "sha256:a2e85dc204556657661051ff4bab75a84e968669765c8a2cd425918699c3d0e8",
                "sha256:a5457d47dfff24882a21492e5815f891c0ca35fefae8aa742c6c263dac16ef1f",
                "sha256:a8dccd61d52a8dae4a825cdbb7735da530179fea472903eb871a5513b5abbfdc",
                "sha256:ae61af521ed676cf16ae94f30fe202781a38d7178b6b4ab622e4eec8cefaff42",
                "sha256:b012a5edb48288f77a63dba0840c92d0504aa215612da4541b7b42d849bc83a3",
                "sha256:d2c5cfa536227f57f97c92ac30c8109688ace8fa4ac086d19d0af47d134e2909",
                "sha256:d42b5796e20aacc9d15e66befb7a345454eef794fdb0737d1af593447c6c8f45",
                "sha256:dee54f5d30d775f525894d67b1495625dd9322945e7fee00731952e0368ff42d",
                "sha256:e070535507bd6aa07124258171be2ee8dfc19119c28ca94c9dfb7efd23564512",
                "sha256:e1ff2748c84d97b065cc95429814cdba39bcbd77c9c85c89344b317dc0d9cbff",
                "sha256:ed851c75d1e0e043cbf5ca9a8e1b13c4c90f3fbd863dacb01c0808e2b5204201"
            ],
            "version": "==1.12.3"
        },
        "channels": {
            "hashes": [
                "sha256:9191a85800673b790d1d74666fb7676f430600b71b662581e97dd69c9aedd29a",
                "sha256:af7cdba9efb3f55b939917d1b15defb5d40259936013e60660e5e9aff98db4c5"
            ],
            "index": "pypi",
            "version": "==2.2.0"
        },
        "channels-redis": {
            "hashes": [
                "sha256:0e25f9a7851690a2433948ec24c899628c1f989d9602bbbcf48640412138b9c9",
                "sha256:b7ccbcb2fd4e568c08c147891b26db59aa25d88b65af826ce7f70c815cfb91bc"
            ],
            "index": "pypi",
            "version": "==2.4.0"
        },
        "chardet": {
            "hashes": [
                "sha256:84ab92ed1c4d4f16916e05906b6b75a6c0fb5db821cc65e70cbd64a3e2a5eaae",
                "sha256:fc323ffcaeaed0e0a02bf4d117757b98aed530d9ed4531e3e15460124c106691"
            ],
            "version": "==3.0.4"
        },
        "click": {
            "hashes": [
                "sha256:2335065e6395b9e67ca716de5f7526736bfa6ceead690adf616d925bdc622b13",
                "sha256:5b94b49521f6456670fdb30cd82a4eca9412788a93fa6dd6df72c94d5a8ff2d7"
            ],
            "version": "==7.0"
        },
        "constantly": {
            "hashes": [
                "sha256:586372eb92059873e29eba4f9dec8381541b4d3834660707faf8ba59146dfc35",
                "sha256:dd2fa9d6b1a51a83f0d7dd76293d734046aa176e384bf6e33b7e44880eb37c5d"
            ],
            "version": "==15.1.0"
        },
        "croniter": {
            "hashes": [
                "sha256:0d905dbe6f131a910fd3dde792f0129788cd2cb3a8048c5f7aaa212670b0cef2",
                "sha256:538adeb3a7f7816c3cdec6db974c441620d764c25ff4ed0146ee7296b8a50590"
            ],
            "version": "==0.3.30"
        },
        "cryptography": {
            "hashes": [
                "sha256:24b61e5fcb506424d3ec4e18bca995833839bf13c59fc43e530e488f28d46b8c",
                "sha256:25dd1581a183e9e7a806fe0543f485103232f940fcfc301db65e630512cce643",
                "sha256:3452bba7c21c69f2df772762be0066c7ed5dc65df494a1d53a58b683a83e1216",
                "sha256:41a0be220dd1ed9e998f5891948306eb8c812b512dc398e5a01846d855050799",
                "sha256:5751d8a11b956fbfa314f6553d186b94aa70fdb03d8a4d4f1c82dcacf0cbe28a",
                "sha256:5f61c7d749048fa6e3322258b4263463bfccefecb0dd731b6561cb617a1d9bb9",
                "sha256:72e24c521fa2106f19623a3851e9f89ddfdeb9ac63871c7643790f872a305dfc",
                "sha256:7b97ae6ef5cba2e3bb14256625423413d5ce8d1abb91d4f29b6d1a081da765f8",
                "sha256:961e886d8a3590fd2c723cf07be14e2a91cf53c25f02435c04d39e90780e3b53",
                "sha256:96d8473848e984184b6728e2c9d391482008646276c3ff084a1bd89e15ff53a1",
                "sha256:ae536da50c7ad1e002c3eee101871d93abdc90d9c5f651818450a0d3af718609",
                "sha256:b0db0cecf396033abb4a93c95d1602f268b3a68bb0a9cc06a7cff587bb9a7292",
                "sha256:cfee9164954c186b191b91d4193989ca994703b2fff406f71cf454a2d3c7327e",
                "sha256:e6347742ac8f35ded4a46ff835c60e68c22a536a8ae5c4422966d06946b6d4c6",
                "sha256:f27d93f0139a3c056172ebb5d4f9056e770fdf0206c2f422ff2ebbad142e09ed",
                "sha256:f57b76e46a58b63d1c6375017f4564a28f19a5ca912691fd2e4261b3414b618d"
            ],
            "version": "==2.7"
        },
        "daphne": {
            "hashes": [
                "sha256:2329b7a74b5559f7ea012879c10ba945c3a53df7d8d2b5932a904e3b4c9abcc2",
                "sha256:3cae286a995ae5b127d7de84916f0480cb5be19f81125b6a150b8326250dadd5"
            ],
            "version": "==2.3.0"
        },
        "defusedxml": {
            "hashes": [
                "sha256:6687150770438374ab581bb7a1b327a847dd9c5749e396102de3fad4e8a3ef93",
                "sha256:f684034d135af4c6cbb949b8a4d2ed61634515257a67299e5f940fbaa34377f5"
            ],
            "version": "==0.6.0"
        },
        "dj-database-url": {
            "hashes": [
                "sha256:4aeaeb1f573c74835b0686a2b46b85990571159ffc21aa57ecd4d1e1cb334163",
                "sha256:851785365761ebe4994a921b433062309eb882fedd318e1b0fcecc607ed02da9"
            ],
            "index": "pypi",
            "version": "==0.5.0"
        },
        "django": {
            "hashes": [
                "sha256:4d23f61b26892bac785f07401bc38cbf8fa4cec993f400e9cd9ddf28fd51c0ea",
                "sha256:6e974d4b57e3b29e4882b244d40171d6a75202ab8d2402b8e8adbd182e25cf0c"
            ],
            "index": "pypi",
            "version": "==2.2.3"
        },
        "django-allauth": {
            "hashes": [
                "sha256:4444434c2f43188e16e0a7732c3638e12787ca7e5032f69b6d30b2912f53809e"
            ],
            "index": "pypi",
            "version": "==0.39.1"
        },
        "django-filter": {
            "hashes": [
                "sha256:558c727bce3ffa89c4a7a0b13bc8976745d63e5fd576b3a9a851650ef11c401b",
                "sha256:c3deb57f0dd7ff94d7dce52a047516822013e2b441bed472b722a317658cfd14"
            ],
            "version": "==2.2.0"
        },
        "django-filters": {
            "hashes": [
                "sha256:1a9799a41106dc53ed894e952a24e8dee9b4fb37f010f22d178c09c90c61d711"
            ],
            "index": "pypi",
            "version": "==0.2.1"
        },
        "django-hashid-field": {
            "hashes": [
                "sha256:6b82365da20d06eee062ee5823fc972e61d670f016dd99cedbe1dcf6cc0dc73a",
                "sha256:9aceb2db2800be1efa03d0559a91dba62d458ff4fc9dfee59c7a0719a503f307"
            ],
            "index": "pypi",
            "version": "==2.1.6"
        },
        "django-js-reverse": {
            "hashes": [
                "sha256:2a392d169f44e30b883c30dfcfd917a14167ce8fe196c99d2385b31c90d77aa0",
                "sha256:8134c2ab6307c945edfa90671ca65e85d6c1754d48566bdd6464be259cc80c30"
            ],
            "index": "pypi",
            "version": "==0.9.1"
        },
        "django-log-request-id": {
            "hashes": [
                "sha256:f54b6a12f9e86d34796a09d6ced86c50b474db51b217f90e4e06d784c5e9949f"
            ],
            "index": "pypi",
            "version": "==1.3.2"
        },
        "django-model-utils": {
            "hashes": [
                "sha256:3f130a262e45d73e0950d2be76af4bf4ee86804dd60e5f90afc5cd948fcfe760",
                "sha256:682f58c1de330cedcda58cc85d5232c5b47a9e2cb67bef4541fb43fdaeb18e96"
            ],
            "index": "pypi",
            "version": "==3.2.0"
        },
        "django-parler": {
            "hashes": [
                "sha256:a1d430ab2691087f9ab79b39e4719a85430dff1108e55453a0c42e5c66cd45ca",
                "sha256:e975f1cec9708d84b4686a5f9a20b6b7ac99e2aa71b5653f637d2d0884ac36f9"
            ],
            "index": "pypi",
            "version": "==2.0"
        },
        "django-redis": {
            "hashes": [
                "sha256:af0b393864e91228dd30d8c85b5c44d670b5524cb161b7f9e41acc98b6e5ace7",
                "sha256:f46115577063d00a890867c6964ba096057f07cb756e78e0503b89cd18e4e083"
            ],
            "index": "pypi",
            "version": "==4.10.0"
        },
        "django-rq": {
            "hashes": [
                "sha256:1eda0efe0ad1638c5671412edc28a3574a9a69fdc567be56dc86a7a0a8687343",
                "sha256:d9377e851336430676e5fb52c5efae379348355be84d5fc0ece70c0479dc0600"
            ],
            "index": "pypi",
            "version": "==2.1.0"
        },
        "django-rq-scheduler": {
            "hashes": [
                "sha256:4418e1397c5ce02ce1653f97ceb5ebf8b87902e072da81a88770a02b725d1461",
                "sha256:8300d1cdc839fddd7723f4ff0c09089d6d182be0a6bdfed2357b6d8691010fd4"
            ],
            "index": "pypi",
            "version": "==1.1.3"
        },
        "django-storages": {
            "hashes": [
                "sha256:8e35d2c7baeda5dc6f0b4f9a0fc142d25f9a1bf72b8cebfcbc5db4863abc552d",
                "sha256:b1a63cd5ea286ee5a9fb45de6c3c5c0ae132d58308d06f1ce9865cfcd5e470a7"
            ],
            "index": "pypi",
            "version": "==1.7.1"
        },
        "djangorestframework": {
            "hashes": [
                "sha256:1ca4a5599a5ec31f3d6238a687fcc1dd4c41b1d90edab9ad398fcbf87872b7ba",
                "sha256:c3c5edfdbc5dd33f9121bb84305bfd603d2c791f20cff9782772f44a7684a4e4"
            ],
            "index": "pypi",
            "version": "==3.10.1"
        },
        "docutils": {
            "hashes": [
                "sha256:02aec4bd92ab067f6ff27a38a38a41173bf01bed8f89157768c1573f53e474a6",
                "sha256:51e64ef2ebfb29cae1faa133b3710143496eca21c530f3f71424d77687764274",
                "sha256:7a4bd47eaf6596e1295ecb11361139febe29b084a87bf005bf899f9a42edc3c6"
            ],
            "version": "==0.14"
        },
        "github3-py": {
            "hashes": [
                "sha256:50833b5da35546b8cced0e8d7ff4c50a9afc2c8e46cc4d07dc4b66d26467c708"
            ],
            "index": "pypi",
            "version": "==1.3.0"
        },
        "hashids": {
            "hashes": [
                "sha256:6539b892a426e75747a9c0ad69409e9566f9c21b79310fc3424b5b6726f28da6"
            ],
            "version": "==1.2.0"
        },
        "hiredis": {
            "hashes": [
                "sha256:0124911115f2cb7deb4f8e221e109a53d3d718174b238a2c5e2162175a3929a5",
                "sha256:0656658d0448c2c82c4890ae933c2c2e51196101d3d06fc19cc92e062410c2fd",
                "sha256:09d284619f7142ddd7a4ffa94c12a0445e834737f4ce8739a737f2b1ca0f6142",
                "sha256:12299b7026e5dc22ed0ff603375c1bf583cf59adbb0e4d062df434e9140d72dd",
                "sha256:12fc6210f8dc3e9c8ce4b95e8f5db404b838dbdeb25bca41e33497de6d89334f",
                "sha256:197febe5e63c77f4ad19b36e15ed33152064dc606c8b7413c7a0ca3fd04672cc",
                "sha256:20e48289fbffb59a5ac7cc677fc02c2726c1da22488e5f7636b9feb9afde199f",
                "sha256:26bed296b92b88db02afe214aa1fefad7f9e8ba88a5a7c0e355b55c4b168d212",
                "sha256:321b19d2a21fd576111032fe7694d317de2c11b265ef775f2e3f22734a6b94c8",
                "sha256:32d5f2c461250f5fc7ccef647682651b1d9f69443f16c213d7fa5e183222b233",
                "sha256:36bfcc86715d109a5ef6edefd52b893de97d555cb5cb0e9cab83eb9665942ccc",
                "sha256:438ddfd1484e98110959dc4648c0ba22c3307c9c0ae7e2a856755067f9ce9cef",
                "sha256:66f17c1633b2fb967bf4165f7b3d369a1bdfe3537d3646cf9a7c208506c96c49",
                "sha256:94ab0fa3ac93ab36a5400c474439881d182b43fd38a2766d984470c57931ae88",
                "sha256:955f12da861f2608c181049f623bbb52851769e10639c4919cc586395b89813f",
                "sha256:b1fd831f96ce0f715e9356574f5184b840b59eb8901fc5f9124fedbe84ad2a59",
                "sha256:b3813c641494fca2eda66c32a2117816472a5a39b12f59f7887c6d17bdb8c77e",
                "sha256:bbc3ee8663024c82a1226a0d56ad882f42a2fd8c2999bf52d27bdd25f1320f4b",
                "sha256:bd12c2774b574f5b209196e25b03b5d62c7919bf69046bc7b955ebe84e0ec1fe",
                "sha256:c54d2b3d7a2206df35f3c1140ac20ca6faf7819ff92ea5be8bf4d1cbdb433216",
                "sha256:c7b0bcaf2353a2ad387dd8b5e1b5f55991adc3a7713ac3345a4ef0de58276690",
                "sha256:c9319a1503efb3b5a4ec13b2f8fae2c23610a645e999cb8954d330f0610b0f6d",
                "sha256:cbe5c0273224babe2ec77058643312d07aa5e8fed08901b3f7bccaa744c5728e",
                "sha256:cc884ea50185009d794b31314a144110efc76b71beb0a5827a8bff970ae6d248",
                "sha256:d1e2e751327781ad81df5a5a29d7c7b19ee0ebfbeddf037fd8df19ec1c06e18b",
                "sha256:d2ef58cece6cae4b354411df498350d836f10b814c8a890df0d8079aff30c518",
                "sha256:e97c953f08729900a5e740f1760305434d62db9f281ac351108d6c4b5bf51795",
                "sha256:fcdf2e10f56113e1cb4326dbca7bf7edbfdbd246cd6d7ec088688e5439129e2c"
            ],
            "version": "==1.0.0"
        },
        "hyperlink": {
            "hashes": [
                "sha256:4288e34705da077fada1111a24a0aa08bb1e76699c9ce49876af722441845654",
                "sha256:ab4a308feb039b04f855a020a6eda3b18ca5a68e6d8f8c899cbe9e653721d04f"
            ],
            "version": "==19.0.0"
        },
        "idna": {
            "hashes": [
                "sha256:c357b3f628cf53ae2c4c05627ecc484553142ca23264e593d327bcde5e9c3407",
                "sha256:ea8b7f6188e6fa117537c3df7da9fc686d485087abf6ac197f9c46432f7e4a3c"
            ],
            "version": "==2.8"
        },
        "incremental": {
            "hashes": [
                "sha256:717e12246dddf231a349175f48d74d93e2897244939173b01974ab6661406b9f",
                "sha256:7b751696aaf36eebfab537e458929e194460051ccad279c72b755a167eebd4b3"
            ],
            "version": "==17.5.0"
        },
        "jmespath": {
            "hashes": [
                "sha256:3720a4b1bd659dd2eecad0666459b9788813e032b83e7ba58578e48254e0a0e6",
                "sha256:bde2aef6f44302dfb30320115b17d030798de8c4110e28d5cf6cf91a7a31074c"
            ],
            "version": "==0.9.4"
        },
        "jwcrypto": {
            "hashes": [
                "sha256:a87ac0922d09d9a65011f76d99849f1fbad3d95439c7452cebf4ab0871c2b665",
                "sha256:e6c517d8998956e531f0a1c158b2f324c29a532a9c4b677bc30b3be14d60ad4d"
            ],
            "version": "==0.6.0"
        },
        "logfmt": {
            "hashes": [
                "sha256:0914b7ca93e75d841e6eb8a680fef4475a322f91be2c1883c0e9582e6620dc41",
                "sha256:9db2ba67519a968c5c3d2230e79ab68e6cfac791daa516bbca9e2606eb02a4c6"
            ],
            "index": "pypi",
            "version": "==0.4"
        },
        "markdown": {
            "hashes": [
                "sha256:2e50876bcdd74517e7b71f3e7a76102050edec255b3983403f1a63e7c8a41e7a",
                "sha256:56a46ac655704b91e5b7e6326ce43d5ef72411376588afa1dd90e881b83c7e8c"
            ],
            "index": "pypi",
            "version": "==3.1.1"
        },
        "msgpack": {
            "hashes": [
                "sha256:26cb40116111c232bc235ce131cc3b4e76549088cb154e66a2eb8ff6fcc907ec",
                "sha256:300fd3f2c664a3bf473d6a952f843b4a71454f4c592ed7e74a36b205c1782d28",
                "sha256:3129c355342853007de4a2a86e75eab966119733eb15748819b6554363d4e85c",
                "sha256:31f6d645ee5a97d59d3263fab9e6be76f69fa131cddc0d94091a3c8aca30d67a",
                "sha256:3ce7ef7ee2546c3903ca8c934d09250531b80c6127e6478781ae31ed835aac4c",
                "sha256:4008c72f5ef2b7936447dcb83db41d97e9791c83221be13d5e19db0796df1972",
                "sha256:62bd8e43d204580308d477a157b78d3fee2fb4c15d32578108dc5d89866036c8",
                "sha256:70cebfe08fb32f83051971264466eadf183101e335d8107b80002e632f425511",
                "sha256:72cb7cf85e9df5251abd7b61a1af1fb77add15f40fa7328e924a9c0b6bc7a533",
                "sha256:7c55649965c35eb32c499d17dadfb8f53358b961582846e1bc06f66b9bccc556",
                "sha256:86b963a5de11336ec26bc4f839327673c9796b398b9f1fe6bb6150c2a5d00f0f",
                "sha256:8c73c9bcdfb526247c5e4f4f6cf581b9bb86b388df82cfcaffde0a6e7bf3b43a",
                "sha256:8e68c76c6aff4849089962d25346d6784d38e02baa23ffa513cf46be72e3a540",
                "sha256:97ac6b867a8f63debc64f44efdc695109d541ecc361ee2dce2c8884ab37360a1",
                "sha256:9d4f546af72aa001241d74a79caec278bcc007b4bcde4099994732e98012c858",
                "sha256:a28e69fe5468c9f5251c7e4e7232286d71b7dfadc74f312006ebe984433e9746",
                "sha256:fd509d4aa95404ce8d86b4e32ce66d5d706fd6646c205e1c2a715d87078683a2"
            ],
            "version": "==0.6.1"
        },
        "newrelic": {
            "hashes": [
                "sha256:708ac6a75c76a59e3d6c0d714e2fbb1e4ec7d540f7d34bddd81e61bdb636e895"
            ],
            "index": "pypi",
            "version": "==4.20.1.121"
        },
        "oauthlib": {
            "hashes": [
                "sha256:40a63637707e9163eda62d0f5345120c65e001a790480b8256448543c1f78f66",
                "sha256:b4d99ae8ccfb7d33ba9591b59355c64eef5241534aa3da2e4c0435346b84bc8e"
            ],
            "version": "==3.0.2"
        },
        "pillow": {
            "hashes": [
                "sha256:0804f77cb1e9b6dbd37601cee11283bba39a8d44b9ddb053400c58e0c0d7d9de",
                "sha256:0ab7c5b5d04691bcbd570658667dd1e21ca311c62dcfd315ad2255b1cd37f64f",
                "sha256:0b3e6cf3ea1f8cecd625f1420b931c83ce74f00c29a0ff1ce4385f99900ac7c4",
                "sha256:365c06a45712cd723ec16fa4ceb32ce46ad201eb7bbf6d3c16b063c72b61a3ed",
                "sha256:38301fbc0af865baa4752ddae1bb3cbb24b3d8f221bf2850aad96b243306fa03",
                "sha256:3aef1af1a91798536bbab35d70d35750bd2884f0832c88aeb2499aa2d1ed4992",
                "sha256:3fe0ab49537d9330c9bba7f16a5f8b02da615b5c809cdf7124f356a0f182eccd",
                "sha256:45a619d5c1915957449264c81c008934452e3fd3604e36809212300b2a4dab68",
                "sha256:49f90f147883a0c3778fd29d3eb169d56416f25758d0f66775db9184debc8010",
                "sha256:571b5a758baf1cb6a04233fb23d6cf1ca60b31f9f641b1700bfaab1194020555",
                "sha256:5ac381e8b1259925287ccc5a87d9cf6322a2dc88ae28a97fe3e196385288413f",
                "sha256:6153db744a743c0c8c91b8e3b9d40e0b13a5d31dbf8a12748c6d9bfd3ddc01ad",
                "sha256:6fd63afd14a16f5d6b408f623cc2142917a1f92855f0df997e09a49f0341be8a",
                "sha256:70acbcaba2a638923c2d337e0edea210505708d7859b87c2bd81e8f9902ae826",
                "sha256:70b1594d56ed32d56ed21a7fbb2a5c6fd7446cdb7b21e749c9791eac3a64d9e4",
                "sha256:76638865c83b1bb33bcac2a61ce4d13c17dba2204969dedb9ab60ef62bede686",
                "sha256:7b2ec162c87fc496aa568258ac88631a2ce0acfe681a9af40842fc55deaedc99",
                "sha256:7cee2cef07c8d76894ebefc54e4bb707dfc7f258ad155bd61d87f6cd487a70ff",
                "sha256:7d16d4498f8b374fc625c4037742fbdd7f9ac383fd50b06f4df00c81ef60e829",
                "sha256:b50bc1780681b127e28f0075dfb81d6135c3a293e0c1d0211133c75e2179b6c0",
                "sha256:bd0582f831ad5bcad6ca001deba4568573a4675437db17c4031939156ff339fa",
                "sha256:cfd40d8a4b59f7567620410f966bb1f32dc555b2b19f82a91b147fac296f645c",
                "sha256:e3ae410089de680e8f84c68b755b42bc42c0ceb8c03dbea88a5099747091d38e",
                "sha256:e9046e559c299b395b39ac7dbf16005308821c2f24a63cae2ab173bd6aa11616",
                "sha256:ef6be704ae2bc8ad0ebc5cb850ee9139493b0fc4e81abcc240fb392a63ebc808",
                "sha256:f8dc19d92896558f9c4317ee365729ead9d7bbcf2052a9a19a3ef17abbb8ac5b"
            ],
            "index": "pypi",
            "version": "==6.1.0"
        },
        "psycopg2-binary": {
            "hashes": [
                "sha256:080c72714784989474f97be9ab0ddf7b2ad2984527e77f2909fcd04d4df53809",
                "sha256:110457be80b63ff4915febb06faa7be002b93a76e5ba19bf3f27636a2ef58598",
                "sha256:171352a03b22fc099f15103959b52ee77d9a27e028895d7e5fde127aa8e3bac5",
                "sha256:19d013e7b0817087517a4b3cab39c084d78898369e5c46258aab7be4f233d6a1",
                "sha256:249b6b21ae4eb0f7b8423b330aa80fab5f821b9ffc3f7561a5e2fd6bb142cf5d",
                "sha256:2ac0731d2d84b05c7bb39e85b7e123c3a0acd4cda631d8d542802c88deb9e87e",
                "sha256:2b6d561193f0dc3f50acfb22dd52ea8c8dfbc64bcafe3938b5f209cc17cb6f00",
                "sha256:2bd23e242e954214944481124755cbefe7c2cf563b1a54cd8d196d502f2578bf",
                "sha256:3e1239242ca60b3725e65ab2f13765fc199b03af9eaf1b5572f0e97bdcee5b43",
                "sha256:3eb70bb697abbe86b1d2b1316370c02ba320bfd1e9e35cf3b9566a855ea8e4e5",
                "sha256:51a2fc7e94b98bd1bb5d4570936f24fc2b0541b63eccadf8fdea266db8ad2f70",
                "sha256:52f1bdafdc764b7447e393ed39bb263eccb12bfda25a4ac06d82e3a9056251f6",
                "sha256:5b3581319a3951f1e866f4f6c5e42023db0fae0284273b82e97dfd32c51985cd",
                "sha256:63c1b66e3b2a3a336288e4bcec499e0dc310cd1dceaed1c46fa7419764c68877",
                "sha256:8123a99f24ecee469e5c1339427bcdb2a33920a18bb5c0d58b7c13f3b0298ba3",
                "sha256:85e699fcabe7f817c0f0a412d4e7c6627e00c412b418da7666ff353f38e30f67",
                "sha256:8dbff4557bbef963697583366400822387cccf794ccb001f1f2307ed21854c68",
                "sha256:908d21d08d6b81f1b7e056bbf40b2f77f8c499ab29e64ec5113052819ef1c89b",
                "sha256:af39d0237b17d0a5a5f638e9dffb34013ce2b1d41441fd30283e42b22d16858a",
                "sha256:af51bb9f055a3f4af0187149a8f60c9d516cf7d5565b3dac53358796a8fb2a5b",
                "sha256:b2ecac57eb49e461e86c092761e6b8e1fd9654dbaaddf71a076dcc869f7014e2",
                "sha256:cd37cc170678a4609becb26b53a2bc1edea65177be70c48dd7b39a1149cabd6e",
                "sha256:d17e3054b17e1a6cb8c1140f76310f6ede811e75b7a9d461922d2c72973f583e",
                "sha256:d305313c5a9695f40c46294d4315ed3a07c7d2b55e48a9010dad7db7a66c8b7f",
                "sha256:dd0ef0eb1f7dd18a3f4187226e226a7284bda6af5671937a221766e6ef1ee88f",
                "sha256:e1adff53b56db9905db48a972fb89370ad5736e0450b96f91bcf99cadd96cfd7",
                "sha256:f0d43828003c82dbc9269de87aa449e9896077a71954fbbb10a614c017e65737",
                "sha256:f78e8b487de4d92640105c1389e5b90be3496b1d75c90a666edd8737cc2dbab7"
            ],
            "index": "pypi",
            "version": "==2.8.3"
        },
        "purl": {
            "hashes": [
                "sha256:5ac0e85979da0172d80156701cb3eb9b1eff31f3b43e981ef6dc06251c53a3a4",
                "sha256:75141bef1e7fce943afda671663a97c792af01c81648026cd5b5c0dcc3b72b96"
            ],
            "index": "pypi",
            "version": "==1.5"
        },
        "pyasn1": {
            "hashes": [
                "sha256:da2420fe13a9452d8ae97a0e478adde1dee153b11ba832a95b223a2ba01c10f7",
                "sha256:da6b43a8c9ae93bc80e2739efb38cc776ba74a886e3e9318d65fe81a8b8a2c6e"
            ],
            "version": "==0.4.5"
        },
        "pyasn1-modules": {
            "hashes": [
                "sha256:ef721f68f7951fab9b0404d42590f479e30d9005daccb1699b0a51bb4177db96",
                "sha256:f309b6c94724aeaf7ca583feb1cc70430e10d7551de5e36edfc1ae6909bcfb3c"
            ],
            "version": "==0.2.5"
        },
        "pycparser": {
            "hashes": [
                "sha256:a988718abfad80b6b157acce7bf130a30876d27603738ac39f140993246b25b3"
            ],
            "version": "==2.19"
        },
        "pyhamcrest": {
            "hashes": [
                "sha256:6b672c02fdf7470df9674ab82263841ce8333fb143f32f021f6cb26f0e512420",
                "sha256:8ffaa0a53da57e89de14ced7185ac746227a8894dbd5a3c718bf05ddbd1d56cd"
            ],
            "version": "==1.9.0"
        },
        "pyopenssl": {
            "hashes": [
                "sha256:aeca66338f6de19d1aa46ed634c3b9ae519a64b458f8468aec688e7e3c20f200",
                "sha256:c727930ad54b10fc157015014b666f2d8b41f70c0d03e83ab67624fd3dd5d1e6"
            ],
            "index": "pypi",
            "version": "==19.0.0"
        },
        "python-dateutil": {
            "hashes": [
                "sha256:7e6584c74aeed623791615e26efd690f29817a27c73085b78e4bad02493df2fb",
                "sha256:c89805f6f4d64db21ed966fda138f8a5ed7a4fdbc1a8ee329ce1b74e3c74da9e"
            ],
            "markers": "python_version >= '2.7'",
            "version": "==2.8.0"
        },
        "python3-openid": {
            "hashes": [
                "sha256:0086da6b6ef3161cfe50fb1ee5cceaf2cda1700019fda03c2c5c440ca6abe4fa",
                "sha256:628d365d687e12da12d02c6691170f4451db28d6d68d050007e4a40065868502"
            ],
            "version": "==3.1.0"
        },
        "pytz": {
            "hashes": [
                "sha256:303879e36b721603cc54604edcac9d20401bdbe31e1e4fdee5b9f98d5d31dfda",
                "sha256:d747dd3d23d77ef44c6a3526e274af6efeb0a6f1afd5a69ba4d5be4098c8e141"
            ],
            "version": "==2019.1"
        },
        "redis": {
            "hashes": [
                "sha256:22b8b0041989d9002c04907466bc737cb6c3f6a77196315cf29205e13220836b",
                "sha256:73ced19326cb85f69eb0724005c3fc24eaf7a5b6c3b387bfb13e900e808078d0"
            ],
            "version": "==3.3.0"
        },
        "requests": {
            "hashes": [
                "sha256:11e007a8a2aa0323f5a921e9e6a2d7e4e67d9877e85773fba9ba6419025cbeb4",
                "sha256:9cf5292fcd0f598c671cfc1e0d7d1a7f13bb8085e9a590f48c010551dc6c4b31"
            ],
            "version": "==2.22.0"
        },
        "requests-oauthlib": {
            "hashes": [
                "sha256:bd6533330e8748e94bf0b214775fed487d309b8b8fe823dc45641ebcd9a32f57",
                "sha256:d3ed0c8f2e3bbc6b344fa63d6f933745ab394469da38db16bdddb461c7e25140"
            ],
            "version": "==1.2.0"
        },
        "rq": {
            "hashes": [
                "sha256:2798d26a7b850e759f23f69695a389d676a9c08f2c14f96f0d34d9648c9d5616",
                "sha256:4f27c6a690d1bd02b9157e615d8819555b9b359c0c4ec8ff0013d160c31b40bb"
            ],
            "version": "==1.1.0"
        },
        "rq-scheduler": {
            "hashes": [
                "sha256:90eb3915e31cc2032c301e5ab1fd5ad6f23d9500435046995e009f098e18efbe",
                "sha256:ff7d45b34a8a39c9c83634f642aeef950641c75c4eeea3fa140bf574bfc6aca2"
            ],
            "version": "==0.9"
        },
        "s3transfer": {
            "hashes": [
                "sha256:6efc926738a3cd576c2a79725fed9afde92378aa5c6a957e3af010cb019fac9d",
                "sha256:b780f2411b824cb541dbcd2c713d0cb61c7d1bcadae204cdddda2b35cef493ba"
            ],
            "version": "==0.2.1"
        },
        "sentry-sdk": {
            "hashes": [
                "sha256:d491aa6399eaa3eded433972751a9770180730fd8b4c225b0b7f49c4fa2af70b",
                "sha256:d68003cdffbbfcadaa2c445b72e1050b0a44406f94199866f192986c016b23f5"
            ],
            "index": "pypi",
            "version": "==0.10.2"
        },
        "service-identity": {
            "hashes": [
                "sha256:001c0707759cb3de7e49c078a7c0c9cd12594161d3bf06b9c254fdcb1a60dc36",
                "sha256:0858a54aabc5b459d1aafa8a518ed2081a285087f349fe3e55197989232e2e2d"
            ],
            "index": "pypi",
            "version": "==18.1.0"
        },
        "sfdo-template-helpers": {
            "editable": true,
            "git": "https://github.com/SFDO-Tooling/sfdo-template-helpers.git",
            "ref": "b203abcad656dc49d3a58406b275b30192a0b57f"
        },
        "six": {
            "hashes": [
                "sha256:3350809f0555b11f552448330d0b52d5f24c91a322ea4a15ef22629740f3761c",
                "sha256:d16a0141ec1a18405cd4ce8b4613101da75da0e9a7aec5bdd4fa804d0e0eba73"
            ],
            "version": "==1.12.0"
        },
        "sqlparse": {
            "hashes": [
                "sha256:40afe6b8d4b1117e7dff5504d7a8ce07d9a1b15aeeade8a2d10f130a834f8177",
                "sha256:7c3dca29c022744e95b547e867cee89f4fce4373f3549ccd8797d8eb52cdb873"
            ],
            "version": "==0.3.0"
        },
        "twisted": {
            "hashes": [
                "sha256:fa2c04c2d68a9be7fc3975ba4947f653a57a656776f24be58ff0fe4b9aaf3e52"
            ],
            "version": "==19.2.1"
        },
        "txaio": {
            "hashes": [
                "sha256:67e360ac73b12c52058219bb5f8b3ed4105d2636707a36a7cdafb56fe06db7fe",
                "sha256:b6b235d432cc58ffe111b43e337db71a5caa5d3eaa88f0eacf60b431c7626ef5"
            ],
            "version": "==18.8.1"
        },
        "uritemplate": {
            "hashes": [
                "sha256:01c69f4fe8ed503b2951bef85d996a9d22434d2431584b5b107b2981ff416fbd",
                "sha256:1b9c467a940ce9fb9f50df819e8ddd14696f89b9a8cc87ac77952ba416e0a8fd",
                "sha256:c02643cebe23fc8adb5e6becffe201185bf06c40bda5c0b4028a93f1527d011d"
            ],
            "version": "==3.0.0"
        },
        "urllib3": {
            "hashes": [
                "sha256:b246607a25ac80bedac05c6f282e3cdaf3afb65420fd024ac94435cabe6e18d1",
                "sha256:dbe59173209418ae49d485b87d1681aefa36252ee85884c31346debd19463232"
            ],
            "markers": "python_version >= '3.4'",
            "version": "==1.25.3"
        },
        "webencodings": {
            "hashes": [
                "sha256:a0af1213f3c2226497a97e2b3aa01a7e4bee4f403f95be16fc9acd2947514a78",
                "sha256:b36a1c245f2d304965eb4e0a82848379241dc04b865afcc4aab16748587e1923"
            ],
            "version": "==0.5.1"
        },
        "werkzeug": {
            "hashes": [
                "sha256:87ae4e5b5366da2347eb3116c0e6c681a0e939a33b2805e2c0cbd282664932c4",
                "sha256:a13b74dd3c45f758d4ebdb224be8f1ab8ef58b3c0ffc1783a8c7d9f4f50227e6"
            ],
            "index": "pypi",
            "version": "==0.15.5"
        },
        "whitenoise": {
            "hashes": [
                "sha256:59d880d25d0e90bcc6554fe0504a11195bd2e59b3d690b6fb42a8040d4e67ef5",
                "sha256:c9b7c47fdc1dba4d37bf2787a01a844dc7a521e174fcd22a2d429e0be65e1782"
            ],
            "index": "pypi",
            "version": "==4.1.3"
        },
        "zope.interface": {
            "hashes": [
                "sha256:086707e0f413ff8800d9c4bc26e174f7ee4c9c8b0302fbad68d083071822316c",
                "sha256:1157b1ec2a1f5bf45668421e3955c60c610e31913cc695b407a574efdbae1f7b",
                "sha256:11ebddf765bff3bbe8dbce10c86884d87f90ed66ee410a7e6c392086e2c63d02",
                "sha256:14b242d53f6f35c2d07aa2c0e13ccb710392bcd203e1b82a1828d216f6f6b11f",
                "sha256:1b3d0dcabc7c90b470e59e38a9acaa361be43b3a6ea644c0063951964717f0e5",
                "sha256:20a12ab46a7e72b89ce0671e7d7a6c3c1ca2c2766ac98112f78c5bddaa6e4375",
                "sha256:298f82c0ab1b182bd1f34f347ea97dde0fffb9ecf850ecf7f8904b8442a07487",
                "sha256:2f6175722da6f23dbfc76c26c241b67b020e1e83ec7fe93c9e5d3dd18667ada2",
                "sha256:3b877de633a0f6d81b600624ff9137312d8b1d0f517064dfc39999352ab659f0",
                "sha256:4265681e77f5ac5bac0905812b828c9fe1ce80c6f3e3f8574acfb5643aeabc5b",
                "sha256:550695c4e7313555549aa1cdb978dc9413d61307531f123558e438871a883d63",
                "sha256:5f4d42baed3a14c290a078e2696c5f565501abde1b2f3f1a1c0a94fbf6fbcc39",
                "sha256:62dd71dbed8cc6a18379700701d959307823b3b2451bdc018594c48956ace745",
                "sha256:7040547e5b882349c0a2cc9b50674b1745db551f330746af434aad4f09fba2cc",
                "sha256:7e099fde2cce8b29434684f82977db4e24f0efa8b0508179fce1602d103296a2",
                "sha256:7e5c9a5012b2b33e87980cee7d1c82412b2ebabcb5862d53413ba1a2cfde23aa",
                "sha256:81295629128f929e73be4ccfdd943a0906e5fe3cdb0d43ff1e5144d16fbb52b1",
                "sha256:95cc574b0b83b85be9917d37cd2fad0ce5a0d21b024e1a5804d044aabea636fc",
                "sha256:968d5c5702da15c5bf8e4a6e4b67a4d92164e334e9c0b6acf080106678230b98",
                "sha256:9e998ba87df77a85c7bed53240a7257afe51a07ee6bc3445a0bf841886da0b97",
                "sha256:a0c39e2535a7e9c195af956610dba5a1073071d2d85e9d2e5d789463f63e52ab",
                "sha256:a15e75d284178afe529a536b0e8b28b7e107ef39626a7809b4ee64ff3abc9127",
                "sha256:a6a6ff82f5f9b9702478035d8f6fb6903885653bff7ec3a1e011edc9b1a7168d",
                "sha256:b639f72b95389620c1f881d94739c614d385406ab1d6926a9ffe1c8abbea23fe",
                "sha256:bad44274b151d46619a7567010f7cde23a908c6faa84b97598fd2f474a0c6891",
                "sha256:bbcef00d09a30948756c5968863316c949d9cedbc7aabac5e8f0ffbdb632e5f1",
                "sha256:d788a3999014ddf416f2dc454efa4a5dbeda657c6aba031cf363741273804c6b",
                "sha256:eed88ae03e1ef3a75a0e96a55a99d7937ed03e53d0cffc2451c208db445a2966",
                "sha256:f99451f3a579e73b5dd58b1b08d1179791d49084371d9a47baad3b22417f0317"
            ],
            "version": "==4.6.0"
        }
    },
    "develop": {
        "alabaster": {
            "hashes": [
                "sha256:446438bdcca0e05bd45ea2de1668c1d9b032e1a9154c2c259092d77031ddd359",
                "sha256:a661d72d58e6ea8a57f7a86e37d86716863ee5e92788398526d58b26a4e4dc02"
            ],
            "version": "==0.7.12"
        },
        "appdirs": {
            "hashes": [
                "sha256:9e5896d1372858f8dd3344faf4e5014d21849c756c8d5701f78f8a103b372d92",
                "sha256:d8b24664561d0d34ddfaec54636d502d7cea6e29c3eaf68f3df6180863e2166e"
            ],
            "version": "==1.4.3"
        },
        "atomicwrites": {
            "hashes": [
                "sha256:03472c30eb2c5d1ba9227e4c2ca66ab8287fbfbbda3888aa93dc2e28fc6811b4",
                "sha256:75a9445bac02d8d058d5e1fe689654ba5a6556a1dfd8ce6ec55a0ed79866cfa6"
            ],
            "version": "==1.3.0"
        },
        "attrs": {
            "hashes": [
                "sha256:69c0dbf2ed392de1cb5ec704444b08a5ef81680a61cb899dc08127123af36a79",
                "sha256:f0b870f674851ecbfbbbd364d6b5cbdff9dcedbc7f3f5e18a6891057f21fe399"
            ],
            "version": "==19.1.0"
        },
        "babel": {
            "hashes": [
                "sha256:af92e6106cb7c55286b25b38ad7695f8b4efb36a90ba483d7f7a6628c46158ab",
                "sha256:e86135ae101e31e2c8ec20a4e0c5220f4eed12487d5cf3f78be7e98d3a57fc28"
            ],
            "version": "==2.7.0"
        },
        "backcall": {
            "hashes": [
                "sha256:38ecd85be2c1e78f77fd91700c76e14667dc21e2713b63876c0eb901196e01e4",
                "sha256:bbbf4b1e5cd2bdb08f915895b51081c041bac22394fdfcfdfbe9f14b77c08bf2"
            ],
            "version": "==0.1.0"
        },
        "black": {
            "hashes": [
                "sha256:09a9dcb7c46ed496a9850b76e4e825d6049ecd38b611f1224857a79bd985a8cf",
                "sha256:68950ffd4d9169716bcb8719a56c07a2f4485354fec061cdd5910aa07369731c"
            ],
            "index": "pypi",
            "version": "==19.3b0"
        },
        "certifi": {
            "hashes": [
                "sha256:046832c04d4e752f37383b628bc601a7ea7211496b4638f6514d0e5b9acc4939",
                "sha256:945e3ba63a0b9f577b1395204e13c3a231f9bc0223888be653286534e5873695"
            ],
            "version": "==2019.6.16"
        },
        "chardet": {
            "hashes": [
                "sha256:84ab92ed1c4d4f16916e05906b6b75a6c0fb5db821cc65e70cbd64a3e2a5eaae",
                "sha256:fc323ffcaeaed0e0a02bf4d117757b98aed530d9ed4531e3e15460124c106691"
            ],
            "version": "==3.0.4"
        },
        "click": {
            "hashes": [
                "sha256:2335065e6395b9e67ca716de5f7526736bfa6ceead690adf616d925bdc622b13",
                "sha256:5b94b49521f6456670fdb30cd82a4eca9412788a93fa6dd6df72c94d5a8ff2d7"
            ],
            "version": "==7.0"
        },
        "coverage": {
            "hashes": [
                "sha256:08907593569fe59baca0bf152c43f3863201efb6113ecb38ce7e97ce339805a6",
                "sha256:0be0f1ed45fc0c185cfd4ecc19a1d6532d72f86a2bac9de7e24541febad72650",
                "sha256:141f08ed3c4b1847015e2cd62ec06d35e67a3ac185c26f7635f4406b90afa9c5",
                "sha256:19e4df788a0581238e9390c85a7a09af39c7b539b29f25c89209e6c3e371270d",
                "sha256:23cc09ed395b03424d1ae30dcc292615c1372bfba7141eb85e11e50efaa6b351",
                "sha256:245388cda02af78276b479f299bbf3783ef0a6a6273037d7c60dc73b8d8d7755",
                "sha256:331cb5115673a20fb131dadd22f5bcaf7677ef758741312bee4937d71a14b2ef",
                "sha256:386e2e4090f0bc5df274e720105c342263423e77ee8826002dcffe0c9533dbca",
                "sha256:3a794ce50daee01c74a494919d5ebdc23d58873747fa0e288318728533a3e1ca",
                "sha256:60851187677b24c6085248f0a0b9b98d49cba7ecc7ec60ba6b9d2e5574ac1ee9",
                "sha256:63a9a5fc43b58735f65ed63d2cf43508f462dc49857da70b8980ad78d41d52fc",
                "sha256:6b62544bb68106e3f00b21c8930e83e584fdca005d4fffd29bb39fb3ffa03cb5",
                "sha256:6ba744056423ef8d450cf627289166da65903885272055fb4b5e113137cfa14f",
                "sha256:7494b0b0274c5072bddbfd5b4a6c6f18fbbe1ab1d22a41e99cd2d00c8f96ecfe",
                "sha256:826f32b9547c8091679ff292a82aca9c7b9650f9fda3e2ca6bf2ac905b7ce888",
                "sha256:93715dffbcd0678057f947f496484e906bf9509f5c1c38fc9ba3922893cda5f5",
                "sha256:9a334d6c83dfeadae576b4d633a71620d40d1c379129d587faa42ee3e2a85cce",
                "sha256:af7ed8a8aa6957aac47b4268631fa1df984643f07ef00acd374e456364b373f5",
                "sha256:bf0a7aed7f5521c7ca67febd57db473af4762b9622254291fbcbb8cd0ba5e33e",
                "sha256:bf1ef9eb901113a9805287e090452c05547578eaab1b62e4ad456fcc049a9b7e",
                "sha256:c0afd27bc0e307a1ffc04ca5ec010a290e49e3afbe841c5cafc5c5a80ecd81c9",
                "sha256:dd579709a87092c6dbee09d1b7cfa81831040705ffa12a1b248935274aee0437",
                "sha256:df6712284b2e44a065097846488f66840445eb987eb81b3cc6e4149e7b6982e1",
                "sha256:e07d9f1a23e9e93ab5c62902833bf3e4b1f65502927379148b6622686223125c",
                "sha256:e2ede7c1d45e65e209d6093b762e98e8318ddeff95317d07a27a2140b80cfd24",
                "sha256:e4ef9c164eb55123c62411f5936b5c2e521b12356037b6e1c2617cef45523d47",
                "sha256:eca2b7343524e7ba246cab8ff00cab47a2d6d54ada3b02772e908a45675722e2",
                "sha256:eee64c616adeff7db37cc37da4180a3a5b6177f5c46b187894e633f088fb5b28",
                "sha256:ef824cad1f980d27f26166f86856efe11eff9912c4fed97d3804820d43fa550c",
                "sha256:efc89291bd5a08855829a3c522df16d856455297cf35ae827a37edac45f466a7",
                "sha256:fa964bae817babece5aa2e8c1af841bebb6d0b9add8e637548809d040443fee0",
                "sha256:ff37757e068ae606659c28c3bd0d923f9d29a85de79bf25b2b34b148473b5025"
            ],
            "version": "==4.5.4"
        },
        "coveralls": {
            "hashes": [
                "sha256:d3d49234bffd41e91b241a69f0ebb9f64d7f0515711a76134d53d4647e7eb509",
                "sha256:dafabcff87425fa2ab3122dee21229afbb4d6692cfdacc6bb895f7dfa8b2c849"
            ],
            "index": "pypi",
            "version": "==1.8.1"
        },
        "decorator": {
            "hashes": [
                "sha256:86156361c50488b84a3f148056ea716ca587df2f0de1d34750d35c21312725de",
                "sha256:f069f3a01830ca754ba5258fde2278454a0b5b79e0d7f5c13b3b97e57d4acff6"
            ],
            "version": "==4.4.0"
        },
        "django-extensions": {
            "hashes": [
                "sha256:4aafdb865104eaa5d681b9976b36c52c9d441be89b7d782e40808f1c5c0c8f93",
                "sha256:8a2552fdeb222b23895ef52cdc28fc56efba976f6da07ca92937f6f5e626e345"
            ],
            "index": "pypi",
            "version": "==2.2.1"
        },
        "doc8": {
            "hashes": [
                "sha256:2df89f9c1a5abfb98ab55d0175fed633cae0cf45025b8b1e0ee5ea772be28543",
                "sha256:d12f08aa77a4a65eb28752f4bc78f41f611f9412c4155e2b03f1f5d4a45efe04"
            ],
            "index": "pypi",
            "version": "==0.8.0"
        },
        "docopt": {
            "hashes": [
                "sha256:49b3a825280bd66b3aa83585ef59c4a8c82f2c8a522dbe754a8bc8d08c85c491"
            ],
            "version": "==0.6.2"
        },
        "docutils": {
            "hashes": [
                "sha256:02aec4bd92ab067f6ff27a38a38a41173bf01bed8f89157768c1573f53e474a6",
                "sha256:51e64ef2ebfb29cae1faa133b3710143496eca21c530f3f71424d77687764274",
                "sha256:7a4bd47eaf6596e1295ecb11361139febe29b084a87bf005bf899f9a42edc3c6"
            ],
            "version": "==0.14"
        },
        "entrypoints": {
            "hashes": [
                "sha256:589f874b313739ad35be6e0cd7efde2a4e9b6fea91edcc34e58ecbb8dbe56d19",
                "sha256:c70dd71abe5a8c85e55e12c19bd91ccfeec11a6e99044204511f9ed547d48451"
            ],
            "version": "==0.3"
        },
        "factory-boy": {
            "hashes": [
                "sha256:728df59b372c9588b83153facf26d3d28947fc750e8e3c95cefa9bed0e6394ee",
                "sha256:faf48d608a1735f0d0a3c9cbf536d64f9132b547dae7ba452c4d99a79e84a370"
            ],
            "index": "pypi",
            "version": "==2.12.0"
        },
        "faker": {
            "hashes": [
                "sha256:96ad7902706f2409a2d0c3de5132f69b413555a419bacec99d3f16e657895b47",
                "sha256:b3bb64aff9571510de6812df45122b633dbc6227e870edae3ed9430f94698521"
            ],
            "version": "==2.0.0"
        },
        "flake8": {
            "hashes": [
                "sha256:19241c1cbc971b9962473e4438a2ca19749a7dd002dd1a946eaba171b4114548",
                "sha256:8e9dfa3cecb2400b3738a42c54c3043e821682b9c840b0448c0503f781130696"
            ],
            "index": "pypi",
            "version": "==3.7.8"
        },
        "idna": {
            "hashes": [
                "sha256:c357b3f628cf53ae2c4c05627ecc484553142ca23264e593d327bcde5e9c3407",
                "sha256:ea8b7f6188e6fa117537c3df7da9fc686d485087abf6ac197f9c46432f7e4a3c"
            ],
            "version": "==2.8"
        },
        "imagesize": {
            "hashes": [
                "sha256:3f349de3eb99145973fefb7dbe38554414e5c30abd0c8e4b970a7c9d09f3a1d8",
                "sha256:f3832918bc3c66617f92e35f5d70729187676313caa60c187eb0f28b8fe5e3b5"
            ],
            "version": "==1.1.0"
        },
        "importlib-metadata": {
            "hashes": [
                "sha256:23d3d873e008a513952355379d93cbcab874c58f4f034ff657c7a87422fa64e8",
                "sha256:80d2de76188eabfbfcf27e6a37342c2827801e59c4cc14b0371c56fed43820e3"
            ],
            "version": "==0.19"
        },
        "inflection": {
            "hashes": [
                "sha256:18ea7fb7a7d152853386523def08736aa8c32636b047ade55f7578c4edeb16ca"
            ],
            "version": "==0.3.1"
        },
        "ipython": {
            "hashes": [
                "sha256:1d3a1692921e932751bc1a1f7bb96dc38671eeefdc66ed33ee4cbc57e92a410e",
                "sha256:537cd0176ff6abd06ef3e23f2d0c4c2c8a4d9277b7451544c6cbf56d1c79a83d"
            ],
            "index": "pypi",
            "version": "==7.7.0"
        },
        "ipython-genutils": {
            "hashes": [
                "sha256:72dd37233799e619666c9f639a9da83c34013a73e8bbc79a7a6348d93c61fab8",
                "sha256:eb2e116e75ecef9d4d228fdc66af54269afa26ab4463042e33785b887c628ba8"
            ],
            "version": "==0.2.0"
        },
        "isort": {
            "hashes": [
                "sha256:54da7e92468955c4fceacd0c86bd0ec997b0e1ee80d97f67c35a78b719dccab1",
                "sha256:6e811fcb295968434526407adb8796944f1988c5b65e8139058f2014cbe100fd"
            ],
            "index": "pypi",
            "version": "==4.3.21"
        },
        "jedi": {
            "hashes": [
                "sha256:53c850f1a7d3cfcd306cc513e2450a54bdf5cacd7604b74e42dd1f0758eaaf36",
                "sha256:e07457174ef7cb2342ff94fa56484fe41cec7ef69b0059f01d3f812379cb6f7c"
            ],
            "version": "==0.14.1"
        },
        "jinja2": {
            "hashes": [
                "sha256:065c4f02ebe7f7cf559e49ee5a95fb800a9e4528727aec6f24402a5374c65013",
                "sha256:14dd6caf1527abb21f08f86c784eac40853ba93edb79552aa1e4b8aef1b61c7b"
            ],
            "version": "==2.10.1"
        },
        "markupsafe": {
            "hashes": [
                "sha256:00bc623926325b26bb9605ae9eae8a215691f33cae5df11ca5424f06f2d1f473",
                "sha256:09027a7803a62ca78792ad89403b1b7a73a01c8cb65909cd876f7fcebd79b161",
                "sha256:09c4b7f37d6c648cb13f9230d847adf22f8171b1ccc4d5682398e77f40309235",
                "sha256:1027c282dad077d0bae18be6794e6b6b8c91d58ed8a8d89a89d59693b9131db5",
                "sha256:24982cc2533820871eba85ba648cd53d8623687ff11cbb805be4ff7b4c971aff",
                "sha256:29872e92839765e546828bb7754a68c418d927cd064fd4708fab9fe9c8bb116b",
                "sha256:43a55c2930bbc139570ac2452adf3d70cdbb3cfe5912c71cdce1c2c6bbd9c5d1",
                "sha256:46c99d2de99945ec5cb54f23c8cd5689f6d7177305ebff350a58ce5f8de1669e",
                "sha256:500d4957e52ddc3351cabf489e79c91c17f6e0899158447047588650b5e69183",
                "sha256:535f6fc4d397c1563d08b88e485c3496cf5784e927af890fb3c3aac7f933ec66",
                "sha256:62fe6c95e3ec8a7fad637b7f3d372c15ec1caa01ab47926cfdf7a75b40e0eac1",
                "sha256:6dd73240d2af64df90aa7c4e7481e23825ea70af4b4922f8ede5b9e35f78a3b1",
                "sha256:717ba8fe3ae9cc0006d7c451f0bb265ee07739daf76355d06366154ee68d221e",
                "sha256:79855e1c5b8da654cf486b830bd42c06e8780cea587384cf6545b7d9ac013a0b",
                "sha256:7c1699dfe0cf8ff607dbdcc1e9b9af1755371f92a68f706051cc8c37d447c905",
                "sha256:88e5fcfb52ee7b911e8bb6d6aa2fd21fbecc674eadd44118a9cc3863f938e735",
                "sha256:8defac2f2ccd6805ebf65f5eeb132adcf2ab57aa11fdf4c0dd5169a004710e7d",
                "sha256:98c7086708b163d425c67c7a91bad6e466bb99d797aa64f965e9d25c12111a5e",
                "sha256:9add70b36c5666a2ed02b43b335fe19002ee5235efd4b8a89bfcf9005bebac0d",
                "sha256:9bf40443012702a1d2070043cb6291650a0841ece432556f784f004937f0f32c",
                "sha256:ade5e387d2ad0d7ebf59146cc00c8044acbd863725f887353a10df825fc8ae21",
                "sha256:b00c1de48212e4cc9603895652c5c410df699856a2853135b3967591e4beebc2",
                "sha256:b1282f8c00509d99fef04d8ba936b156d419be841854fe901d8ae224c59f0be5",
                "sha256:b2051432115498d3562c084a49bba65d97cf251f5a331c64a12ee7e04dacc51b",
                "sha256:ba59edeaa2fc6114428f1637ffff42da1e311e29382d81b339c1817d37ec93c6",
                "sha256:c8716a48d94b06bb3b2524c2b77e055fb313aeb4ea620c8dd03a105574ba704f",
                "sha256:cd5df75523866410809ca100dc9681e301e3c27567cf498077e8551b6d20e42f",
                "sha256:e249096428b3ae81b08327a63a485ad0878de3fb939049038579ac0ef61e17e7"
            ],
            "version": "==1.1.1"
        },
        "mccabe": {
            "hashes": [
                "sha256:ab8a6258860da4b6677da4bd2fe5dc2c659cff31b3ee4f7f5d64e79735b80d42",
                "sha256:dd8d182285a0fe56bace7f45b5e7d1a6ebcbf524e8f3bd87eb0f125271b8831f"
            ],
            "version": "==0.6.1"
        },
        "more-itertools": {
            "hashes": [
                "sha256:409cd48d4db7052af495b09dec721011634af3753ae1ef92d2b32f73a745f832",
                "sha256:92b8c4b06dac4f0611c0729b2f2ede52b2e1bac1ab48f089c7ddc12e26bb60c4"
            ],
            "markers": "python_version > '2.7'",
            "version": "==7.2.0"
        },
        "packaging": {
            "hashes": [
                "sha256:0c98a5d0be38ed775798ece1b9727178c4469d9c3b4ada66e8e6b7849f8732af",
                "sha256:9e1cbf8c12b1f1ce0bb5344b8d7ecf66a6f8a6e91bcb0c84593ed6d3ab5c4ab3"
            ],
            "version": "==19.0"
        },
        "parso": {
            "hashes": [
                "sha256:63854233e1fadb5da97f2744b6b24346d2750b85965e7e399bec1620232797dc",
                "sha256:666b0ee4a7a1220f65d367617f2cd3ffddff3e205f3f16a0284df30e774c2a9c"
            ],
            "version": "==0.5.1"
        },
        "pbr": {
            "hashes": [
                "sha256:0ca44dc9fd3b04a22297c2a91082d8df2894862e8f4c86a49dac69eae9e85ca0",
                "sha256:4aed6c1b1fa5020def0f22aed663d87b81bb3235f112490b07d2643d7a98c5b5"
            ],
            "version": "==5.4.1"
        },
        "pexpect": {
            "hashes": [
                "sha256:2094eefdfcf37a1fdbfb9aa090862c1a4878e5c7e0e7e7088bdb511c558e5cd1",
                "sha256:9e2c1fd0e6ee3a49b28f95d4b33bc389c89b20af6a1255906e90ff1262ce62eb"
            ],
            "markers": "sys_platform != 'win32'",
            "version": "==4.7.0"
        },
        "pickleshare": {
            "hashes": [
                "sha256:87683d47965c1da65cdacaf31c8441d12b8044cdec9aca500cd78fc2c683afca",
                "sha256:9649af414d74d4df115d5d718f82acb59c9d418196b7b4290ed47a12ce62df56"
            ],
            "version": "==0.7.5"
        },
        "pluggy": {
            "hashes": [
                "sha256:0825a152ac059776623854c1543d65a4ad408eb3d33ee114dff91e57ec6ae6fc",
                "sha256:b9817417e95936bf75d85d3f8767f7df6cdde751fc40aed3bb3074cbcb77757c"
            ],
            "version": "==0.12.0"
        },
        "prompt-toolkit": {
            "hashes": [
                "sha256:11adf3389a996a6d45cc277580d0d53e8a5afd281d0c9ec71b28e6f121463780",
                "sha256:2519ad1d8038fd5fc8e770362237ad0364d16a7650fb5724af6997ed5515e3c1",
                "sha256:977c6583ae813a37dc1c2e1b715892461fcbdaa57f6fc62f33a528c4886c8f55"
            ],
            "version": "==2.0.9"
        },
        "ptyprocess": {
            "hashes": [
                "sha256:923f299cc5ad920c68f2bc0bc98b75b9f838b93b599941a6b63ddbc2476394c0",
                "sha256:d7cc528d76e76342423ca640335bd3633420dc1366f258cb31d05e865ef5ca1f"
            ],
            "version": "==0.6.0"
        },
        "py": {
            "hashes": [
                "sha256:64f65755aee5b381cea27766a3a147c3f15b9b6b9ac88676de66ba2ae36793fa",
                "sha256:dc639b046a6e2cff5bbe40194ad65936d6ba360b52b3c3fe1d08a82dd50b5e53"
            ],
            "version": "==1.8.0"
        },
        "pycodestyle": {
            "hashes": [
                "sha256:95a2219d12372f05704562a14ec30bc76b05a5b297b21a5dfe3f6fac3491ae56",
                "sha256:e40a936c9a450ad81df37f549d676d127b1b66000a6c500caa2b085bc0ca976c"
            ],
            "version": "==2.5.0"
        },
        "pyflakes": {
            "hashes": [
                "sha256:17dbeb2e3f4d772725c777fabc446d5634d1038f234e77343108ce445ea69ce0",
                "sha256:d976835886f8c5b31d47970ed689944a0262b5f3afa00a5a7b4dc81e5449f8a2"
            ],
            "version": "==2.1.1"
        },
        "pygments": {
            "hashes": [
                "sha256:71e430bc85c88a430f000ac1d9b331d2407f681d6f6aec95e8bcfbc3df5b0127",
                "sha256:881c4c157e45f30af185c1ffe8d549d48ac9127433f2c380c24b84572ad66297"
            ],
            "version": "==2.4.2"
        },
        "pyparsing": {
            "hashes": [
                "sha256:43c5486cefefa536c9aab528881c992328f020eefe4f6d06332449c365218580",
                "sha256:d6c5ffe9d0305b9b977f7a642d36b9370954d1da7ada4c62393382cbadad4265"
            ],
            "version": "==2.4.1.1"
        },
        "pytest": {
            "hashes": [
                "sha256:6aa9bc2f6f6504d7949e9df2a756739ca06e58ffda19b5e53c725f7b03fb4aae",
                "sha256:b77ae6f2d1a760760902a7676887b665c086f71e3461c64ed2a312afcedc00d6"
            ],
            "index": "pypi",
            "version": "==4.6.4"
        },
        "pytest-asyncio": {
            "hashes": [
                "sha256:9fac5100fd716cbecf6ef89233e8590a4ad61d729d1732e0a96b84182df1daaf",
                "sha256:d734718e25cfc32d2bf78d346e99d33724deeba774cc4afdf491530c6184b63b"
            ],
            "index": "pypi",
            "version": "==0.10.0"
        },
        "pytest-cov": {
            "hashes": [
                "sha256:2b097cde81a302e1047331b48cadacf23577e431b61e9c6f49a1170bbe3d3da6",
                "sha256:e00ea4fdde970725482f1f35630d12f074e121a23801aabf2ae154ec6bdd343a"
            ],
            "index": "pypi",
            "version": "==2.7.1"
        },
        "pytest-django": {
            "hashes": [
                "sha256:264fb4c506db5d48a6364c311a0b00b7b48a52715bad8839b2d8bee9b99ed6bb",
                "sha256:4adfe5fb3ed47f0ba55506dd3daf688b1f74d5e69148c10ad2dd2f79f40c0d62"
            ],
            "index": "pypi",
            "version": "==3.5.1"
        },
        "pytest-factoryboy": {
            "hashes": [
                "sha256:ffef3fb7ddec1299d3df0d334846259023f3d1da5ab887ad880139a8253a5a1a"
            ],
            "index": "pypi",
            "version": "==2.0.3"
        },
        "pytest-mock": {
            "hashes": [
                "sha256:43ce4e9dd5074993e7c021bb1c22cbb5363e612a2b5a76bc6d956775b10758b7",
                "sha256:5bf5771b1db93beac965a7347dc81c675ec4090cb841e49d9d34637a25c30568"
            ],
            "index": "pypi",
            "version": "==1.10.4"
        },
        "python-dateutil": {
            "hashes": [
                "sha256:7e6584c74aeed623791615e26efd690f29817a27c73085b78e4bad02493df2fb",
                "sha256:c89805f6f4d64db21ed966fda138f8a5ed7a4fdbc1a8ee329ce1b74e3c74da9e"
            ],
            "markers": "python_version >= '2.7'",
            "version": "==2.8.0"
        },
        "pytz": {
            "hashes": [
                "sha256:303879e36b721603cc54604edcac9d20401bdbe31e1e4fdee5b9f98d5d31dfda",
                "sha256:d747dd3d23d77ef44c6a3526e274af6efeb0a6f1afd5a69ba4d5be4098c8e141"
            ],
            "version": "==2019.1"
        },
        "remote-pdb": {
            "hashes": [
                "sha256:0a5835ae6f75244bf728616f41a57b35dab4d17f51601bd5f80413ee9b4b5732",
                "sha256:e441ddde7e74dd17c1ce924a20e998b22e560e53c404a0f9266be7f9900c1f3f"
            ],
            "index": "pypi",
            "version": "==1.3.0"
        },
        "requests": {
            "hashes": [
                "sha256:11e007a8a2aa0323f5a921e9e6a2d7e4e67d9877e85773fba9ba6419025cbeb4",
                "sha256:9cf5292fcd0f598c671cfc1e0d7d1a7f13bb8085e9a590f48c010551dc6c4b31"
            ],
            "version": "==2.22.0"
        },
        "restructuredtext-lint": {
            "hashes": [
                "sha256:97b3da356d5b3a8514d8f1f9098febd8b41463bed6a1d9f126cf0a048b6fd908"
            ],
            "version": "==1.3.0"
        },
        "six": {
            "hashes": [
                "sha256:3350809f0555b11f552448330d0b52d5f24c91a322ea4a15ef22629740f3761c",
                "sha256:d16a0141ec1a18405cd4ce8b4613101da75da0e9a7aec5bdd4fa804d0e0eba73"
            ],
            "version": "==1.12.0"
        },
        "snowballstemmer": {
            "hashes": [
                "sha256:9f3b9ffe0809d174f7047e121431acf99c89a7040f0ca84f94ba53a498e6d0c9"
            ],
            "version": "==1.9.0"
        },
        "sphinx": {
            "hashes": [
                "sha256:22538e1bbe62b407cf5a8aabe1bb15848aa66bb79559f42f5202bbce6b757a69",
                "sha256:f9a79e746b87921cabc3baa375199c6076d1270cee53915dbd24fdbeaaacc427"
            ],
            "index": "pypi",
            "version": "==2.1.2"
        },
        "sphinxcontrib-applehelp": {
            "hashes": [
                "sha256:edaa0ab2b2bc74403149cb0209d6775c96de797dfd5b5e2a71981309efab3897",
                "sha256:fb8dee85af95e5c30c91f10e7eb3c8967308518e0f7488a2828ef7bc191d0d5d"
            ],
            "version": "==1.0.1"
        },
        "sphinxcontrib-devhelp": {
            "hashes": [
                "sha256:6c64b077937330a9128a4da74586e8c2130262f014689b4b89e2d08ee7294a34",
                "sha256:9512ecb00a2b0821a146736b39f7aeb90759834b07e81e8cc23a9c70bacb9981"
            ],
            "version": "==1.0.1"
        },
        "sphinxcontrib-htmlhelp": {
            "hashes": [
                "sha256:4670f99f8951bd78cd4ad2ab962f798f5618b17675c35c5ac3b2132a14ea8422",
                "sha256:d4fd39a65a625c9df86d7fa8a2d9f3cd8299a3a4b15db63b50aac9e161d8eff7"
            ],
            "version": "==1.0.2"
        },
        "sphinxcontrib-httpdomain": {
            "hashes": [
                "sha256:1fb5375007d70bf180cdd1c79e741082be7aa2d37ba99efe561e1c2e3f38191e",
                "sha256:ac40b4fba58c76b073b03931c7b8ead611066a6aebccafb34dc19694f4eb6335"
            ],
            "index": "pypi",
            "version": "==1.7.0"
        },
        "sphinxcontrib-jsmath": {
            "hashes": [
                "sha256:2ec2eaebfb78f3f2078e73666b1415417a116cc848b72e5172e596c871103178",
                "sha256:a9925e4a4587247ed2191a22df5f6970656cb8ca2bd6284309578f2153e0c4b8"
            ],
            "version": "==1.0.1"
        },
        "sphinxcontrib-qthelp": {
            "hashes": [
                "sha256:513049b93031beb1f57d4daea74068a4feb77aa5630f856fcff2e50de14e9a20",
                "sha256:79465ce11ae5694ff165becda529a600c754f4bc459778778c7017374d4d406f"
            ],
            "version": "==1.0.2"
        },
        "sphinxcontrib-serializinghtml": {
            "hashes": [
                "sha256:c0efb33f8052c04fd7a26c0a07f1678e8512e0faec19f4aa8f2473a8b81d5227",
                "sha256:db6615af393650bf1151a6cd39120c29abaf93cc60db8c48eb2dddbfdc3a9768"
            ],
            "version": "==1.1.3"
        },
        "stevedore": {
            "hashes": [
                "sha256:7be098ff53d87f23d798a7ce7ae5c31f094f3deb92ba18059b1aeb1ca9fec0a0",
                "sha256:7d1ce610a87d26f53c087da61f06f9b7f7e552efad2a7f6d2322632b5f932ea2"
            ],
            "version": "==1.30.1"
        },
        "text-unidecode": {
            "hashes": [
                "sha256:5a1375bb2ba7968740508ae38d92e1f889a0832913cb1c447d5e2046061a396d",
                "sha256:801e38bd550b943563660a91de8d4b6fa5df60a542be9093f7abf819f86050cc"
            ],
            "version": "==1.2"
        },
        "toml": {
            "hashes": [
                "sha256:229f81c57791a41d65e399fc06bf0848bab550a9dfd5ed66df18ce5f05e73d5c",
                "sha256:235682dd292d5899d361a811df37e04a8828a5b1da3115886b73cf81ebc9100e"
            ],
            "version": "==0.10.0"
        },
        "traitlets": {
            "hashes": [
                "sha256:9c4bd2d267b7153df9152698efb1050a5d84982d3384a37b2c1f7723ba3e7835",
                "sha256:c6cb5e6f57c5a9bdaa40fa71ce7b4af30298fbab9ece9815b5d995ab6217c7d9"
            ],
            "version": "==4.3.2"
        },
        "urllib3": {
            "hashes": [
                "sha256:b246607a25ac80bedac05c6f282e3cdaf3afb65420fd024ac94435cabe6e18d1",
                "sha256:dbe59173209418ae49d485b87d1681aefa36252ee85884c31346debd19463232"
            ],
            "markers": "python_version >= '3.4'",
            "version": "==1.25.3"
        },
        "wcwidth": {
            "hashes": [
                "sha256:3df37372226d6e63e1b1e1eda15c594bca98a22d33a23832a90998faa96bc65e",
                "sha256:f4ebe71925af7b40a864553f761ed559b43544f8f71746c2d756c7fe788ade7c"
            ],
            "version": "==0.1.7"
        },
        "zipp": {
            "hashes": [
                "sha256:4970c3758f4e89a7857a973b1e2a5d75bcdc47794442f2e2dd4fe8e0466e809a",
                "sha256:8a5712cfd3bb4248015eb3b0b3c54a5f6ee3f2425963ef2a0125b8bc40aafaec"
            ],
            "version": "==0.5.2"
        }
    }
}<|MERGE_RESOLUTION|>--- conflicted
+++ resolved
@@ -1,11 +1,7 @@
 {
     "_meta": {
         "hash": {
-<<<<<<< HEAD
-            "sha256": "039d209944a2adb02b14809756fa089bdb0e5029fb5ca559e03cee974ce5e2d7"
-=======
-            "sha256": "fc367d56ac100b82924f538b2cdae886225b3fe767f7df4903abb8d327c023cf"
->>>>>>> 0ffaec89
+            "sha256": "86bc8b8cbce4d96efeb8c00607d1bac5468bef04f6f23940c7b789f4b9cc4aa1"
         },
         "pipfile-spec": 6,
         "requires": {
@@ -29,10 +25,10 @@
         },
         "asgiref": {
             "hashes": [
-                "sha256:865b7ccce5a6e815607b08d9059fe9c058cd75c77f896f5e0b74ff6c1ba81818",
-                "sha256:b718a9d35e204a96e2456c2271b0ef12e36124c363b3a8fd1d626744f23192aa"
-            ],
-            "version": "==3.1.4"
+                "sha256:abfe78df4bdefdbdc6902b1900c14e60b4cd7fea2ce218b5f12d998a46a9eb18",
+                "sha256:cefcbd64acbfc9f38913566824ef070dd9a50e63f1b4cc5a7f1c44be809d7ff3"
+            ],
+            "version": "==3.2.0"
         },
         "asn1crypto": {
             "hashes": [
@@ -57,10 +53,10 @@
         },
         "autobahn": {
             "hashes": [
-                "sha256:03ef2bad9d596ac04451d1627c18e434dc70f427109fd23911672ad5fe042f6d",
-                "sha256:60c2f283137b3aafc06f274949387eebcc78c8faad580a8755f6dc83c74bf0e2"
-            ],
-            "version": "==19.7.2"
+                "sha256:294e7381dd54e73834354832604ae85567caf391c39363fed0ea2bfa86aa4304",
+                "sha256:312d0c7b9d970219002a966ec36d559245bf9c6987a787c8c41f17eb53dd36da"
+            ],
+            "version": "==19.8.1"
         },
         "automat": {
             "hashes": [
@@ -87,17 +83,10 @@
         },
         "botocore": {
             "hashes": [
-<<<<<<< HEAD
-                "sha256:90b183cc625cd4b9e2b0a08caecd1c8eb2bd4d61ba9fe6960c4d19cdd973733a",
-                "sha256:fd3dae94aa4a55aefe96964d51f96ed51c4863d77d215907df9dc1f7590de033"
-            ],
-            "version": "==1.12.194"
-=======
-                "sha256:6e7c49014430f73ba6ab638d4ad313f8522b8185e476fe1a57ce9cd50c596062",
-                "sha256:78627966a280328e4a7018758e91e6413d5cae8387e08ab219e232689a92cb45"
-            ],
-            "version": "==1.12.197"
->>>>>>> 0ffaec89
+                "sha256:9448deffdb58e852935eeaae90682b7a0b4ef3c45eb6f17fa4444873f45f9ae6",
+                "sha256:d2ead76e77e7d0cd4c6bf9445e0ff54e279aee3c727eb30255b4ec327f956d22"
+            ],
+            "version": "==1.12.200"
         },
         "certifi": {
             "hashes": [
@@ -551,17 +540,17 @@
         },
         "pyasn1": {
             "hashes": [
-                "sha256:da2420fe13a9452d8ae97a0e478adde1dee153b11ba832a95b223a2ba01c10f7",
-                "sha256:da6b43a8c9ae93bc80e2739efb38cc776ba74a886e3e9318d65fe81a8b8a2c6e"
-            ],
-            "version": "==0.4.5"
+                "sha256:3bb81821d47b17146049e7574ab4bf1e315eb7aead30efe5d6a9ca422c9710be",
+                "sha256:b773d5c9196ffbc3a1e13bdf909d446cad80a039aa3340bcad72f395b76ebc86"
+            ],
+            "version": "==0.4.6"
         },
         "pyasn1-modules": {
             "hashes": [
-                "sha256:ef721f68f7951fab9b0404d42590f479e30d9005daccb1699b0a51bb4177db96",
-                "sha256:f309b6c94724aeaf7ca583feb1cc70430e10d7551de5e36edfc1ae6909bcfb3c"
-            ],
-            "version": "==0.2.5"
+                "sha256:43c17a83c155229839cc5c6b868e8d0c6041dba149789b6d6e28801c64821722",
+                "sha256:e30199a9d221f1b26c885ff3d87fd08694dbbe18ed0e8e405a2a7126d30ce4c0"
+            ],
+            "version": "==0.2.6"
         },
         "pycparser": {
             "hashes": [
@@ -601,17 +590,17 @@
         },
         "pytz": {
             "hashes": [
-                "sha256:303879e36b721603cc54604edcac9d20401bdbe31e1e4fdee5b9f98d5d31dfda",
-                "sha256:d747dd3d23d77ef44c6a3526e274af6efeb0a6f1afd5a69ba4d5be4098c8e141"
-            ],
-            "version": "==2019.1"
+                "sha256:26c0b32e437e54a18161324a2fca3c4b9846b74a8dccddd843113109e1116b32",
+                "sha256:c894d57500a4cd2d5c71114aaab77dbab5eabd9022308ce5ac9bb93a60a6f0c7"
+            ],
+            "version": "==2019.2"
         },
         "redis": {
             "hashes": [
-                "sha256:22b8b0041989d9002c04907466bc737cb6c3f6a77196315cf29205e13220836b",
-                "sha256:73ced19326cb85f69eb0724005c3fc24eaf7a5b6c3b387bfb13e900e808078d0"
-            ],
-            "version": "==3.3.0"
+                "sha256:1f2493b72f669a096c59ca7cf7f4067b1ab58a0a3c6bef51d5d8fd384298c6a2",
+                "sha256:b851b0ef53b6d416f1dc692dc168f3d390b37995925bfe29351b3a869976598c"
+            ],
+            "version": "==3.3.4"
         },
         "requests": {
             "hashes": [
@@ -784,6 +773,14 @@
                 "sha256:d8b24664561d0d34ddfaec54636d502d7cea6e29c3eaf68f3df6180863e2166e"
             ],
             "version": "==1.4.3"
+        },
+        "appnope": {
+            "hashes": [
+                "sha256:5b26757dc6f79a3b7dc9fab95359328d5747fcb2409d331ea66d0272b90ab2a0",
+                "sha256:8b995ffe925347a2138d7ac0fe77155e4311a0ea6d6da4f5128fe4b3cbe5ed71"
+            ],
+            "markers": "sys_platform == 'darwin'",
+            "version": "==0.1.0"
         },
         "atomicwrites": {
             "hashes": [
@@ -1068,10 +1065,10 @@
         },
         "packaging": {
             "hashes": [
-                "sha256:0c98a5d0be38ed775798ece1b9727178c4469d9c3b4ada66e8e6b7849f8732af",
-                "sha256:9e1cbf8c12b1f1ce0bb5344b8d7ecf66a6f8a6e91bcb0c84593ed6d3ab5c4ab3"
-            ],
-            "version": "==19.0"
+                "sha256:a7ac867b97fdc07ee80a8058fe4435ccd274ecc3b0ed61d852d7d53055528cf9",
+                "sha256:c491ca87294da7cc01902edbe30a5bc6c4c28172b5138ab4e4aa1b9d7bfaeafe"
+            ],
+            "version": "==19.1"
         },
         "parso": {
             "hashes": [
@@ -1154,10 +1151,10 @@
         },
         "pyparsing": {
             "hashes": [
-                "sha256:43c5486cefefa536c9aab528881c992328f020eefe4f6d06332449c365218580",
-                "sha256:d6c5ffe9d0305b9b977f7a642d36b9370954d1da7ada4c62393382cbadad4265"
-            ],
-            "version": "==2.4.1.1"
+                "sha256:6f98a7b9397e206d78cc01df10131398f1c8b8510a2f4d97d9abd82e1aacdd80",
+                "sha256:d9338df12903bbf5d65a0e4e87c2161968b10d2e489652bb47001d82a9b028b4"
+            ],
+            "version": "==2.4.2"
         },
         "pytest": {
             "hashes": [
@@ -1216,10 +1213,10 @@
         },
         "pytz": {
             "hashes": [
-                "sha256:303879e36b721603cc54604edcac9d20401bdbe31e1e4fdee5b9f98d5d31dfda",
-                "sha256:d747dd3d23d77ef44c6a3526e274af6efeb0a6f1afd5a69ba4d5be4098c8e141"
-            ],
-            "version": "==2019.1"
+                "sha256:26c0b32e437e54a18161324a2fca3c4b9846b74a8dccddd843113109e1116b32",
+                "sha256:c894d57500a4cd2d5c71114aaab77dbab5eabd9022308ce5ac9bb93a60a6f0c7"
+            ],
+            "version": "==2019.2"
         },
         "remote-pdb": {
             "hashes": [
