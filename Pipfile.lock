{
    "_meta": {
        "hash": {
<<<<<<< HEAD
            "sha256": "83dbd5b366101fb79a1197c34ae2a1ae3924b7bb90b50afb0ae3ac922193d362"
=======
            "sha256": "f680d208eb8ec182b437e89825dee83cd72251631d11ca34531ef550eac15b8c"
>>>>>>> 3830cff4
        },
        "pipfile-spec": 6,
        "requires": {
            "python_version": "3.7"
        },
        "sources": [
            {
                "name": "pypi",
                "url": "https://pypi.org/simple",
                "verify_ssl": true
            }
        ]
    },
    "default": {
        "aioredis": {
            "hashes": [
                "sha256:71302cebeb7add86f1fe660b469068760ca4364504e75ee83dd6f6b7118bfe28",
                "sha256:86da2748fb0652625a8346f413167f078ec72bdc76e217db7e605a059cd56e86"
            ],
            "version": "==1.3.0"
        },
        "asgiref": {
            "hashes": [
                "sha256:a4ce726e6ef49cca13642ff49588530ebabcc47c669c7a95af37ea5a74b9b823",
                "sha256:f62b1c88ebf5fe95db202a372982970edcf375c1513d7e70717df0750f5c2b98"
            ],
            "version": "==3.2.2"
        },
        "asn1crypto": {
            "hashes": [
                "sha256:2f1adbb7546ed199e3c90ef23ec95c5cf3585bac7d11fb7eb562a3fe89c64e87",
                "sha256:9d5c20441baf0cb60a4ac34cc447c6c189024b6b4c6cd7877034f4965c464e49"
            ],
            "version": "==0.24.0"
        },
        "async-timeout": {
            "hashes": [
                "sha256:0c3c816a028d47f659d6ff5c745cb2acf1f966da1fe5c19c77a70282b25f4c5f",
                "sha256:4291ca197d287d274d0b6cb5d6f8f8f82d434ed288f962539ff18cc9012f9ea3"
            ],
            "version": "==3.0.1"
        },
        "attrs": {
            "hashes": [
                "sha256:ec20e7a4825331c1b5ebf261d111e16fa9612c1f7a5e1f884f12bd53a664dfd2",
                "sha256:f913492e1663d3c36f502e5e9ba6cd13cf19d7fab50aa13239e420fef95e1396"
            ],
            "version": "==19.2.0"
        },
        "autobahn": {
            "hashes": [
                "sha256:734385b00547448b3f30a752cbfd2900d15924d77dc4a1699b8bce1ea8899f39",
                "sha256:7ab1e51a9c9bf0aa6ccbe765635b79b9a659019d38904fa3c2072670f097a25d"
            ],
            "version": "==19.10.1"
        },
        "automat": {
            "hashes": [
                "sha256:cbd78b83fa2d81fe2a4d23d258e1661dd7493c9a50ee2f1a5b2cac61c1793b0e",
                "sha256:fdccab66b68498af9ecfa1fa43693abe546014dd25cf28543cbe9d1334916a58"
            ],
            "version": "==0.7.0"
        },
        "bleach": {
            "hashes": [
                "sha256:213336e49e102af26d9cde77dd2d0397afabc5a6bf2fed985dc35b5d1e285a16",
                "sha256:3fdf7f77adcf649c9911387df51254b813185e32b2c6619f690b593a617e19fa"
            ],
            "index": "pypi",
            "version": "==3.1.0"
        },
        "certifi": {
            "hashes": [
                "sha256:e4f3620cfea4f83eedc95b24abd9cd56f3c4b146dd0177e83a21b4eb49e21e50",
                "sha256:fd7c7c74727ddcf00e9acd26bba8da604ffec95bf1c2144e67aff7a8b50e6cef"
            ],
            "version": "==2019.9.11"
        },
        "cffi": {
            "hashes": [
                "sha256:041c81822e9f84b1d9c401182e174996f0bae9991f33725d059b771744290774",
                "sha256:046ef9a22f5d3eed06334d01b1e836977eeef500d9b78e9ef693f9380ad0b83d",
                "sha256:066bc4c7895c91812eff46f4b1c285220947d4aa46fa0a2651ff85f2afae9c90",
                "sha256:066c7ff148ae33040c01058662d6752fd73fbc8e64787229ea8498c7d7f4041b",
                "sha256:2444d0c61f03dcd26dbf7600cf64354376ee579acad77aef459e34efcb438c63",
                "sha256:300832850b8f7967e278870c5d51e3819b9aad8f0a2c8dbe39ab11f119237f45",
                "sha256:34c77afe85b6b9e967bd8154e3855e847b70ca42043db6ad17f26899a3df1b25",
                "sha256:46de5fa00f7ac09f020729148ff632819649b3e05a007d286242c4882f7b1dc3",
                "sha256:4aa8ee7ba27c472d429b980c51e714a24f47ca296d53f4d7868075b175866f4b",
                "sha256:4d0004eb4351e35ed950c14c11e734182591465a33e960a4ab5e8d4f04d72647",
                "sha256:4e3d3f31a1e202b0f5a35ba3bc4eb41e2fc2b11c1eff38b362de710bcffb5016",
                "sha256:50bec6d35e6b1aaeb17f7c4e2b9374ebf95a8975d57863546fa83e8d31bdb8c4",
                "sha256:55cad9a6df1e2a1d62063f79d0881a414a906a6962bc160ac968cc03ed3efcfb",
                "sha256:5662ad4e4e84f1eaa8efce5da695c5d2e229c563f9d5ce5b0113f71321bcf753",
                "sha256:59b4dc008f98fc6ee2bb4fd7fc786a8d70000d058c2bbe2698275bc53a8d3fa7",
                "sha256:73e1ffefe05e4ccd7bcea61af76f36077b914f92b76f95ccf00b0c1b9186f3f9",
                "sha256:a1f0fd46eba2d71ce1589f7e50a9e2ffaeb739fb2c11e8192aa2b45d5f6cc41f",
                "sha256:a2e85dc204556657661051ff4bab75a84e968669765c8a2cd425918699c3d0e8",
                "sha256:a5457d47dfff24882a21492e5815f891c0ca35fefae8aa742c6c263dac16ef1f",
                "sha256:a8dccd61d52a8dae4a825cdbb7735da530179fea472903eb871a5513b5abbfdc",
                "sha256:ae61af521ed676cf16ae94f30fe202781a38d7178b6b4ab622e4eec8cefaff42",
                "sha256:b012a5edb48288f77a63dba0840c92d0504aa215612da4541b7b42d849bc83a3",
                "sha256:d2c5cfa536227f57f97c92ac30c8109688ace8fa4ac086d19d0af47d134e2909",
                "sha256:d42b5796e20aacc9d15e66befb7a345454eef794fdb0737d1af593447c6c8f45",
                "sha256:dee54f5d30d775f525894d67b1495625dd9322945e7fee00731952e0368ff42d",
                "sha256:e070535507bd6aa07124258171be2ee8dfc19119c28ca94c9dfb7efd23564512",
                "sha256:e1ff2748c84d97b065cc95429814cdba39bcbd77c9c85c89344b317dc0d9cbff",
                "sha256:ed851c75d1e0e043cbf5ca9a8e1b13c4c90f3fbd863dacb01c0808e2b5204201"
            ],
            "version": "==1.12.3"
        },
        "channels": {
            "hashes": [
                "sha256:5759b4b89fc354101299e5f24b49e83421c12c653c913161858be4c24364a26d",
                "sha256:d0289e4a3aa6f1df34693b14d5c1d147832a16622c13e1f1eff5b22ff2f2c748"
            ],
            "index": "pypi",
            "version": "==2.3.0"
        },
        "channels-redis": {
            "hashes": [
                "sha256:0e25f9a7851690a2433948ec24c899628c1f989d9602bbbcf48640412138b9c9",
                "sha256:b7ccbcb2fd4e568c08c147891b26db59aa25d88b65af826ce7f70c815cfb91bc"
            ],
            "index": "pypi",
            "version": "==2.4.0"
        },
        "chardet": {
            "hashes": [
                "sha256:84ab92ed1c4d4f16916e05906b6b75a6c0fb5db821cc65e70cbd64a3e2a5eaae",
                "sha256:fc323ffcaeaed0e0a02bf4d117757b98aed530d9ed4531e3e15460124c106691"
            ],
            "version": "==3.0.4"
        },
        "click": {
            "hashes": [
                "sha256:2335065e6395b9e67ca716de5f7526736bfa6ceead690adf616d925bdc622b13",
                "sha256:5b94b49521f6456670fdb30cd82a4eca9412788a93fa6dd6df72c94d5a8ff2d7"
            ],
            "version": "==7.0"
        },
        "coloredlogs": {
            "hashes": [
                "sha256:34fad2e342d5a559c31b6c889e8d14f97cb62c47d9a2ae7b5ed14ea10a79eff8",
                "sha256:b869a2dda3fa88154b9dd850e27828d8755bfab5a838a1c97fbc850c6e377c36"
            ],
            "version": "==10.0"
        },
        "constantly": {
            "hashes": [
                "sha256:586372eb92059873e29eba4f9dec8381541b4d3834660707faf8ba59146dfc35",
                "sha256:dd2fa9d6b1a51a83f0d7dd76293d734046aa176e384bf6e33b7e44880eb37c5d"
            ],
            "version": "==15.1.0"
        },
        "cryptography": {
            "hashes": [
                "sha256:24b61e5fcb506424d3ec4e18bca995833839bf13c59fc43e530e488f28d46b8c",
                "sha256:25dd1581a183e9e7a806fe0543f485103232f940fcfc301db65e630512cce643",
                "sha256:3452bba7c21c69f2df772762be0066c7ed5dc65df494a1d53a58b683a83e1216",
                "sha256:41a0be220dd1ed9e998f5891948306eb8c812b512dc398e5a01846d855050799",
                "sha256:5751d8a11b956fbfa314f6553d186b94aa70fdb03d8a4d4f1c82dcacf0cbe28a",
                "sha256:5f61c7d749048fa6e3322258b4263463bfccefecb0dd731b6561cb617a1d9bb9",
                "sha256:72e24c521fa2106f19623a3851e9f89ddfdeb9ac63871c7643790f872a305dfc",
                "sha256:7b97ae6ef5cba2e3bb14256625423413d5ce8d1abb91d4f29b6d1a081da765f8",
                "sha256:961e886d8a3590fd2c723cf07be14e2a91cf53c25f02435c04d39e90780e3b53",
                "sha256:96d8473848e984184b6728e2c9d391482008646276c3ff084a1bd89e15ff53a1",
                "sha256:ae536da50c7ad1e002c3eee101871d93abdc90d9c5f651818450a0d3af718609",
                "sha256:b0db0cecf396033abb4a93c95d1602f268b3a68bb0a9cc06a7cff587bb9a7292",
                "sha256:cfee9164954c186b191b91d4193989ca994703b2fff406f71cf454a2d3c7327e",
                "sha256:e6347742ac8f35ded4a46ff835c60e68c22a536a8ae5c4422966d06946b6d4c6",
                "sha256:f27d93f0139a3c056172ebb5d4f9056e770fdf0206c2f422ff2ebbad142e09ed",
                "sha256:f57b76e46a58b63d1c6375017f4564a28f19a5ca912691fd2e4261b3414b618d"
            ],
            "version": "==2.7"
        },
        "cumulusci": {
            "hashes": [
                "sha256:f207f230b0726b071daf07fac7fdc3263b21b78256a5af03a6a7e19de3700da6",
                "sha256:fdcdcdddb7bf41569de207261d5a8d4adba05103972a256abf28eb520ae1acdc"
            ],
            "index": "pypi",
            "version": "==3.0.0"
        },
        "daphne": {
            "hashes": [
                "sha256:2329b7a74b5559f7ea012879c10ba945c3a53df7d8d2b5932a904e3b4c9abcc2",
                "sha256:3cae286a995ae5b127d7de84916f0480cb5be19f81125b6a150b8326250dadd5"
            ],
            "version": "==2.3.0"
        },
        "defusedxml": {
            "hashes": [
                "sha256:6687150770438374ab581bb7a1b327a847dd9c5749e396102de3fad4e8a3ef93",
                "sha256:f684034d135af4c6cbb949b8a4d2ed61634515257a67299e5f940fbaa34377f5"
            ],
            "version": "==0.6.0"
        },
        "dj-database-url": {
            "hashes": [
                "sha256:4aeaeb1f573c74835b0686a2b46b85990571159ffc21aa57ecd4d1e1cb334163",
                "sha256:851785365761ebe4994a921b433062309eb882fedd318e1b0fcecc607ed02da9"
            ],
            "index": "pypi",
            "version": "==0.5.0"
        },
        "django": {
            "hashes": [
                "sha256:4025317ca01f75fc79250ff7262a06d8ba97cd4f82e93394b2a0a6a4a925caeb",
                "sha256:a8ca1033acac9f33995eb2209a6bf18a4681c3e5269a878e9a7e0b7384ed1ca3"
            ],
            "index": "pypi",
            "version": "==2.2.6"
        },
        "django-allauth": {
            "hashes": [
                "sha256:6a189fc4d3ee23596c3fd6e9f49c59b5b15618980118171a50675dd6a27cc589"
            ],
            "index": "pypi",
            "version": "==0.40.0"
        },
        "django-filter": {
            "hashes": [
                "sha256:558c727bce3ffa89c4a7a0b13bc8976745d63e5fd576b3a9a851650ef11c401b",
                "sha256:c3deb57f0dd7ff94d7dce52a047516822013e2b441bed472b722a317658cfd14"
            ],
            "version": "==2.2.0"
        },
        "django-filters": {
            "hashes": [
                "sha256:1a9799a41106dc53ed894e952a24e8dee9b4fb37f010f22d178c09c90c61d711"
            ],
            "index": "pypi",
            "version": "==0.2.1"
        },
        "django-hashid-field": {
            "hashes": [
                "sha256:6b82365da20d06eee062ee5823fc972e61d670f016dd99cedbe1dcf6cc0dc73a",
                "sha256:9aceb2db2800be1efa03d0559a91dba62d458ff4fc9dfee59c7a0719a503f307"
            ],
            "index": "pypi",
            "version": "==2.1.6"
        },
        "django-js-reverse": {
            "hashes": [
                "sha256:2a392d169f44e30b883c30dfcfd917a14167ce8fe196c99d2385b31c90d77aa0",
                "sha256:8134c2ab6307c945edfa90671ca65e85d6c1754d48566bdd6464be259cc80c30"
            ],
            "index": "pypi",
            "version": "==0.9.1"
        },
        "django-log-request-id": {
            "hashes": [
                "sha256:f54b6a12f9e86d34796a09d6ced86c50b474db51b217f90e4e06d784c5e9949f"
            ],
            "index": "pypi",
            "version": "==1.3.2"
        },
        "django-model-utils": {
            "hashes": [
                "sha256:3f130a262e45d73e0950d2be76af4bf4ee86804dd60e5f90afc5cd948fcfe760",
                "sha256:682f58c1de330cedcda58cc85d5232c5b47a9e2cb67bef4541fb43fdaeb18e96"
            ],
            "index": "pypi",
            "version": "==3.2.0"
        },
        "django-parler": {
            "hashes": [
                "sha256:a1d430ab2691087f9ab79b39e4719a85430dff1108e55453a0c42e5c66cd45ca",
                "sha256:e975f1cec9708d84b4686a5f9a20b6b7ac99e2aa71b5653f637d2d0884ac36f9"
            ],
            "index": "pypi",
            "version": "==2.0"
        },
        "django-redis": {
            "hashes": [
                "sha256:af0b393864e91228dd30d8c85b5c44d670b5524cb161b7f9e41acc98b6e5ace7",
                "sha256:f46115577063d00a890867c6964ba096057f07cb756e78e0503b89cd18e4e083"
            ],
            "index": "pypi",
            "version": "==4.10.0"
        },
        "django-rq": {
            "hashes": [
                "sha256:1eda0efe0ad1638c5671412edc28a3574a9a69fdc567be56dc86a7a0a8687343",
                "sha256:d9377e851336430676e5fb52c5efae379348355be84d5fc0ece70c0479dc0600"
            ],
            "index": "pypi",
            "version": "==2.1.0"
        },
        "django-storages": {
            "hashes": [
                "sha256:87287b7ad2e789cd603373439994e1ac6f94d9dc2e5f8173d2a87aa3ed458bd9",
                "sha256:f3b3def96493d3ccde37b864cea376472baf6e8a596504b209278801c510b807"
            ],
            "index": "pypi",
            "version": "==1.7.2"
        },
        "djangorestframework": {
            "hashes": [
                "sha256:5488aed8f8df5ec1d70f04b2114abc52ae6729748a176c453313834a9ee179c8",
                "sha256:dc81cbf9775c6898a580f6f1f387c4777d12bd87abf0f5406018d32ccae71090"
            ],
            "index": "pypi",
            "version": "==3.10.3"
        },
        "docutils": {
            "hashes": [
                "sha256:6c4f696463b79f1fb8ba0c594b63840ebd41f059e92b31957c46b74a4599b6d0",
                "sha256:9e4d7ecfc600058e07ba661411a2b7de2fd0fafa17d1a7f7361cd47b1175c827",
                "sha256:a2aeea129088da402665e92e0b25b04b073c04b2dce4ab65caaa38b7ce2e1a99"
            ],
            "version": "==0.15.2"
        },
        "entrypoints": {
            "hashes": [
                "sha256:589f874b313739ad35be6e0cd7efde2a4e9b6fea91edcc34e58ecbb8dbe56d19",
                "sha256:c70dd71abe5a8c85e55e12c19bd91ccfeec11a6e99044204511f9ed547d48451"
            ],
            "version": "==0.3"
        },
        "factory-boy": {
            "hashes": [
                "sha256:728df59b372c9588b83153facf26d3d28947fc750e8e3c95cefa9bed0e6394ee",
                "sha256:faf48d608a1735f0d0a3c9cbf536d64f9132b547dae7ba452c4d99a79e84a370"
            ],
            "version": "==2.12.0"
        },
        "faker": {
            "hashes": [
                "sha256:45cc9cca3de8beba5a2da3bd82a6e5544f53da1a702645c8485f682366c15026",
                "sha256:a6459ff518d1fc6ee2238a7209e6c899517872c7e1115510279033ffe6fe8ef3"
            ],
            "version": "==2.0.2"
        },
        "github3-py": {
            "hashes": [
                "sha256:50833b5da35546b8cced0e8d7ff4c50a9afc2c8e46cc4d07dc4b66d26467c708"
            ],
            "index": "pypi",
            "version": "==1.3.0"
        },
        "github3.py": {
            "hashes": [
                "sha256:15a115c18f7bfcf934dfef7ab103844eb9f620c586bad65967708926da47cbda",
                "sha256:50833b5da35546b8cced0e8d7ff4c50a9afc2c8e46cc4d07dc4b66d26467c708"
            ],
            "version": "==1.3.0"
        },
        "hashids": {
            "hashes": [
                "sha256:6539b892a426e75747a9c0ad69409e9566f9c21b79310fc3424b5b6726f28da6"
            ],
            "version": "==1.2.0"
        },
        "hiredis": {
            "hashes": [
                "sha256:0124911115f2cb7deb4f8e221e109a53d3d718174b238a2c5e2162175a3929a5",
                "sha256:0656658d0448c2c82c4890ae933c2c2e51196101d3d06fc19cc92e062410c2fd",
                "sha256:09d284619f7142ddd7a4ffa94c12a0445e834737f4ce8739a737f2b1ca0f6142",
                "sha256:12299b7026e5dc22ed0ff603375c1bf583cf59adbb0e4d062df434e9140d72dd",
                "sha256:12fc6210f8dc3e9c8ce4b95e8f5db404b838dbdeb25bca41e33497de6d89334f",
                "sha256:197febe5e63c77f4ad19b36e15ed33152064dc606c8b7413c7a0ca3fd04672cc",
                "sha256:20e48289fbffb59a5ac7cc677fc02c2726c1da22488e5f7636b9feb9afde199f",
                "sha256:26bed296b92b88db02afe214aa1fefad7f9e8ba88a5a7c0e355b55c4b168d212",
                "sha256:321b19d2a21fd576111032fe7694d317de2c11b265ef775f2e3f22734a6b94c8",
                "sha256:32d5f2c461250f5fc7ccef647682651b1d9f69443f16c213d7fa5e183222b233",
                "sha256:36bfcc86715d109a5ef6edefd52b893de97d555cb5cb0e9cab83eb9665942ccc",
                "sha256:438ddfd1484e98110959dc4648c0ba22c3307c9c0ae7e2a856755067f9ce9cef",
                "sha256:66f17c1633b2fb967bf4165f7b3d369a1bdfe3537d3646cf9a7c208506c96c49",
                "sha256:94ab0fa3ac93ab36a5400c474439881d182b43fd38a2766d984470c57931ae88",
                "sha256:955f12da861f2608c181049f623bbb52851769e10639c4919cc586395b89813f",
                "sha256:b1fd831f96ce0f715e9356574f5184b840b59eb8901fc5f9124fedbe84ad2a59",
                "sha256:b3813c641494fca2eda66c32a2117816472a5a39b12f59f7887c6d17bdb8c77e",
                "sha256:bbc3ee8663024c82a1226a0d56ad882f42a2fd8c2999bf52d27bdd25f1320f4b",
                "sha256:bd12c2774b574f5b209196e25b03b5d62c7919bf69046bc7b955ebe84e0ec1fe",
                "sha256:c54d2b3d7a2206df35f3c1140ac20ca6faf7819ff92ea5be8bf4d1cbdb433216",
                "sha256:c7b0bcaf2353a2ad387dd8b5e1b5f55991adc3a7713ac3345a4ef0de58276690",
                "sha256:c9319a1503efb3b5a4ec13b2f8fae2c23610a645e999cb8954d330f0610b0f6d",
                "sha256:cbe5c0273224babe2ec77058643312d07aa5e8fed08901b3f7bccaa744c5728e",
                "sha256:cc884ea50185009d794b31314a144110efc76b71beb0a5827a8bff970ae6d248",
                "sha256:d1e2e751327781ad81df5a5a29d7c7b19ee0ebfbeddf037fd8df19ec1c06e18b",
                "sha256:d2ef58cece6cae4b354411df498350d836f10b814c8a890df0d8079aff30c518",
                "sha256:e97c953f08729900a5e740f1760305434d62db9f281ac351108d6c4b5bf51795",
                "sha256:fcdf2e10f56113e1cb4326dbca7bf7edbfdbd246cd6d7ec088688e5439129e2c"
            ],
            "version": "==1.0.0"
        },
        "humanfriendly": {
            "hashes": [
                "sha256:23057b10ad6f782e7bc3a20e3cb6768ab919f619bbdc0dd75691121bbde5591d",
                "sha256:33ee8ceb63f1db61cce8b5c800c531e1a61023ac5488ccde2ba574a85be00a85"
            ],
            "version": "==4.18"
        },
        "hyperlink": {
            "hashes": [
                "sha256:4288e34705da077fada1111a24a0aa08bb1e76699c9ce49876af722441845654",
                "sha256:ab4a308feb039b04f855a020a6eda3b18ca5a68e6d8f8c899cbe9e653721d04f"
            ],
            "version": "==19.0.0"
        },
        "idna": {
            "hashes": [
                "sha256:c357b3f628cf53ae2c4c05627ecc484553142ca23264e593d327bcde5e9c3407",
                "sha256:ea8b7f6188e6fa117537c3df7da9fc686d485087abf6ac197f9c46432f7e4a3c"
            ],
            "version": "==2.8"
        },
        "incremental": {
            "hashes": [
                "sha256:717e12246dddf231a349175f48d74d93e2897244939173b01974ab6661406b9f",
                "sha256:7b751696aaf36eebfab537e458929e194460051ccad279c72b755a167eebd4b3"
            ],
            "version": "==17.5.0"
        },
        "jeepney": {
            "hashes": [
                "sha256:13806f91a96e9b2623fd2a81b950d763ee471454aafd9eb6d75dbe7afce428fb",
                "sha256:f6a3f93464a0cf052f4e87da3c8b3ed1e27696758fb9739c63d3a74d9a1b6774"
            ],
            "version": "==0.4.1"
        },
        "jinja2": {
            "hashes": [
                "sha256:065c4f02ebe7f7cf559e49ee5a95fb800a9e4528727aec6f24402a5374c65013",
                "sha256:14dd6caf1527abb21f08f86c784eac40853ba93edb79552aa1e4b8aef1b61c7b"
            ],
            "version": "==2.10.1"
        },
        "jwcrypto": {
            "hashes": [
                "sha256:a87ac0922d09d9a65011f76d99849f1fbad3d95439c7452cebf4ab0871c2b665",
                "sha256:e6c517d8998956e531f0a1c158b2f324c29a532a9c4b677bc30b3be14d60ad4d"
            ],
            "version": "==0.6.0"
        },
        "keyring": {
            "hashes": [
                "sha256:91037ccaf0c9a112a76f7740e4a416b9457a69b66c2799421581bee710a974b3",
                "sha256:f5bb20ea6c57c2360daf0c591931c9ea0d7660a8d9e32ca84d63273f131ea605"
            ],
            "version": "==19.2.0"
        },
        "logfmt": {
            "hashes": [
                "sha256:0914b7ca93e75d841e6eb8a680fef4475a322f91be2c1883c0e9582e6620dc41",
                "sha256:9db2ba67519a968c5c3d2230e79ab68e6cfac791daa516bbca9e2606eb02a4c6"
            ],
            "index": "pypi",
            "version": "==0.4"
        },
        "lxml": {
            "hashes": [
                "sha256:02ca7bf899da57084041bb0f6095333e4d239948ad3169443f454add9f4e9cb4",
                "sha256:096b82c5e0ea27ce9138bcbb205313343ee66a6e132f25c5ed67e2c8d960a1bc",
                "sha256:0a920ff98cf1aac310470c644bc23b326402d3ef667ddafecb024e1713d485f1",
                "sha256:17cae1730a782858a6e2758fd20dd0ef7567916c47757b694a06ffafdec20046",
                "sha256:17e3950add54c882e032527795c625929613adbd2ce5162b94667334458b5a36",
                "sha256:1f4f214337f6ee5825bf90a65d04d70aab05526c08191ab888cb5149501923c5",
                "sha256:2e8f77db25b0a96af679e64ff9bf9dddb27d379c9900c3272f3041c4d1327c9d",
                "sha256:4dffd405390a45ecb95ab5ab1c1b847553c18b0ef8ed01e10c1c8b1a76452916",
                "sha256:6b899931a5648862c7b88c795eddff7588fb585e81cecce20f8d9da16eff96e0",
                "sha256:726c17f3e0d7a7200718c9a890ccfeab391c9133e363a577a44717c85c71db27",
                "sha256:760c12276fee05c36f95f8040180abc7fbebb9e5011447a97cdc289b5d6ab6fc",
                "sha256:796685d3969815a633827c818863ee199440696b0961e200b011d79b9394bbe7",
                "sha256:891fe897b49abb7db470c55664b198b1095e4943b9f82b7dcab317a19116cd38",
                "sha256:a471628e20f03dcdfde00770eeaf9c77811f0c331c8805219ca7b87ac17576c5",
                "sha256:a63b4fd3e2cabdcc9d918ed280bdde3e8e9641e04f3c59a2a3109644a07b9832",
                "sha256:b0b84408d4eabc6de9dd1e1e0bc63e7731e890c0b378a62443e5741cfd0ae90a",
                "sha256:be78485e5d5f3684e875dab60f40cddace2f5b2a8f7fede412358ab3214c3a6f",
                "sha256:c27eaed872185f047bb7f7da2d21a7d8913457678c9a100a50db6da890bc28b9",
                "sha256:c81cb40bff373ab7a7446d6bbca0190bccc5be3448b47b51d729e37799bb5692",
                "sha256:d11874b3c33ee441059464711cd365b89fa1a9cf19ae75b0c189b01fbf735b84",
                "sha256:e9c028b5897901361d81a4718d1db217b716424a0283afe9d6735fe0caf70f79",
                "sha256:fe489d486cd00b739be826e8c1be188ddb74c7a1ca784d93d06fda882a6a1681"
            ],
            "version": "==4.4.1"
        },
        "markdown": {
            "hashes": [
                "sha256:2e50876bcdd74517e7b71f3e7a76102050edec255b3983403f1a63e7c8a41e7a",
                "sha256:56a46ac655704b91e5b7e6326ce43d5ef72411376588afa1dd90e881b83c7e8c"
            ],
            "index": "pypi",
            "version": "==3.1.1"
        },
        "markupsafe": {
            "hashes": [
                "sha256:00bc623926325b26bb9605ae9eae8a215691f33cae5df11ca5424f06f2d1f473",
                "sha256:09027a7803a62ca78792ad89403b1b7a73a01c8cb65909cd876f7fcebd79b161",
                "sha256:09c4b7f37d6c648cb13f9230d847adf22f8171b1ccc4d5682398e77f40309235",
                "sha256:1027c282dad077d0bae18be6794e6b6b8c91d58ed8a8d89a89d59693b9131db5",
                "sha256:24982cc2533820871eba85ba648cd53d8623687ff11cbb805be4ff7b4c971aff",
                "sha256:29872e92839765e546828bb7754a68c418d927cd064fd4708fab9fe9c8bb116b",
                "sha256:43a55c2930bbc139570ac2452adf3d70cdbb3cfe5912c71cdce1c2c6bbd9c5d1",
                "sha256:46c99d2de99945ec5cb54f23c8cd5689f6d7177305ebff350a58ce5f8de1669e",
                "sha256:500d4957e52ddc3351cabf489e79c91c17f6e0899158447047588650b5e69183",
                "sha256:535f6fc4d397c1563d08b88e485c3496cf5784e927af890fb3c3aac7f933ec66",
                "sha256:62fe6c95e3ec8a7fad637b7f3d372c15ec1caa01ab47926cfdf7a75b40e0eac1",
                "sha256:6dd73240d2af64df90aa7c4e7481e23825ea70af4b4922f8ede5b9e35f78a3b1",
                "sha256:717ba8fe3ae9cc0006d7c451f0bb265ee07739daf76355d06366154ee68d221e",
                "sha256:79855e1c5b8da654cf486b830bd42c06e8780cea587384cf6545b7d9ac013a0b",
                "sha256:7c1699dfe0cf8ff607dbdcc1e9b9af1755371f92a68f706051cc8c37d447c905",
                "sha256:88e5fcfb52ee7b911e8bb6d6aa2fd21fbecc674eadd44118a9cc3863f938e735",
                "sha256:8defac2f2ccd6805ebf65f5eeb132adcf2ab57aa11fdf4c0dd5169a004710e7d",
                "sha256:98c7086708b163d425c67c7a91bad6e466bb99d797aa64f965e9d25c12111a5e",
                "sha256:9add70b36c5666a2ed02b43b335fe19002ee5235efd4b8a89bfcf9005bebac0d",
                "sha256:9bf40443012702a1d2070043cb6291650a0841ece432556f784f004937f0f32c",
                "sha256:ade5e387d2ad0d7ebf59146cc00c8044acbd863725f887353a10df825fc8ae21",
                "sha256:b00c1de48212e4cc9603895652c5c410df699856a2853135b3967591e4beebc2",
                "sha256:b1282f8c00509d99fef04d8ba936b156d419be841854fe901d8ae224c59f0be5",
                "sha256:b2051432115498d3562c084a49bba65d97cf251f5a331c64a12ee7e04dacc51b",
                "sha256:ba59edeaa2fc6114428f1637ffff42da1e311e29382d81b339c1817d37ec93c6",
                "sha256:c8716a48d94b06bb3b2524c2b77e055fb313aeb4ea620c8dd03a105574ba704f",
                "sha256:cd5df75523866410809ca100dc9681e301e3c27567cf498077e8551b6d20e42f",
                "sha256:e249096428b3ae81b08327a63a485ad0878de3fb939049038579ac0ef61e17e7"
            ],
            "version": "==1.1.1"
        },
        "msgpack": {
            "hashes": [
                "sha256:0cc7ca04e575ba34fea7cfcd76039f55def570e6950e4155a4174368142c8e1b",
                "sha256:187794cd1eb73acccd528247e3565f6760bd842d7dc299241f830024a7dd5610",
                "sha256:1904b7cb65342d0998b75908304a03cb004c63ef31e16c8c43fee6b989d7f0d7",
                "sha256:229a0ccdc39e9b6c6d1033cd8aecd9c296823b6c87f0de3943c59b8bc7c64bee",
                "sha256:24149a75643aeaa81ece4259084d11b792308a6cf74e796cbb35def94c89a25a",
                "sha256:30b88c47e0cdb6062daed88ca283b0d84fa0d2ad6c273aa0788152a1c643e408",
                "sha256:32fea0ea3cd1ef820286863a6202dcfd62a539b8ec3edcbdff76068a8c2cc6ce",
                "sha256:355f7fd0f90134229eaeefaee3cf42e0afc8518e8f3cd4b25f541a7104dcb8f9",
                "sha256:4abdb88a9b67e64810fb54b0c24a1fd76b12297b4f7a1467d85a14dd8367191a",
                "sha256:757bd71a9b89e4f1db0622af4436d403e742506dbea978eba566815dc65ec895",
                "sha256:76df51492bc6fa6cc8b65d09efdb67cbba3cbfe55004c3afc81352af92b4a43c",
                "sha256:774f5edc3475917cd95fe593e625d23d8580f9b48b570d8853d06cac171cd170",
                "sha256:8a3ada8401736df2bf497f65589293a86c56e197a80ae7634ec2c3150a2f5082",
                "sha256:a06efd0482a1942aad209a6c18321b5e22d64eb531ea20af138b28172d8f35ba",
                "sha256:b24afc52e18dccc8c175de07c1d680bdf315844566f4952b5bedb908894bec79",
                "sha256:b8b4bd3dafc7b92608ae5462add1c8cc881851c2d4f5d8977fdea5b081d17f21",
                "sha256:c6e5024fc0cdf7f83b6624850309ddd7e06c48a75fa0d1c5173de4d93300eb19",
                "sha256:db7ff14abc73577b0bcbcf73ecff97d3580ecaa0fc8724babce21fdf3fe08ef6",
                "sha256:dedf54d72d9e7b6d043c244c8213fe2b8bbfe66874b9a65b39c4cc892dd99dd4",
                "sha256:ea3c2f859346fcd55fc46e96885301d9c2f7a36d453f5d8f2967840efa1e1830",
                "sha256:f0f47bafe9c9b8ed03e19a100a743662dd8c6d0135e684feea720a0d0046d116"
            ],
            "version": "==0.6.2"
        },
        "newrelic": {
            "hashes": [
                "sha256:736c2544bccc2db5a015b1a0f2852ee855b43aec40e5439da54af68640ef3505"
            ],
            "index": "pypi",
            "version": "==5.2.0.127"
        },
        "oauthlib": {
            "hashes": [
                "sha256:bee41cc35fcca6e988463cacc3bcb8a96224f470ca547e697b604cc697b2f889",
                "sha256:df884cd6cbe20e32633f1db1072e9356f53638e4361bef4e8b03c9127c9328ea"
            ],
            "version": "==3.1.0"
        },
        "pillow": {
            "hashes": [
                "sha256:00fdeb23820f30e43bba78eb9abb00b7a937a655de7760b2e09101d63708b64e",
                "sha256:01f948e8220c85eae1aa1a7f8edddcec193918f933fb07aaebe0bfbbcffefbf1",
                "sha256:08abf39948d4b5017a137be58f1a52b7101700431f0777bec3d897c3949f74e6",
                "sha256:099a61618b145ecb50c6f279666bbc398e189b8bc97544ae32b8fcb49ad6b830",
                "sha256:2c1c61546e73de62747e65807d2cc4980c395d4c5600ecb1f47a650c6fa78c79",
                "sha256:2ed9c4f694861642401f27dc3cb99772be67cd190e84845c749dae0a06c3bfae",
                "sha256:338581b30b908e111be578f0297255f6b57a51358cd16fa0e6f664c9a1f88bff",
                "sha256:38c7d48a21cd06fdeee93987147b9b1c55b73b4cfcbf83240568bfbd5adee447",
                "sha256:43fd026f613c8e48a25eba1a92f4d2ad7f3903c95d8c33a11611a7717d2ab654",
                "sha256:4548236844327a718ce3bb182ab32a16fa2050c61e334e959f554cac052fb0df",
                "sha256:5090857876c58885cfa388dc649e5db30aae98a068c26f3fd0ac9d7d9a4d9572",
                "sha256:5bbba34f97a26a93f5e8dec469ca4ddd712451418add43da946dbaed7f7a98d2",
                "sha256:65a28969a025a0eb4594637b6103201dc4ed2a9508bdab56ac33e43e3081c404",
                "sha256:892bb52b70bd5ea9dbbc3ac44f38e84f5a04e9d8b1bff48159d96cb795b81159",
                "sha256:8a9becd5cbd5062f973bcd2e7bc79483af310222de112b6541f8af1f93a3cc42",
                "sha256:972a7aaeb7c4a2795b52eef52ee991ef040b31009f36deca6207a986607b55f3",
                "sha256:97b119c436bfa96a92ac2ca525f7025836d4d4e64b1c9f9eff8dbaf3ff1d86f3",
                "sha256:9ba37698e242223f8053cc158f130aee046a96feacbeab65893dbe94f5530118",
                "sha256:b1b0e1f626a0f079c0d3696db70132fb1f29aa87c66aecb6501a9b8be64ce9f7",
                "sha256:c14c1224fd1a5be2733530d648a316974dbbb3c946913562c6005a76f21ca042",
                "sha256:c79a8546c48ae6465189e54e3245a97ddf21161e33ff7eaa42787353417bb2b6",
                "sha256:ceb76935ac4ebdf6d7bc845482a4450b284c6ccfb281e34da51d510658ab34d8",
                "sha256:e22bffaad04b4d16e1c091baed7f2733fc1ebb91e0c602abf1b6834d17158b1f",
                "sha256:ec883b8e44d877bda6f94a36313a1c6063f8b1997aa091628ae2f34c7f97c8d5",
                "sha256:f1baa54d50ec031d1a9beb89974108f8f2c0706f49798f4777df879df0e1adb6",
                "sha256:f53a5385932cda1e2c862d89460992911a89768c65d176ff8c50cddca4d29bed"
            ],
            "index": "pypi",
            "version": "==6.2.0"
        },
        "psycopg2-binary": {
            "hashes": [
                "sha256:080c72714784989474f97be9ab0ddf7b2ad2984527e77f2909fcd04d4df53809",
                "sha256:110457be80b63ff4915febb06faa7be002b93a76e5ba19bf3f27636a2ef58598",
                "sha256:171352a03b22fc099f15103959b52ee77d9a27e028895d7e5fde127aa8e3bac5",
                "sha256:19d013e7b0817087517a4b3cab39c084d78898369e5c46258aab7be4f233d6a1",
                "sha256:249b6b21ae4eb0f7b8423b330aa80fab5f821b9ffc3f7561a5e2fd6bb142cf5d",
                "sha256:2ac0731d2d84b05c7bb39e85b7e123c3a0acd4cda631d8d542802c88deb9e87e",
                "sha256:2b6d561193f0dc3f50acfb22dd52ea8c8dfbc64bcafe3938b5f209cc17cb6f00",
                "sha256:2bd23e242e954214944481124755cbefe7c2cf563b1a54cd8d196d502f2578bf",
                "sha256:3e1239242ca60b3725e65ab2f13765fc199b03af9eaf1b5572f0e97bdcee5b43",
                "sha256:3eb70bb697abbe86b1d2b1316370c02ba320bfd1e9e35cf3b9566a855ea8e4e5",
                "sha256:51a2fc7e94b98bd1bb5d4570936f24fc2b0541b63eccadf8fdea266db8ad2f70",
                "sha256:52f1bdafdc764b7447e393ed39bb263eccb12bfda25a4ac06d82e3a9056251f6",
                "sha256:5b3581319a3951f1e866f4f6c5e42023db0fae0284273b82e97dfd32c51985cd",
                "sha256:63c1b66e3b2a3a336288e4bcec499e0dc310cd1dceaed1c46fa7419764c68877",
                "sha256:8123a99f24ecee469e5c1339427bcdb2a33920a18bb5c0d58b7c13f3b0298ba3",
                "sha256:85e699fcabe7f817c0f0a412d4e7c6627e00c412b418da7666ff353f38e30f67",
                "sha256:8dbff4557bbef963697583366400822387cccf794ccb001f1f2307ed21854c68",
                "sha256:908d21d08d6b81f1b7e056bbf40b2f77f8c499ab29e64ec5113052819ef1c89b",
                "sha256:af39d0237b17d0a5a5f638e9dffb34013ce2b1d41441fd30283e42b22d16858a",
                "sha256:af51bb9f055a3f4af0187149a8f60c9d516cf7d5565b3dac53358796a8fb2a5b",
                "sha256:b2ecac57eb49e461e86c092761e6b8e1fd9654dbaaddf71a076dcc869f7014e2",
                "sha256:cd37cc170678a4609becb26b53a2bc1edea65177be70c48dd7b39a1149cabd6e",
                "sha256:d17e3054b17e1a6cb8c1140f76310f6ede811e75b7a9d461922d2c72973f583e",
                "sha256:d305313c5a9695f40c46294d4315ed3a07c7d2b55e48a9010dad7db7a66c8b7f",
                "sha256:dd0ef0eb1f7dd18a3f4187226e226a7284bda6af5671937a221766e6ef1ee88f",
                "sha256:e1adff53b56db9905db48a972fb89370ad5736e0450b96f91bcf99cadd96cfd7",
                "sha256:f0d43828003c82dbc9269de87aa449e9896077a71954fbbb10a614c017e65737",
                "sha256:f78e8b487de4d92640105c1389e5b90be3496b1d75c90a666edd8737cc2dbab7"
            ],
            "index": "pypi",
            "version": "==2.8.3"
        },
        "purl": {
            "hashes": [
                "sha256:5ac0e85979da0172d80156701cb3eb9b1eff31f3b43e981ef6dc06251c53a3a4",
                "sha256:75141bef1e7fce943afda671663a97c792af01c81648026cd5b5c0dcc3b72b96"
            ],
            "index": "pypi",
            "version": "==1.5"
        },
        "pyasn1": {
            "hashes": [
                "sha256:62cdade8b5530f0b185e09855dd422bc05c0bbff6b72ff61381c09dac7befd8c",
                "sha256:a9495356ca1d66ed197a0f72b41eb1823cf7ea8b5bd07191673e8147aecf8604"
            ],
            "version": "==0.4.7"
        },
        "pyasn1-modules": {
            "hashes": [
                "sha256:43c17a83c155229839cc5c6b868e8d0c6041dba149789b6d6e28801c64821722",
                "sha256:e30199a9d221f1b26c885ff3d87fd08694dbbe18ed0e8e405a2a7126d30ce4c0"
            ],
            "version": "==0.2.6"
        },
        "pycparser": {
            "hashes": [
                "sha256:a988718abfad80b6b157acce7bf130a30876d27603738ac39f140993246b25b3"
            ],
            "version": "==2.19"
        },
        "pyhamcrest": {
            "hashes": [
                "sha256:6b672c02fdf7470df9674ab82263841ce8333fb143f32f021f6cb26f0e512420",
                "sha256:8ffaa0a53da57e89de14ced7185ac746227a8894dbd5a3c718bf05ddbd1d56cd"
            ],
            "version": "==1.9.0"
        },
        "pyjwt": {
            "hashes": [
                "sha256:5c6eca3c2940464d106b99ba83b00c6add741c9becaec087fb7ccdefea71350e",
                "sha256:8d59a976fb773f3e6a39c85636357c4f0e242707394cadadd9814f5cbaa20e96"
            ],
            "version": "==1.7.1"
        },
        "pyopenssl": {
            "hashes": [
                "sha256:aeca66338f6de19d1aa46ed634c3b9ae519a64b458f8468aec688e7e3c20f200",
                "sha256:c727930ad54b10fc157015014b666f2d8b41f70c0d03e83ab67624fd3dd5d1e6"
            ],
            "index": "pypi",
            "version": "==19.0.0"
        },
        "python-dateutil": {
            "hashes": [
                "sha256:7e6584c74aeed623791615e26efd690f29817a27c73085b78e4bad02493df2fb",
                "sha256:c89805f6f4d64db21ed966fda138f8a5ed7a4fdbc1a8ee329ce1b74e3c74da9e"
            ],
            "version": "==2.8.0"
        },
        "python3-openid": {
            "hashes": [
                "sha256:0086da6b6ef3161cfe50fb1ee5cceaf2cda1700019fda03c2c5c440ca6abe4fa",
                "sha256:628d365d687e12da12d02c6691170f4451db28d6d68d050007e4a40065868502"
            ],
            "version": "==3.1.0"
        },
        "pytz": {
            "hashes": [
                "sha256:26c0b32e437e54a18161324a2fca3c4b9846b74a8dccddd843113109e1116b32",
                "sha256:c894d57500a4cd2d5c71114aaab77dbab5eabd9022308ce5ac9bb93a60a6f0c7"
            ],
            "version": "==2019.2"
        },
        "pyyaml": {
            "hashes": [
                "sha256:0113bc0ec2ad727182326b61326afa3d1d8280ae1122493553fd6f4397f33df9",
                "sha256:01adf0b6c6f61bd11af6e10ca52b7d4057dd0be0343eb9283c878cf3af56aee4",
                "sha256:5124373960b0b3f4aa7df1707e63e9f109b5263eca5976c66e08b1c552d4eaf8",
                "sha256:5ca4f10adbddae56d824b2c09668e91219bb178a1eee1faa56af6f99f11bf696",
                "sha256:7907be34ffa3c5a32b60b95f4d95ea25361c951383a894fec31be7252b2b6f34",
                "sha256:7ec9b2a4ed5cad025c2278a1e6a19c011c80a3caaac804fd2d329e9cc2c287c9",
                "sha256:87ae4c829bb25b9fe99cf71fbb2140c448f534e24c998cc60f39ae4f94396a73",
                "sha256:9de9919becc9cc2ff03637872a440195ac4241c80536632fffeb6a1e25a74299",
                "sha256:a5a85b10e450c66b49f98846937e8cfca1db3127a9d5d1e31ca45c3d0bef4c5b",
                "sha256:b0997827b4f6a7c286c01c5f60384d218dca4ed7d9efa945c3e1aa623d5709ae",
                "sha256:b631ef96d3222e62861443cc89d6563ba3eeb816eeb96b2629345ab795e53681",
                "sha256:bf47c0607522fdbca6c9e817a6e81b08491de50f3766a7a0e6a5be7905961b41",
                "sha256:f81025eddd0327c7d4cfe9b62cf33190e1e736cc6e97502b3ec425f574b3e7a8"
            ],
            "version": "==5.1.2"
        },
        "raven": {
            "hashes": [
                "sha256:3fa6de6efa2493a7c827472e984ce9b020797d0da16f1db67197bcc23c8fae54",
                "sha256:44a13f87670836e153951af9a3c80405d36b43097db869a36e92809673692ce4"
            ],
            "version": "==6.10.0"
        },
        "redis": {
            "hashes": [
                "sha256:98a22fb750c9b9bb46e75e945dc3f61d0ab30d06117cbb21ff9cd1d315fedd3b",
                "sha256:c504251769031b0dd7dd5cf786050a6050197c6de0d37778c80c08cb04ae8275"
            ],
            "version": "==3.3.8"
        },
        "requests": {
            "extras": [
                "security"
            ],
            "hashes": [
                "sha256:11e007a8a2aa0323f5a921e9e6a2d7e4e67d9877e85773fba9ba6419025cbeb4",
                "sha256:9cf5292fcd0f598c671cfc1e0d7d1a7f13bb8085e9a590f48c010551dc6c4b31"
            ],
            "version": "==2.22.0"
        },
        "requests-oauthlib": {
            "hashes": [
                "sha256:bd6533330e8748e94bf0b214775fed487d309b8b8fe823dc45641ebcd9a32f57",
                "sha256:d3ed0c8f2e3bbc6b344fa63d6f933745ab394469da38db16bdddb461c7e25140"
            ],
            "version": "==1.2.0"
        },
        "robotframework": {
            "hashes": [
                "sha256:cc4b04f711677c94c7d1e30ef1e5cdd50c0b731f8038d6214379c3def183c7f0",
                "sha256:f10dd7c0c8c7962a4f80dd1e026b5db731b9391bc6e1f9ebb96d685eb1230dbc"
            ],
            "version": "==3.1.2"
        },
        "robotframework-lint": {
            "hashes": [
                "sha256:55c26e76f9b11ed54446252b1df71ed993497b36b971ce9bc52d3b86f6501b4d"
            ],
            "version": "==1.0"
        },
        "robotframework-seleniumlibrary": {
            "hashes": [
                "sha256:6f3a0eba3f0a4f9b10d3271420f4430cc9e8230cc25e3deaa469d533d872a10f",
                "sha256:f4c39ca0128e4774368ca59debf05991c218ef6cff9f726dd13c0738861f7a5c"
            ],
            "version": "==3.3.1"
        },
        "rq": {
            "hashes": [
                "sha256:2798d26a7b850e759f23f69695a389d676a9c08f2c14f96f0d34d9648c9d5616",
                "sha256:4f27c6a690d1bd02b9157e615d8819555b9b359c0c4ec8ff0013d160c31b40bb"
            ],
            "version": "==1.1.0"
        },
        "rst2ansi": {
            "hashes": [
                "sha256:1b17fb9a628d40f57933ad1a3aa952346444be069469508e73e95060da33fe6f",
                "sha256:b2cf192e38975918d07540bba7d673550cd7d28ca7443410984e22d5ab058fb3"
            ],
            "version": "==0.1.5"
        },
        "salesforce-bulk": {
            "hashes": [
                "sha256:1c040927194ce732c44a4f6244ad5de39798d0c097c39033c88edeb77acb1caf",
                "sha256:a25192eb508a45e1449118bede9f4095a310a2709d4788c26ffc3833201d96b0"
            ],
            "version": "==2.1.0"
        },
        "sarge": {
            "hashes": [
                "sha256:da8cc90883f8e5ab4af0d746438f608662f5f2a35da2e858517927edefa134b0"
            ],
            "version": "==0.1.5.post0"
        },
        "secretstorage": {
            "hashes": [
                "sha256:20c797ae48a4419f66f8d28fc221623f11fc45b6828f96bdb1ad9990acb59f92",
                "sha256:7a119fb52a88e398dbb22a4b3eb39b779bfbace7e4153b7bc6e5954d86282a8a"
            ],
            "markers": "sys_platform == 'linux'",
            "version": "==3.1.1"
        },
        "selenium": {
            "hashes": [
                "sha256:2d7131d7bc5a5b99a2d9b04aaf2612c411b03b8ca1b1ee8d3de5845a9be2cb3c",
                "sha256:deaf32b60ad91a4611b98d8002757f29e6f2c2d5fcaf202e1c9ad06d6772300d"
            ],
            "version": "==3.141.0"
        },
        "sentry-sdk": {
            "hashes": [
                "sha256:15e51e74b924180c98bcd636cb4634945b0a99a124d50b433c3a9dc6a582e8db",
                "sha256:1d6a2ee908ec6d8f96c27d78bc39e203df4d586d287c233140af7d8d1aca108a"
            ],
            "index": "pypi",
            "version": "==0.12.3"
        },
        "service-identity": {
            "hashes": [
                "sha256:001c0707759cb3de7e49c078a7c0c9cd12594161d3bf06b9c254fdcb1a60dc36",
                "sha256:0858a54aabc5b459d1aafa8a518ed2081a285087f349fe3e55197989232e2e2d"
            ],
            "index": "pypi",
            "version": "==18.1.0"
        },
        "sfdo-template-helpers": {
            "editable": true,
            "git": "https://github.com/SFDO-Tooling/sfdo-template-helpers.git",
            "ref": "b203abcad656dc49d3a58406b275b30192a0b57f"
        },
        "simple-salesforce": {
            "hashes": [
                "sha256:60b834cf47505171e5bebfdbfcc0ca9676c960266a913014fa63e5db2e399fdc",
                "sha256:9404c4aa11efd9ea08700a94161ae4f91faa99ae6a6d5a1fe3736fc3b35be831"
            ],
            "index": "pypi",
            "version": "==0.74.2"
        },
        "six": {
            "hashes": [
                "sha256:3350809f0555b11f552448330d0b52d5f24c91a322ea4a15ef22629740f3761c",
                "sha256:d16a0141ec1a18405cd4ce8b4613101da75da0e9a7aec5bdd4fa804d0e0eba73"
            ],
            "version": "==1.12.0"
        },
        "sqlalchemy": {
            "hashes": [
                "sha256:2f8ff566a4d3a92246d367f2e9cd6ed3edeef670dcd6dda6dfdc9efed88bcd80"
            ],
            "version": "==1.3.8"
        },
        "sqlparse": {
            "hashes": [
                "sha256:40afe6b8d4b1117e7dff5504d7a8ce07d9a1b15aeeade8a2d10f130a834f8177",
                "sha256:7c3dca29c022744e95b547e867cee89f4fce4373f3549ccd8797d8eb52cdb873"
            ],
            "version": "==0.3.0"
        },
        "terminaltables": {
            "hashes": [
                "sha256:f3eb0eb92e3833972ac36796293ca0906e998dc3be91fbe1f8615b331b853b81"
            ],
            "version": "==3.1.0"
        },
        "text-unidecode": {
            "hashes": [
                "sha256:1311f10e8b895935241623731c2ba64f4c455287888b18189350b67134a822e8",
                "sha256:bad6603bb14d279193107714b288be206cac565dfa49aa5b105294dd5c4aab93"
            ],
            "version": "==1.3"
        },
        "twisted": {
            "hashes": [
                "sha256:02214ef6f125804969aedd55daccea57060b98dae6a2aa0a4cb60c4d0acb8a2c",
                "sha256:15b51047ab116ee61d791cf9fe6f037f35e909a6d344ccb437d1691627c4d8a1",
                "sha256:17704d98d58c9c52d97e88570732e4c094a93fe5df937d01b759bab593345eec",
                "sha256:222e0cfd60b0c867dd303bce6355a3ffac46574079dff11ae7a1775235ad12c8",
                "sha256:23090c9fcec01ce4e102912a39eb4645b2bf916abe459804f87853d977ced6e3",
                "sha256:5102fc2bf0d870c1e217aa09ed7a48b633cc579950a31ecae9cecc556ebffdf2",
                "sha256:6bc71d5a2320576a3ac7f2dac7802c290fcf9f1972c59f9ef5c5b85b8bac1e1e",
                "sha256:6c7703b62de08fd5873d60e6ed30478cdb39e3a37b1ead3a5d2fed10deb6e112",
                "sha256:6ca398abd58730070e9bc34e8a01d1198438b2ff130e95492090a2fec5fb683b",
                "sha256:98840f28c44894f44dc597747b4cddc740197dc6f6f18ba4dd810422094e35cb",
                "sha256:998e3baf509c7cf7973b8174c1050ac10f6a8bc1aaf0178ad6a7c422c75a0c68",
                "sha256:a5f2de00c6630c8f5ad32fca64fc4c853536c21e9ea8d0d2ae54804ef5836b9c",
                "sha256:aad65a24b27253eb94f2749131a872487b093c599c5873c03d90a65cc9b8a2fc",
                "sha256:ab788465701f553f764f4442d22b850f39a6a6abd4861e70c05b4c27119c9b50",
                "sha256:c7244e24fcb72f838be57d3e117ad7df135ff5af4c9d4c565417d671cd1e68c9",
                "sha256:d5db93026568f60cacdc0615fcd21d46f694a6bfad0ef3ff53cde2b4bb85a39d",
                "sha256:da92426002703b02d8fccff3acfea2d8baf76a9052e8c55ea76d0407eeaa06ce",
                "sha256:f4f0af14d288140ecb00861a3bd1e0b94ffdc63057cc1abe8b9dc84f6b6dcf18",
                "sha256:f985f31e3244d18610816b55becf8fbf445c8e30fe0731500cadaf19f296baf0"
            ],
            "version": "==19.7.0"
        },
        "txaio": {
            "hashes": [
                "sha256:67e360ac73b12c52058219bb5f8b3ed4105d2636707a36a7cdafb56fe06db7fe",
                "sha256:b6b235d432cc58ffe111b43e337db71a5caa5d3eaa88f0eacf60b431c7626ef5"
            ],
            "version": "==18.8.1"
        },
        "unicodecsv": {
            "hashes": [
                "sha256:018c08037d48649a0412063ff4eda26eaa81eff1546dbffa51fa5293276ff7fc"
            ],
            "version": "==0.14.1"
        },
        "uritemplate": {
            "hashes": [
                "sha256:01c69f4fe8ed503b2951bef85d996a9d22434d2431584b5b107b2981ff416fbd",
                "sha256:1b9c467a940ce9fb9f50df819e8ddd14696f89b9a8cc87ac77952ba416e0a8fd",
                "sha256:c02643cebe23fc8adb5e6becffe201185bf06c40bda5c0b4028a93f1527d011d"
            ],
            "version": "==3.0.0"
        },
        "urllib3": {
            "hashes": [
                "sha256:2f3eadfea5d92bc7899e75b5968410b749a054b492d5a6379c1344a1481bc2cb",
                "sha256:9c6c593cb28f52075016307fc26b0a0f8e82bc7d1ff19aaaa959b91710a56c47"
            ],
            "version": "==1.25.5"
        },
        "webencodings": {
            "hashes": [
                "sha256:a0af1213f3c2226497a97e2b3aa01a7e4bee4f403f95be16fc9acd2947514a78",
                "sha256:b36a1c245f2d304965eb4e0a82848379241dc04b865afcc4aab16748587e1923"
            ],
            "version": "==0.5.1"
        },
        "werkzeug": {
            "hashes": [
                "sha256:7280924747b5733b246fe23972186c6b348f9ae29724135a6dfc1e53cea433e7",
                "sha256:e5f4a1f98b52b18a93da705a7458e55afb26f32bff83ff5d19189f92462d65c4"
            ],
            "index": "pypi",
            "version": "==0.16.0"
        },
        "whitenoise": {
            "hashes": [
                "sha256:22f79cf8f1f509639330f93886acaece8ec5ac5e9600c3b981d33c34e8a42dfd",
                "sha256:6dfea214b7c12efd689007abf9afa87a426586e9dbc051873ad2c8e535e2a1ac"
            ],
            "index": "pypi",
            "version": "==4.1.4"
        },
        "xmltodict": {
            "hashes": [
                "sha256:50d8c638ed7ecb88d90561beedbf720c9b4e851a9fa6c47ebd64e99d166d8a21",
                "sha256:8bbcb45cc982f48b2ca8fe7e7827c5d792f217ecf1792626f808bf41c3b86051"
            ],
            "version": "==0.12.0"
        },
        "zope.interface": {
            "hashes": [
                "sha256:086707e0f413ff8800d9c4bc26e174f7ee4c9c8b0302fbad68d083071822316c",
                "sha256:1157b1ec2a1f5bf45668421e3955c60c610e31913cc695b407a574efdbae1f7b",
                "sha256:11ebddf765bff3bbe8dbce10c86884d87f90ed66ee410a7e6c392086e2c63d02",
                "sha256:14b242d53f6f35c2d07aa2c0e13ccb710392bcd203e1b82a1828d216f6f6b11f",
                "sha256:1b3d0dcabc7c90b470e59e38a9acaa361be43b3a6ea644c0063951964717f0e5",
                "sha256:20a12ab46a7e72b89ce0671e7d7a6c3c1ca2c2766ac98112f78c5bddaa6e4375",
                "sha256:298f82c0ab1b182bd1f34f347ea97dde0fffb9ecf850ecf7f8904b8442a07487",
                "sha256:2f6175722da6f23dbfc76c26c241b67b020e1e83ec7fe93c9e5d3dd18667ada2",
                "sha256:3b877de633a0f6d81b600624ff9137312d8b1d0f517064dfc39999352ab659f0",
                "sha256:4265681e77f5ac5bac0905812b828c9fe1ce80c6f3e3f8574acfb5643aeabc5b",
                "sha256:550695c4e7313555549aa1cdb978dc9413d61307531f123558e438871a883d63",
                "sha256:5f4d42baed3a14c290a078e2696c5f565501abde1b2f3f1a1c0a94fbf6fbcc39",
                "sha256:62dd71dbed8cc6a18379700701d959307823b3b2451bdc018594c48956ace745",
                "sha256:7040547e5b882349c0a2cc9b50674b1745db551f330746af434aad4f09fba2cc",
                "sha256:7e099fde2cce8b29434684f82977db4e24f0efa8b0508179fce1602d103296a2",
                "sha256:7e5c9a5012b2b33e87980cee7d1c82412b2ebabcb5862d53413ba1a2cfde23aa",
                "sha256:81295629128f929e73be4ccfdd943a0906e5fe3cdb0d43ff1e5144d16fbb52b1",
                "sha256:95cc574b0b83b85be9917d37cd2fad0ce5a0d21b024e1a5804d044aabea636fc",
                "sha256:968d5c5702da15c5bf8e4a6e4b67a4d92164e334e9c0b6acf080106678230b98",
                "sha256:9e998ba87df77a85c7bed53240a7257afe51a07ee6bc3445a0bf841886da0b97",
                "sha256:a0c39e2535a7e9c195af956610dba5a1073071d2d85e9d2e5d789463f63e52ab",
                "sha256:a15e75d284178afe529a536b0e8b28b7e107ef39626a7809b4ee64ff3abc9127",
                "sha256:a6a6ff82f5f9b9702478035d8f6fb6903885653bff7ec3a1e011edc9b1a7168d",
                "sha256:b639f72b95389620c1f881d94739c614d385406ab1d6926a9ffe1c8abbea23fe",
                "sha256:bad44274b151d46619a7567010f7cde23a908c6faa84b97598fd2f474a0c6891",
                "sha256:bbcef00d09a30948756c5968863316c949d9cedbc7aabac5e8f0ffbdb632e5f1",
                "sha256:d788a3999014ddf416f2dc454efa4a5dbeda657c6aba031cf363741273804c6b",
                "sha256:eed88ae03e1ef3a75a0e96a55a99d7937ed03e53d0cffc2451c208db445a2966",
                "sha256:f99451f3a579e73b5dd58b1b08d1179791d49084371d9a47baad3b22417f0317"
            ],
            "version": "==4.6.0"
        }
    },
    "develop": {
        "alabaster": {
            "hashes": [
                "sha256:446438bdcca0e05bd45ea2de1668c1d9b032e1a9154c2c259092d77031ddd359",
                "sha256:a661d72d58e6ea8a57f7a86e37d86716863ee5e92788398526d58b26a4e4dc02"
            ],
            "version": "==0.7.12"
        },
        "appdirs": {
            "hashes": [
                "sha256:9e5896d1372858f8dd3344faf4e5014d21849c756c8d5701f78f8a103b372d92",
                "sha256:d8b24664561d0d34ddfaec54636d502d7cea6e29c3eaf68f3df6180863e2166e"
            ],
            "version": "==1.4.3"
        },
        "atomicwrites": {
            "hashes": [
                "sha256:03472c30eb2c5d1ba9227e4c2ca66ab8287fbfbbda3888aa93dc2e28fc6811b4",
                "sha256:75a9445bac02d8d058d5e1fe689654ba5a6556a1dfd8ce6ec55a0ed79866cfa6"
            ],
            "version": "==1.3.0"
        },
        "attrs": {
            "hashes": [
                "sha256:ec20e7a4825331c1b5ebf261d111e16fa9612c1f7a5e1f884f12bd53a664dfd2",
                "sha256:f913492e1663d3c36f502e5e9ba6cd13cf19d7fab50aa13239e420fef95e1396"
            ],
            "version": "==19.2.0"
        },
        "babel": {
            "hashes": [
                "sha256:af92e6106cb7c55286b25b38ad7695f8b4efb36a90ba483d7f7a6628c46158ab",
                "sha256:e86135ae101e31e2c8ec20a4e0c5220f4eed12487d5cf3f78be7e98d3a57fc28"
            ],
            "version": "==2.7.0"
        },
        "backcall": {
            "hashes": [
                "sha256:38ecd85be2c1e78f77fd91700c76e14667dc21e2713b63876c0eb901196e01e4",
                "sha256:bbbf4b1e5cd2bdb08f915895b51081c041bac22394fdfcfdfbe9f14b77c08bf2"
            ],
            "version": "==0.1.0"
        },
        "black": {
            "hashes": [
                "sha256:09a9dcb7c46ed496a9850b76e4e825d6049ecd38b611f1224857a79bd985a8cf",
                "sha256:68950ffd4d9169716bcb8719a56c07a2f4485354fec061cdd5910aa07369731c"
            ],
            "index": "pypi",
            "version": "==19.3b0"
        },
        "certifi": {
            "hashes": [
                "sha256:e4f3620cfea4f83eedc95b24abd9cd56f3c4b146dd0177e83a21b4eb49e21e50",
                "sha256:fd7c7c74727ddcf00e9acd26bba8da604ffec95bf1c2144e67aff7a8b50e6cef"
            ],
            "version": "==2019.9.11"
        },
        "chardet": {
            "hashes": [
                "sha256:84ab92ed1c4d4f16916e05906b6b75a6c0fb5db821cc65e70cbd64a3e2a5eaae",
                "sha256:fc323ffcaeaed0e0a02bf4d117757b98aed530d9ed4531e3e15460124c106691"
            ],
            "version": "==3.0.4"
        },
        "click": {
            "hashes": [
                "sha256:2335065e6395b9e67ca716de5f7526736bfa6ceead690adf616d925bdc622b13",
                "sha256:5b94b49521f6456670fdb30cd82a4eca9412788a93fa6dd6df72c94d5a8ff2d7"
            ],
            "version": "==7.0"
        },
        "coverage": {
            "hashes": [
                "sha256:08907593569fe59baca0bf152c43f3863201efb6113ecb38ce7e97ce339805a6",
                "sha256:0be0f1ed45fc0c185cfd4ecc19a1d6532d72f86a2bac9de7e24541febad72650",
                "sha256:141f08ed3c4b1847015e2cd62ec06d35e67a3ac185c26f7635f4406b90afa9c5",
                "sha256:19e4df788a0581238e9390c85a7a09af39c7b539b29f25c89209e6c3e371270d",
                "sha256:23cc09ed395b03424d1ae30dcc292615c1372bfba7141eb85e11e50efaa6b351",
                "sha256:245388cda02af78276b479f299bbf3783ef0a6a6273037d7c60dc73b8d8d7755",
                "sha256:331cb5115673a20fb131dadd22f5bcaf7677ef758741312bee4937d71a14b2ef",
                "sha256:386e2e4090f0bc5df274e720105c342263423e77ee8826002dcffe0c9533dbca",
                "sha256:3a794ce50daee01c74a494919d5ebdc23d58873747fa0e288318728533a3e1ca",
                "sha256:60851187677b24c6085248f0a0b9b98d49cba7ecc7ec60ba6b9d2e5574ac1ee9",
                "sha256:63a9a5fc43b58735f65ed63d2cf43508f462dc49857da70b8980ad78d41d52fc",
                "sha256:6b62544bb68106e3f00b21c8930e83e584fdca005d4fffd29bb39fb3ffa03cb5",
                "sha256:6ba744056423ef8d450cf627289166da65903885272055fb4b5e113137cfa14f",
                "sha256:7494b0b0274c5072bddbfd5b4a6c6f18fbbe1ab1d22a41e99cd2d00c8f96ecfe",
                "sha256:826f32b9547c8091679ff292a82aca9c7b9650f9fda3e2ca6bf2ac905b7ce888",
                "sha256:93715dffbcd0678057f947f496484e906bf9509f5c1c38fc9ba3922893cda5f5",
                "sha256:9a334d6c83dfeadae576b4d633a71620d40d1c379129d587faa42ee3e2a85cce",
                "sha256:af7ed8a8aa6957aac47b4268631fa1df984643f07ef00acd374e456364b373f5",
                "sha256:bf0a7aed7f5521c7ca67febd57db473af4762b9622254291fbcbb8cd0ba5e33e",
                "sha256:bf1ef9eb901113a9805287e090452c05547578eaab1b62e4ad456fcc049a9b7e",
                "sha256:c0afd27bc0e307a1ffc04ca5ec010a290e49e3afbe841c5cafc5c5a80ecd81c9",
                "sha256:dd579709a87092c6dbee09d1b7cfa81831040705ffa12a1b248935274aee0437",
                "sha256:df6712284b2e44a065097846488f66840445eb987eb81b3cc6e4149e7b6982e1",
                "sha256:e07d9f1a23e9e93ab5c62902833bf3e4b1f65502927379148b6622686223125c",
                "sha256:e2ede7c1d45e65e209d6093b762e98e8318ddeff95317d07a27a2140b80cfd24",
                "sha256:e4ef9c164eb55123c62411f5936b5c2e521b12356037b6e1c2617cef45523d47",
                "sha256:eca2b7343524e7ba246cab8ff00cab47a2d6d54ada3b02772e908a45675722e2",
                "sha256:eee64c616adeff7db37cc37da4180a3a5b6177f5c46b187894e633f088fb5b28",
                "sha256:ef824cad1f980d27f26166f86856efe11eff9912c4fed97d3804820d43fa550c",
                "sha256:efc89291bd5a08855829a3c522df16d856455297cf35ae827a37edac45f466a7",
                "sha256:fa964bae817babece5aa2e8c1af841bebb6d0b9add8e637548809d040443fee0",
                "sha256:ff37757e068ae606659c28c3bd0d923f9d29a85de79bf25b2b34b148473b5025"
            ],
            "version": "==4.5.4"
        },
        "coveralls": {
            "hashes": [
                "sha256:9bc5a1f92682eef59f688a8f280207190d9a6afb84cef8f567fa47631a784060",
                "sha256:fb51cddef4bc458de347274116df15d641a735d3f0a580a9472174e2e62f408c"
            ],
            "index": "pypi",
            "version": "==1.8.2"
        },
        "decorator": {
            "hashes": [
                "sha256:86156361c50488b84a3f148056ea716ca587df2f0de1d34750d35c21312725de",
                "sha256:f069f3a01830ca754ba5258fde2278454a0b5b79e0d7f5c13b3b97e57d4acff6"
            ],
            "version": "==4.4.0"
        },
        "django-extensions": {
            "hashes": [
                "sha256:526d84b16ee180e45e2305f19d3e01ff3f9f513133839c0b4478b97310ade82a",
                "sha256:a78105d5a5e1c3ef44fbe41bc5a19102bda64dbad05515bf791ac6d5d2499ebf"
            ],
            "index": "pypi",
            "version": "==2.2.3"
        },
        "doc8": {
            "hashes": [
                "sha256:2df89f9c1a5abfb98ab55d0175fed633cae0cf45025b8b1e0ee5ea772be28543",
                "sha256:d12f08aa77a4a65eb28752f4bc78f41f611f9412c4155e2b03f1f5d4a45efe04"
            ],
            "index": "pypi",
            "version": "==0.8.0"
        },
        "docopt": {
            "hashes": [
                "sha256:49b3a825280bd66b3aa83585ef59c4a8c82f2c8a522dbe754a8bc8d08c85c491"
            ],
            "version": "==0.6.2"
        },
        "docutils": {
            "hashes": [
                "sha256:6c4f696463b79f1fb8ba0c594b63840ebd41f059e92b31957c46b74a4599b6d0",
                "sha256:9e4d7ecfc600058e07ba661411a2b7de2fd0fafa17d1a7f7361cd47b1175c827",
                "sha256:a2aeea129088da402665e92e0b25b04b073c04b2dce4ab65caaa38b7ce2e1a99"
            ],
            "version": "==0.15.2"
        },
        "entrypoints": {
            "hashes": [
                "sha256:589f874b313739ad35be6e0cd7efde2a4e9b6fea91edcc34e58ecbb8dbe56d19",
                "sha256:c70dd71abe5a8c85e55e12c19bd91ccfeec11a6e99044204511f9ed547d48451"
            ],
            "version": "==0.3"
        },
        "factory-boy": {
            "hashes": [
                "sha256:728df59b372c9588b83153facf26d3d28947fc750e8e3c95cefa9bed0e6394ee",
                "sha256:faf48d608a1735f0d0a3c9cbf536d64f9132b547dae7ba452c4d99a79e84a370"
            ],
            "version": "==2.12.0"
        },
        "faker": {
            "hashes": [
                "sha256:45cc9cca3de8beba5a2da3bd82a6e5544f53da1a702645c8485f682366c15026",
                "sha256:a6459ff518d1fc6ee2238a7209e6c899517872c7e1115510279033ffe6fe8ef3"
            ],
            "version": "==2.0.2"
        },
        "flake8": {
            "hashes": [
                "sha256:19241c1cbc971b9962473e4438a2ca19749a7dd002dd1a946eaba171b4114548",
                "sha256:8e9dfa3cecb2400b3738a42c54c3043e821682b9c840b0448c0503f781130696"
            ],
            "index": "pypi",
            "version": "==3.7.8"
        },
        "idna": {
            "hashes": [
                "sha256:c357b3f628cf53ae2c4c05627ecc484553142ca23264e593d327bcde5e9c3407",
                "sha256:ea8b7f6188e6fa117537c3df7da9fc686d485087abf6ac197f9c46432f7e4a3c"
            ],
            "version": "==2.8"
        },
        "imagesize": {
            "hashes": [
                "sha256:3f349de3eb99145973fefb7dbe38554414e5c30abd0c8e4b970a7c9d09f3a1d8",
                "sha256:f3832918bc3c66617f92e35f5d70729187676313caa60c187eb0f28b8fe5e3b5"
            ],
            "version": "==1.1.0"
        },
        "importlib-metadata": {
            "hashes": [
                "sha256:aa18d7378b00b40847790e7c27e11673d7fed219354109d0e7b9e5b25dc3ad26",
                "sha256:d5f18a79777f3aa179c145737780282e27b508fc8fd688cb17c7a813e8bd39af"
            ],
            "markers": "python_version < '3.8'",
            "version": "==0.23"
        },
        "inflection": {
            "hashes": [
                "sha256:18ea7fb7a7d152853386523def08736aa8c32636b047ade55f7578c4edeb16ca"
            ],
            "version": "==0.3.1"
        },
        "ipython": {
            "hashes": [
                "sha256:c4ab005921641e40a68e405e286e7a1fcc464497e14d81b6914b4fd95e5dee9b",
                "sha256:dd76831f065f17bddd7eaa5c781f5ea32de5ef217592cf019e34043b56895aa1"
            ],
            "index": "pypi",
            "version": "==7.8.0"
        },
        "ipython-genutils": {
            "hashes": [
                "sha256:72dd37233799e619666c9f639a9da83c34013a73e8bbc79a7a6348d93c61fab8",
                "sha256:eb2e116e75ecef9d4d228fdc66af54269afa26ab4463042e33785b887c628ba8"
            ],
            "version": "==0.2.0"
        },
        "isort": {
            "hashes": [
                "sha256:54da7e92468955c4fceacd0c86bd0ec997b0e1ee80d97f67c35a78b719dccab1",
                "sha256:6e811fcb295968434526407adb8796944f1988c5b65e8139058f2014cbe100fd"
            ],
            "index": "pypi",
            "version": "==4.3.21"
        },
        "jedi": {
            "hashes": [
                "sha256:786b6c3d80e2f06fd77162a07fed81b8baa22dde5d62896a790a331d6ac21a27",
                "sha256:ba859c74fa3c966a22f2aeebe1b74ee27e2a462f56d3f5f7ca4a59af61bfe42e"
            ],
            "version": "==0.15.1"
        },
        "jinja2": {
            "hashes": [
                "sha256:065c4f02ebe7f7cf559e49ee5a95fb800a9e4528727aec6f24402a5374c65013",
                "sha256:14dd6caf1527abb21f08f86c784eac40853ba93edb79552aa1e4b8aef1b61c7b"
            ],
            "version": "==2.10.1"
        },
        "markupsafe": {
            "hashes": [
                "sha256:00bc623926325b26bb9605ae9eae8a215691f33cae5df11ca5424f06f2d1f473",
                "sha256:09027a7803a62ca78792ad89403b1b7a73a01c8cb65909cd876f7fcebd79b161",
                "sha256:09c4b7f37d6c648cb13f9230d847adf22f8171b1ccc4d5682398e77f40309235",
                "sha256:1027c282dad077d0bae18be6794e6b6b8c91d58ed8a8d89a89d59693b9131db5",
                "sha256:24982cc2533820871eba85ba648cd53d8623687ff11cbb805be4ff7b4c971aff",
                "sha256:29872e92839765e546828bb7754a68c418d927cd064fd4708fab9fe9c8bb116b",
                "sha256:43a55c2930bbc139570ac2452adf3d70cdbb3cfe5912c71cdce1c2c6bbd9c5d1",
                "sha256:46c99d2de99945ec5cb54f23c8cd5689f6d7177305ebff350a58ce5f8de1669e",
                "sha256:500d4957e52ddc3351cabf489e79c91c17f6e0899158447047588650b5e69183",
                "sha256:535f6fc4d397c1563d08b88e485c3496cf5784e927af890fb3c3aac7f933ec66",
                "sha256:62fe6c95e3ec8a7fad637b7f3d372c15ec1caa01ab47926cfdf7a75b40e0eac1",
                "sha256:6dd73240d2af64df90aa7c4e7481e23825ea70af4b4922f8ede5b9e35f78a3b1",
                "sha256:717ba8fe3ae9cc0006d7c451f0bb265ee07739daf76355d06366154ee68d221e",
                "sha256:79855e1c5b8da654cf486b830bd42c06e8780cea587384cf6545b7d9ac013a0b",
                "sha256:7c1699dfe0cf8ff607dbdcc1e9b9af1755371f92a68f706051cc8c37d447c905",
                "sha256:88e5fcfb52ee7b911e8bb6d6aa2fd21fbecc674eadd44118a9cc3863f938e735",
                "sha256:8defac2f2ccd6805ebf65f5eeb132adcf2ab57aa11fdf4c0dd5169a004710e7d",
                "sha256:98c7086708b163d425c67c7a91bad6e466bb99d797aa64f965e9d25c12111a5e",
                "sha256:9add70b36c5666a2ed02b43b335fe19002ee5235efd4b8a89bfcf9005bebac0d",
                "sha256:9bf40443012702a1d2070043cb6291650a0841ece432556f784f004937f0f32c",
                "sha256:ade5e387d2ad0d7ebf59146cc00c8044acbd863725f887353a10df825fc8ae21",
                "sha256:b00c1de48212e4cc9603895652c5c410df699856a2853135b3967591e4beebc2",
                "sha256:b1282f8c00509d99fef04d8ba936b156d419be841854fe901d8ae224c59f0be5",
                "sha256:b2051432115498d3562c084a49bba65d97cf251f5a331c64a12ee7e04dacc51b",
                "sha256:ba59edeaa2fc6114428f1637ffff42da1e311e29382d81b339c1817d37ec93c6",
                "sha256:c8716a48d94b06bb3b2524c2b77e055fb313aeb4ea620c8dd03a105574ba704f",
                "sha256:cd5df75523866410809ca100dc9681e301e3c27567cf498077e8551b6d20e42f",
                "sha256:e249096428b3ae81b08327a63a485ad0878de3fb939049038579ac0ef61e17e7"
            ],
            "version": "==1.1.1"
        },
        "mccabe": {
            "hashes": [
                "sha256:ab8a6258860da4b6677da4bd2fe5dc2c659cff31b3ee4f7f5d64e79735b80d42",
                "sha256:dd8d182285a0fe56bace7f45b5e7d1a6ebcbf524e8f3bd87eb0f125271b8831f"
            ],
            "version": "==0.6.1"
        },
        "more-itertools": {
            "hashes": [
                "sha256:409cd48d4db7052af495b09dec721011634af3753ae1ef92d2b32f73a745f832",
                "sha256:92b8c4b06dac4f0611c0729b2f2ede52b2e1bac1ab48f089c7ddc12e26bb60c4"
            ],
            "version": "==7.2.0"
        },
        "packaging": {
            "hashes": [
                "sha256:28b924174df7a2fa32c1953825ff29c61e2f5e082343165438812f00d3a7fc47",
                "sha256:d9551545c6d761f3def1677baf08ab2a3ca17c56879e70fecba2fc4dde4ed108"
            ],
            "version": "==19.2"
        },
        "parso": {
            "hashes": [
                "sha256:63854233e1fadb5da97f2744b6b24346d2750b85965e7e399bec1620232797dc",
                "sha256:666b0ee4a7a1220f65d367617f2cd3ffddff3e205f3f16a0284df30e774c2a9c"
            ],
            "version": "==0.5.1"
        },
        "pbr": {
            "hashes": [
                "sha256:2c8e420cd4ed4cec4e7999ee47409e876af575d4c35a45840d59e8b5f3155ab8",
                "sha256:b32c8ccaac7b1a20c0ce00ce317642e6cf231cf038f9875e0280e28af5bf7ac9"
            ],
            "version": "==5.4.3"
        },
        "pexpect": {
            "hashes": [
                "sha256:2094eefdfcf37a1fdbfb9aa090862c1a4878e5c7e0e7e7088bdb511c558e5cd1",
                "sha256:9e2c1fd0e6ee3a49b28f95d4b33bc389c89b20af6a1255906e90ff1262ce62eb"
            ],
            "markers": "sys_platform != 'win32'",
            "version": "==4.7.0"
        },
        "pickleshare": {
            "hashes": [
                "sha256:87683d47965c1da65cdacaf31c8441d12b8044cdec9aca500cd78fc2c683afca",
                "sha256:9649af414d74d4df115d5d718f82acb59c9d418196b7b4290ed47a12ce62df56"
            ],
            "version": "==0.7.5"
        },
        "pluggy": {
            "hashes": [
                "sha256:0db4b7601aae1d35b4a033282da476845aa19185c1e6964b25cf324b5e4ec3e6",
                "sha256:fa5fa1622fa6dd5c030e9cad086fa19ef6a0cf6d7a2d12318e10cb49d6d68f34"
            ],
            "version": "==0.13.0"
        },
        "prompt-toolkit": {
            "hashes": [
                "sha256:46642344ce457641f28fc9d1c9ca939b63dadf8df128b86f1b9860e59c73a5e4",
                "sha256:e7f8af9e3d70f514373bf41aa51bc33af12a6db3f71461ea47fea985defb2c31",
                "sha256:f15af68f66e664eaa559d4ac8a928111eebd5feda0c11738b5998045224829db"
            ],
            "version": "==2.0.10"
        },
        "ptyprocess": {
            "hashes": [
                "sha256:923f299cc5ad920c68f2bc0bc98b75b9f838b93b599941a6b63ddbc2476394c0",
                "sha256:d7cc528d76e76342423ca640335bd3633420dc1366f258cb31d05e865ef5ca1f"
            ],
            "version": "==0.6.0"
        },
        "py": {
            "hashes": [
                "sha256:64f65755aee5b381cea27766a3a147c3f15b9b6b9ac88676de66ba2ae36793fa",
                "sha256:dc639b046a6e2cff5bbe40194ad65936d6ba360b52b3c3fe1d08a82dd50b5e53"
            ],
            "version": "==1.8.0"
        },
        "pycodestyle": {
            "hashes": [
                "sha256:95a2219d12372f05704562a14ec30bc76b05a5b297b21a5dfe3f6fac3491ae56",
                "sha256:e40a936c9a450ad81df37f549d676d127b1b66000a6c500caa2b085bc0ca976c"
            ],
            "version": "==2.5.0"
        },
        "pyflakes": {
            "hashes": [
                "sha256:17dbeb2e3f4d772725c777fabc446d5634d1038f234e77343108ce445ea69ce0",
                "sha256:d976835886f8c5b31d47970ed689944a0262b5f3afa00a5a7b4dc81e5449f8a2"
            ],
            "version": "==2.1.1"
        },
        "pygments": {
            "hashes": [
                "sha256:71e430bc85c88a430f000ac1d9b331d2407f681d6f6aec95e8bcfbc3df5b0127",
                "sha256:881c4c157e45f30af185c1ffe8d549d48ac9127433f2c380c24b84572ad66297"
            ],
            "version": "==2.4.2"
        },
        "pyparsing": {
            "hashes": [
                "sha256:6f98a7b9397e206d78cc01df10131398f1c8b8510a2f4d97d9abd82e1aacdd80",
                "sha256:d9338df12903bbf5d65a0e4e87c2161968b10d2e489652bb47001d82a9b028b4"
            ],
            "version": "==2.4.2"
        },
        "pytest": {
            "hashes": [
                "sha256:7e4800063ccfc306a53c461442526c5571e1462f61583506ce97e4da6a1d88c8",
                "sha256:ca563435f4941d0cb34767301c27bc65c510cb82e90b9ecf9cb52dc2c63caaa0"
            ],
            "index": "pypi",
            "version": "==5.2.1"
        },
        "pytest-asyncio": {
            "hashes": [
                "sha256:9fac5100fd716cbecf6ef89233e8590a4ad61d729d1732e0a96b84182df1daaf",
                "sha256:d734718e25cfc32d2bf78d346e99d33724deeba774cc4afdf491530c6184b63b"
            ],
            "index": "pypi",
            "version": "==0.10.0"
        },
        "pytest-cov": {
            "hashes": [
                "sha256:cc6742d8bac45070217169f5f72ceee1e0e55b0221f54bcf24845972d3a47f2b",
                "sha256:cdbdef4f870408ebdbfeb44e63e07eb18bb4619fae852f6e760645fa36172626"
            ],
            "index": "pypi",
            "version": "==2.8.1"
        },
        "pytest-django": {
            "hashes": [
                "sha256:264fb4c506db5d48a6364c311a0b00b7b48a52715bad8839b2d8bee9b99ed6bb",
                "sha256:4adfe5fb3ed47f0ba55506dd3daf688b1f74d5e69148c10ad2dd2f79f40c0d62"
            ],
            "index": "pypi",
            "version": "==3.5.1"
        },
        "pytest-factoryboy": {
            "hashes": [
                "sha256:ffef3fb7ddec1299d3df0d334846259023f3d1da5ab887ad880139a8253a5a1a"
            ],
            "index": "pypi",
            "version": "==2.0.3"
        },
        "pytest-mock": {
            "hashes": [
                "sha256:34520283d459cdf1d0dbb58a132df804697f1b966ecedf808bbf3d255af8f659",
                "sha256:f1ab8aefe795204efe7a015900296d1719e7bf0f4a0558d71e8599da1d1309d0"
            ],
            "index": "pypi",
            "version": "==1.11.1"
        },
        "python-dateutil": {
            "hashes": [
                "sha256:7e6584c74aeed623791615e26efd690f29817a27c73085b78e4bad02493df2fb",
                "sha256:c89805f6f4d64db21ed966fda138f8a5ed7a4fdbc1a8ee329ce1b74e3c74da9e"
            ],
            "version": "==2.8.0"
        },
        "pytz": {
            "hashes": [
                "sha256:26c0b32e437e54a18161324a2fca3c4b9846b74a8dccddd843113109e1116b32",
                "sha256:c894d57500a4cd2d5c71114aaab77dbab5eabd9022308ce5ac9bb93a60a6f0c7"
            ],
            "version": "==2019.2"
        },
        "remote-pdb": {
            "hashes": [
                "sha256:2a1602ac1ec42e4c88da73c7221ca7f5a8559405b962eb0dbb2cdf413558b156",
                "sha256:ad38f36f539b22be820f94062618366d5d3461115c1605b11679dba75f94ee62"
            ],
            "index": "pypi",
            "version": "==2.0.0"
        },
        "requests": {
            "extras": [
                "security"
            ],
            "hashes": [
                "sha256:11e007a8a2aa0323f5a921e9e6a2d7e4e67d9877e85773fba9ba6419025cbeb4",
                "sha256:9cf5292fcd0f598c671cfc1e0d7d1a7f13bb8085e9a590f48c010551dc6c4b31"
            ],
            "version": "==2.22.0"
        },
        "restructuredtext-lint": {
            "hashes": [
                "sha256:97b3da356d5b3a8514d8f1f9098febd8b41463bed6a1d9f126cf0a048b6fd908"
            ],
            "version": "==1.3.0"
        },
        "six": {
            "hashes": [
                "sha256:3350809f0555b11f552448330d0b52d5f24c91a322ea4a15ef22629740f3761c",
                "sha256:d16a0141ec1a18405cd4ce8b4613101da75da0e9a7aec5bdd4fa804d0e0eba73"
            ],
            "version": "==1.12.0"
        },
        "snowballstemmer": {
            "hashes": [
                "sha256:209f257d7533fdb3cb73bdbd24f436239ca3b2fa67d56f6ff88e86be08cc5ef0",
                "sha256:df3bac3df4c2c01363f3dd2cfa78cce2840a79b9f1c2d2de9ce8d31683992f52"
            ],
            "version": "==2.0.0"
        },
        "sphinx": {
            "hashes": [
                "sha256:0d586b0f8c2fc3cc6559c5e8fd6124628110514fda0e5d7c82e682d749d2e845",
                "sha256:839a3ed6f6b092bb60f492024489cc9e6991360fb9f52ed6361acd510d261069"
            ],
            "index": "pypi",
            "version": "==2.2.0"
        },
        "sphinxcontrib-applehelp": {
            "hashes": [
                "sha256:edaa0ab2b2bc74403149cb0209d6775c96de797dfd5b5e2a71981309efab3897",
                "sha256:fb8dee85af95e5c30c91f10e7eb3c8967308518e0f7488a2828ef7bc191d0d5d"
            ],
            "version": "==1.0.1"
        },
        "sphinxcontrib-devhelp": {
            "hashes": [
                "sha256:6c64b077937330a9128a4da74586e8c2130262f014689b4b89e2d08ee7294a34",
                "sha256:9512ecb00a2b0821a146736b39f7aeb90759834b07e81e8cc23a9c70bacb9981"
            ],
            "version": "==1.0.1"
        },
        "sphinxcontrib-htmlhelp": {
            "hashes": [
                "sha256:4670f99f8951bd78cd4ad2ab962f798f5618b17675c35c5ac3b2132a14ea8422",
                "sha256:d4fd39a65a625c9df86d7fa8a2d9f3cd8299a3a4b15db63b50aac9e161d8eff7"
            ],
            "version": "==1.0.2"
        },
        "sphinxcontrib-httpdomain": {
            "hashes": [
                "sha256:1fb5375007d70bf180cdd1c79e741082be7aa2d37ba99efe561e1c2e3f38191e",
                "sha256:ac40b4fba58c76b073b03931c7b8ead611066a6aebccafb34dc19694f4eb6335"
            ],
            "index": "pypi",
            "version": "==1.7.0"
        },
        "sphinxcontrib-jsmath": {
            "hashes": [
                "sha256:2ec2eaebfb78f3f2078e73666b1415417a116cc848b72e5172e596c871103178",
                "sha256:a9925e4a4587247ed2191a22df5f6970656cb8ca2bd6284309578f2153e0c4b8"
            ],
            "version": "==1.0.1"
        },
        "sphinxcontrib-qthelp": {
            "hashes": [
                "sha256:513049b93031beb1f57d4daea74068a4feb77aa5630f856fcff2e50de14e9a20",
                "sha256:79465ce11ae5694ff165becda529a600c754f4bc459778778c7017374d4d406f"
            ],
            "version": "==1.0.2"
        },
        "sphinxcontrib-serializinghtml": {
            "hashes": [
                "sha256:c0efb33f8052c04fd7a26c0a07f1678e8512e0faec19f4aa8f2473a8b81d5227",
                "sha256:db6615af393650bf1151a6cd39120c29abaf93cc60db8c48eb2dddbfdc3a9768"
            ],
            "version": "==1.1.3"
        },
        "stevedore": {
            "hashes": [
                "sha256:01d9f4beecf0fbd070ddb18e5efb10567801ba7ef3ddab0074f54e3cd4e91730",
                "sha256:e0739f9739a681c7a1fda76a102b65295e96a144ccdb552f2ae03c5f0abe8a14"
            ],
            "version": "==1.31.0"
        },
        "text-unidecode": {
            "hashes": [
                "sha256:1311f10e8b895935241623731c2ba64f4c455287888b18189350b67134a822e8",
                "sha256:bad6603bb14d279193107714b288be206cac565dfa49aa5b105294dd5c4aab93"
            ],
            "version": "==1.3"
        },
        "toml": {
            "hashes": [
                "sha256:229f81c57791a41d65e399fc06bf0848bab550a9dfd5ed66df18ce5f05e73d5c",
                "sha256:235682dd292d5899d361a811df37e04a8828a5b1da3115886b73cf81ebc9100e"
            ],
            "version": "==0.10.0"
        },
        "traitlets": {
            "hashes": [
                "sha256:70b4c6a1d9019d7b4f6846832288f86998aa3b9207c6821f3578a6a6a467fe44",
                "sha256:d023ee369ddd2763310e4c3eae1ff649689440d4ae59d7485eb4cfbbe3e359f7"
            ],
            "version": "==4.3.3"
        },
        "urllib3": {
            "hashes": [
                "sha256:2f3eadfea5d92bc7899e75b5968410b749a054b492d5a6379c1344a1481bc2cb",
                "sha256:9c6c593cb28f52075016307fc26b0a0f8e82bc7d1ff19aaaa959b91710a56c47"
            ],
            "version": "==1.25.5"
        },
        "wcwidth": {
            "hashes": [
                "sha256:3df37372226d6e63e1b1e1eda15c594bca98a22d33a23832a90998faa96bc65e",
                "sha256:f4ebe71925af7b40a864553f761ed559b43544f8f71746c2d756c7fe788ade7c"
            ],
            "version": "==0.1.7"
        },
        "zipp": {
            "hashes": [
                "sha256:3718b1cbcd963c7d4c5511a8240812904164b7f381b647143a89d3b98f9bcd8e",
                "sha256:f06903e9f1f43b12d371004b4ac7b06ab39a44adc747266928ae6debfa7b3335"
            ],
            "version": "==0.6.0"
        }
    }
}<|MERGE_RESOLUTION|>--- conflicted
+++ resolved
@@ -1,11 +1,7 @@
 {
     "_meta": {
         "hash": {
-<<<<<<< HEAD
-            "sha256": "83dbd5b366101fb79a1197c34ae2a1ae3924b7bb90b50afb0ae3ac922193d362"
-=======
-            "sha256": "f680d208eb8ec182b437e89825dee83cd72251631d11ca34531ef550eac15b8c"
->>>>>>> 3830cff4
+            "sha256": "64551e6f89082dea17a97736ca022416b048ece85509a24ba0439a5e1b3f5d36"
         },
         "pipfile-spec": 6,
         "requires": {
