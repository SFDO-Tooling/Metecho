--- conflicted
+++ resolved
@@ -336,15 +336,12 @@
         org_type: 'Dev',
         currently_refreshing_changes: true,
       };
-<<<<<<< HEAD
-=======
       const expected = {
         'task-1': {
           Dev: { ...org, currently_refreshing_changes: false },
           QA: null,
         },
       };
->>>>>>> 5e4bdf30
       const actual = reducer(
         {},
         {
