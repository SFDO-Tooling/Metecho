--- conflicted
+++ resolved
@@ -1,6 +1,11 @@
 import Sockette from 'sockette';
 
-import { provisionFailed, provisionOrg } from '@/store/orgs/actions';
+import {
+  deleteFailed,
+  deleteOrg,
+  provisionFailed,
+  provisionOrg,
+} from '@/store/orgs/actions';
 import { updateProject } from '@/store/projects/actions';
 import { connectSocket, disconnectSocket } from '@/store/socket/actions';
 import { updateTask } from '@/store/tasks/actions';
@@ -10,7 +15,14 @@
 jest.mock('@/store/projects/actions');
 jest.mock('@/store/tasks/actions');
 
-const actions = { provisionOrg, provisionFailed, updateProject, updateTask };
+const actions = {
+  deleteFailed,
+  deleteOrg,
+  provisionOrg,
+  provisionFailed,
+  updateProject,
+  updateTask,
+};
 for (const action of Object.values(actions)) {
   action.mockReturnValue({ type: 'TEST', payload: {} });
 }
@@ -44,13 +56,10 @@
   test.each([
     ['SCRATCH_ORG_PROVISIONED', 'provisionOrg'],
     ['SCRATCH_ORG_PROVISION_FAILED', 'provisionFailed'],
-<<<<<<< HEAD
     ['SCRATCH_ORG_DELETED', 'deleteOrg'],
     ['SCRATCH_ORG_DELETE_FAILED', 'deleteFailed'],
-=======
     ['PROJECT_UPDATE', 'updateProject'],
     ['TASK_UPDATE', 'updateTask'],
->>>>>>> 97c56fab
   ])('handles %s event', (type, action) => {
     const payload = { foo: 'bar' };
     const msg = { type, payload };
