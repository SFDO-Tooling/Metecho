import { fireEvent, waitFor } from '@testing-library/react';
import fetchMock from 'fetch-mock';
import React from 'react';
import { StaticRouter } from 'react-router-dom';

import TaskOrgCards, {
  ORG_TYPE_TRACKER_DEFAULT,
} from '@/js/components/orgs/taskOrgCards';
import { deleteObject, updateObject } from '@/js/store/actions';
import { refetchOrg } from '@/js/store/orgs/actions';

import {
  sampleGitHubUser1,
  sampleGitHubUser2,
} from '../../../../src/stories/fixtures';
import {
  renderWithRedux,
  reRenderWithRedux,
  storeWithThunk,
} from '../../utils';

jest.mock('@/js/store/actions');
jest.mock('@/js/store/orgs/actions');

deleteObject.mockReturnValue(() =>
  Promise.resolve({ type: 'TEST', payload: {} }),
);
updateObject.mockReturnValue(() =>
  Promise.resolve({ type: 'TEST', payload: {} }),
);
refetchOrg.mockReturnValue(() =>
  Promise.resolve({ type: 'TEST', payload: {} }),
);

afterEach(() => {
  deleteObject.mockClear();
  updateObject.mockClear();
  refetchOrg.mockClear();
});

const defaultOrgs = {
  Dev: {
    id: 'org-id',
    task: 'task-id',
    org_type: 'Dev',
<<<<<<< HEAD
    owner: sampleGitHubUser1.id,
    owner_gh_username: sampleGitHubUser1.username,
    owner_gh_id: sampleGitHubUser1.id,
=======
    owner: 'user-id',
    owner_gh_username: 'user-name',
    owner_gh_id: 999999,
>>>>>>> a9763a42
    expires_at: '2019-09-16T12:58:53.721Z',
    latest_commit: '617a512-longlong',
    latest_commit_url: '/test/commit/url/',
    latest_commit_at: '2019-08-16T12:58:53.721Z',
    url: '/test/org/url/',
    unsaved_changes: { Foo: ['Bar'] },
    total_unsaved_changes: 1,
    has_unsaved_changes: true,
    ignored_changes: {},
    total_ignored_changes: 0,
    has_ignored_changes: false,
    is_created: true,
  },
  QA: null,
};
<<<<<<< HEAD
const defaultEpicUsers = [sampleGitHubUser1, sampleGitHubUser2];
=======
const defaultEpicUsers = [
  {
    id: 999999,
    login: 'user-name',
    name: 'Full User Name',
    permissions: { push: true },
  },
  { id: 111111, login: 'other-user', permissions: { push: true } },
];
>>>>>>> a9763a42
const defaultProject = {
  id: 'p1',
  github_users: [...defaultEpicUsers],
};
const defaultState = {
  user: {
<<<<<<< HEAD
    id: sampleGitHubUser1.id,
    github_id: sampleGitHubUser1.id,
    username: sampleGitHubUser1.name,
=======
    id: 'user-id',
    github_id: 999999,
    username: 'user-name',
>>>>>>> a9763a42
    valid_token_for: 'sf-org',
    is_devhub_enabled: true,
  },
  projects: {
    projects: [defaultProject],
  },
};
const defaultTask = {
  id: 'task-id',
  epic: {},
<<<<<<< HEAD
  assigned_dev: sampleGitHubUser1,
  assigned_qa: sampleGitHubUser1,
=======
  assigned_dev: 999999,
  assigned_qa: 999999,
>>>>>>> a9763a42
  commits: [{ id: '617a512-longlong' }, { id: 'other' }],
  origin_sha: 'parent',
  review_submitted_at: '2019-10-16T12:58:53.721Z',
  has_unmerged_commits: true,
};

const createOrg = jest.fn();
const refreshOrg = jest.fn();

describe('<TaskOrgCards/>', () => {
  const setup = (options) => {
    const defaults = {
      initialState: defaultState,
      orgs: defaultOrgs,
      task: defaultTask,
      userHasPermissions: true,
      epicUsers: defaultEpicUsers,
      githubUsers: defaultEpicUsers,
      assignUserModalOpen: null,
      isCreatingOrg: ORG_TYPE_TRACKER_DEFAULT,
      testOrgReadyForReview: false,
      testOrgSubmittingReview: false,
      rerender: false,
    };
    const opts = Object.assign({}, defaults, options);
    const context = {};
    const ui = (
      <StaticRouter context={context}>
        <TaskOrgCards
          orgs={opts.orgs}
          task={opts.task}
          projectId={defaultProject.id}
          userHasPermissions={opts.userHasPermissions}
          epicUsers={opts.epicUsers}
          githubUsers={opts.githubUsers}
          epicUrl="epic-url"
          assignUserModalOpen={opts.assignUserModalOpen}
          isCreatingOrg={opts.isCreatingOrg}
          testOrgReadyForReview={opts.testOrgReadyForReview}
          testOrgSubmittingReview={opts.testOrgSubmittingReview}
          openAssignUserModal={jest.fn()}
          closeAssignUserModal={jest.fn()}
          openSubmitReviewModal={jest.fn()}
          doCreateOrg={createOrg}
          doRefreshOrg={refreshOrg}
        />
      </StaticRouter>
    );
    if (opts.rerender) {
      return {
        ...reRenderWithRedux(ui, opts.store, opts.rerender),
        context,
      };
    }
    return {
      ...renderWithRedux(ui, opts.initialState, storeWithThunk),
      context,
    };
  };

  describe('owned by current user', () => {
    test('renders org cards', () => {
      const task = {
        ...defaultTask,
        assigned_qa: null,
      };
      const { getByText } = setup({ task });

      expect(getByText('View Org')).toBeVisible();
      expect(getByText('1 unretrieved change', { exact: false })).toBeVisible();
      expect(getByText('Assign')).toBeVisible();
      expect(getByText('check again')).toBeVisible();
      expect(getByText('617a512')).toBeVisible();
    });

    test('renders without commit URL', () => {
      const orgs = {
        ...defaultOrgs,
        Dev: {
          ...defaultOrgs.Dev,
          latest_commit_url: '',
        },
      };
      const { getByText } = setup({ orgs });

      expect(getByText('617a512')).toBeVisible();
    });
  });

  describe('org has ignored changes', () => {
    test('renders card status', () => {
      const orgs = {
        ...defaultOrgs,
        Dev: {
          ...defaultOrgs.Dev,
          has_ignored_changes: true,
          total_ignored_changes: 1,
          ignored_changes: { Foo: ['Bar'] },
        },
      };
      const { getByText } = setup({ orgs });

      expect(getByText('1 ignored')).toBeVisible();
    });
  });

  describe('not owned by current user', () => {
    test('renders org cards', () => {
      const orgs = {
        ...defaultOrgs,
        Dev: {
          ...defaultOrgs.Dev,
<<<<<<< HEAD
          owner: sampleGitHubUser2.id,
          owner_gh_username: sampleGitHubUser2.name,
          owner_gh_id: sampleGitHubUser2.id,
=======
          owner: 'other-user-id',
          owner_gh_username: 'other-user',
          owner_gh_id: 111111,
>>>>>>> a9763a42
          unsaved_changes: {},
          total_unsaved_changes: 0,
          has_unsaved_changes: false,
        },
      };
      const task = {
        ...defaultTask,
<<<<<<< HEAD
        assigned_dev: sampleGitHubUser2,
        assigned_qa: sampleGitHubUser2,
=======
        assigned_dev: 111111,
        assigned_qa: 111111,
>>>>>>> a9763a42
      };
      const { queryByText, getByText } = setup({ orgs, task });

      expect(queryByText('View Org')).toBeNull();
      expect(getByText('up to date', { exact: false })).toBeVisible();
      expect(queryByText('check again')).toBeNull();
      expect(getByText('not yet created', { exact: false })).toBeVisible();
    });
  });

  describe('not owned by assigned user', () => {
    test('renders org cards', () => {
      const orgs = {
        ...defaultOrgs,
        Dev: {
          ...defaultOrgs.Dev,
          owner: 'other-user-id',
          owner_gh_username: 'other-user',
          owner_gh_id: 111111,
        },
      };
      const { queryByText, getByText } = setup({ orgs });

      expect(queryByText('View Org')).toBeNull();
      expect(getByText('owned by user', { exact: false })).toBeVisible();
    });
  });

  describe('Assign click', () => {
    test('updates assigned user', () => {
      const task = {
        ...defaultTask,
        assigned_dev: null,
      };
      const { getByText, baseElement } = setup({
        task,
        orgs: {},
        assignUserModalOpen: 'Dev',
      });
      fireEvent.click(
        baseElement.querySelector(
          // eslint-disable-next-line max-len
          `.collaborator-button[title="${sampleGitHubUser1.name} (${sampleGitHubUser1.login})"]`,
        ),
      );
      fireEvent.click(getByText('Notify Assigned Developer by Email'));
      fireEvent.click(getByText('Save'));

      expect(updateObject).toHaveBeenCalled();

      const data = updateObject.mock.calls[0][0].data;

<<<<<<< HEAD
      expect(data.assigned_dev).toBe(sampleGitHubUser1.id);
=======
      expect(data.assigned_dev).toBe(999999);
>>>>>>> a9763a42
      expect(data.should_alert_dev).toBe(true);
    });

    test('self-assigns readonly user as tester', () => {
      const task = {
        ...defaultTask,
        assigned_qa: null,
      };
      const { getByText } = setup({
        task,
        orgs: {},
        userHasPermissions: false,
      });
      fireEvent.click(getByText('Self-Assign'));

      expect(updateObject).toHaveBeenCalled();

      const data = updateObject.mock.calls[0][0].data;

<<<<<<< HEAD
      expect(data.assigned_qa).toBe(sampleGitHubUser1.id);
=======
      expect(data.assigned_qa).toBe(999999);
>>>>>>> a9763a42
      expect(data.should_alert_qa).toBe(false);
    });

    test('readonly user cannot assign dev role', () => {
      const task = {
        ...defaultTask,
        assigned_dev: null,
      };
      const { queryByText } = setup({
        task,
        orgs: {},
        userHasPermissions: false,
      });

      expect(queryByText('Self-Assign')).toBeNull();
    });
  });

  describe('Change Tester click', () => {
    test('updates assigned user', () => {
      const task = {
        ...defaultTask,
        assigned_dev: null,
      };
      const { getByText } = setup({
        task,
        orgs: {},
        assignUserModalOpen: 'QA',
      });
      fireEvent.click(
        getByText(`${sampleGitHubUser2.name} (${sampleGitHubUser2.login})`),
      );
      fireEvent.click(getByText('Save'));

      expect(updateObject).toHaveBeenCalled();
<<<<<<< HEAD
      expect(updateObject.mock.calls[0][0].data.assigned_qa).toBe(
        sampleGitHubUser2.id,
      );
=======
      expect(updateObject.mock.calls[0][0].data.assigned_qa).toBe(111111);
>>>>>>> a9763a42
    });
  });

  describe('Change Developer click', () => {
    describe('removed user has scratch org', () => {
      const task = {
        ...defaultTask,
        assigned_qa: null,
      };

      describe('org has changes', () => {
        test('refetches, opens confirm modal, updates assignment', async () => {
          fetchMock.postOnce(window.api_urls.task_can_reassign(task.id), {
            can_reassign: false,
          });
          const { findByText, getByText } = setup({
            task,
            assignUserModalOpen: 'Dev',
          });
          fireEvent.click(
            getByText(`${sampleGitHubUser2.name} (${sampleGitHubUser2.login})`),
          );
          fireEvent.click(getByText('Save'));

          expect.assertions(5);
          await findByText('Confirm');

          expect(refetchOrg).toHaveBeenCalledTimes(1);
          expect(updateObject).not.toHaveBeenCalled();
          expect(
            getByText('Confirm Changing Developer and Deleting Dev Org'),
          ).toBeVisible();

          fireEvent.click(getByText('Confirm'));

          expect(updateObject).toHaveBeenCalledTimes(1);
<<<<<<< HEAD
          expect(updateObject.mock.calls[0][0].data.assigned_dev).toBe(
            sampleGitHubUser2.id,
          );
=======
          expect(updateObject.mock.calls[0][0].data.assigned_dev).toBe(111111);
>>>>>>> a9763a42
        });
      });

      describe('org can be reassigned', () => {
        test('updates assignment without refetching', async () => {
          fetchMock.postOnce(window.api_urls.task_can_reassign(task.id), {
            can_reassign: true,
          });
          const { getByText } = setup({ task, assignUserModalOpen: 'Dev' });
          fireEvent.click(
            getByText(`${sampleGitHubUser2.name} (${sampleGitHubUser2.login})`),
          );
          fireEvent.click(getByText('Save'));

          expect.assertions(3);
          await waitFor(() => {
            if (!updateObject.mock.calls.length) {
              throw new Error('waiting...');
            }
          });

          expect(refetchOrg).not.toHaveBeenCalled();
          expect(updateObject).toHaveBeenCalledTimes(1);
<<<<<<< HEAD
          expect(updateObject.mock.calls[0][0].data.assigned_dev).toBe(
            sampleGitHubUser2.id,
          );
=======
          expect(updateObject.mock.calls[0][0].data.assigned_dev).toBe(111111);
>>>>>>> a9763a42
        });
      });
    });
  });

  describe('Remove Tester click', () => {
    test('removes assigned user', () => {
      const task = {
        ...defaultTask,
        assigned_dev: null,
      };
      const { getByText } = setup({ task, orgs: {} });
      fireEvent.click(getByText('User Actions'));
      fireEvent.click(getByText('Remove Tester'));

      expect(updateObject).toHaveBeenCalled();
      expect(updateObject.mock.calls[0][0].data.assigned_qa).toBeNull();
    });

    test('readonly user can remove self', () => {
      const task = {
        ...defaultTask,
        assigned_dev: null,
      };
      const { getByText } = setup({
        task,
        orgs: {},
        userHasPermissions: false,
      });
      fireEvent.click(getByText('User Actions'));
      fireEvent.click(getByText('Remove Tester'));

      expect(updateObject).toHaveBeenCalled();
      expect(updateObject.mock.calls[0][0].data.assigned_qa).toBeNull();
    });

    test('readonly user cannot remove other user', () => {
      const task = {
        ...defaultTask,
        assigned_dev: null,
        assigned_qa: sampleGitHubUser2,
      };
      const { queryByText } = setup({
        task,
        orgs: {},
        userHasPermissions: false,
      });

      expect(queryByText('User Actions')).toBeNull();
    });
  });

  describe('Remove User click', () => {
    describe('removed user has scratch org', () => {
      const task = {
        ...defaultTask,
        assigned_qa: null,
      };

      test('refetches, then updates assignment', () => {
        const { getByText } = setup({
          orgs: {
            ...defaultOrgs,
            Dev: {
              ...defaultOrgs.Dev,
              unsaved_changes: {},
              total_unsaved_changes: 0,
              has_unsaved_changes: false,
            },
          },
          task: { ...defaultTask, assigned_qa: null },
        });
        fireEvent.click(getByText('User Actions'));
        fireEvent.click(getByText('Remove Developer'));

        expect(refetchOrg).toHaveBeenCalledTimes(1);
        expect(updateObject).toHaveBeenCalledTimes(1);
        expect(updateObject.mock.calls[0][0].data.assigned_dev).toBeNull();
      });

      describe('org has changes', () => {
        test('refetches, opens confirm modal, updates assignment', () => {
          const { getByText } = setup({ task });
          fireEvent.click(getByText('User Actions'));
          fireEvent.click(getByText('Remove Developer'));

          expect(refetchOrg).toHaveBeenCalledTimes(1);
          expect(updateObject).not.toHaveBeenCalled();
          expect(
            getByText('Confirm Removing Developer and Deleting Dev Org'),
          ).toBeVisible();

          fireEvent.click(getByText('Confirm'));

          expect(updateObject).toHaveBeenCalledTimes(1);
          expect(updateObject.mock.calls[0][0].data.assigned_dev).toBeNull();
        });
      });

      describe('<ConfirmRemoveUserModal />', () => {
        let result;

        beforeEach(() => {
          result = setup({ task });
          fireEvent.click(result.getByText('User Actions'));
          fireEvent.click(result.getByText('Remove Developer'));
        });

        describe('"cancel" click', () => {
          test('closes modal', () => {
            const { getByTitle, queryByText } = result;
            fireEvent.click(getByTitle('Cancel'));

            expect(
              queryByText('Confirm Removing Developer and Deleting Dev Org'),
            ).toBeNull();
          });
        });

        describe('"confirm" click', () => {
          test('removes user', () => {
            const { getByText, queryByText } = result;
            fireEvent.click(getByText('Confirm'));

            expect(
              queryByText('Confirm Removing Developer and Deleting Dev Org'),
            ).toBeNull();
            expect(updateObject).toHaveBeenCalledTimes(1);
            expect(updateObject.mock.calls[0][0].data.assigned_dev).toBeNull();
          });
        });
      });
    });
  });

  describe('Commit Status', () => {
    test('no status without latest_commit', () => {
      const orgs = {
        ...defaultOrgs,
        Dev: {
          ...defaultOrgs.Dev,
          latest_commit: null,
        },
      };
      const { queryByText } = setup({ orgs });

      expect(queryByText('Deployed Commit')).toBeNull();
    });
  });

  describe('QA org', () => {
    const orgs = {
      ...defaultOrgs,
      Dev: null,
      QA: {
        ...defaultOrgs.Dev,
        org_type: 'QA',
        latest_commit: 'other',
      },
    };

    test('renders "Up to Date"', () => {
      const { getByText } = setup({
        task: { ...defaultTask, commits: [] },
        orgs: { ...orgs, QA: { ...orgs.QA, latest_commit: 'parent' } },
      });

      expect(getByText('Up to Date')).toBeVisible();
    });

    describe('out of date', () => {
      test('renders "Behind Latest"', () => {
        const { getByText } = setup({ orgs });

        expect(getByText('Behind Latest', { exact: false })).toBeVisible();
        expect(getByText('view changes')).toBeVisible();
      });

      describe('unknown commits list', () => {
        test('does not render compare changes link', () => {
          const { getByText, queryByText } = setup({
            task: { ...defaultTask, commits: [], origin_sha: '' },
            orgs,
          });

          expect(getByText('Behind Latest', { exact: false })).toBeVisible();
          expect(queryByText('view changes')).toBeNull();
        });
      });

      describe('View Org click', () => {
        test('opens refresh org modal', () => {
          const { getByText, getByTitle, queryByText } = setup({ orgs });
          fireEvent.click(getByText('View Org'));

          expect(getByText('Test Org Behind Latest: 1 Commit')).toBeVisible();

          fireEvent.click(getByTitle('Close'));

          expect(queryByText('Test Org Behind Latest: 1 Commit')).toBeNull();
        });

        test('displays modal even if unsure how many commits behind', () => {
          const { getByText } = setup({
            orgs: {
              ...orgs,
              QA: {
                ...orgs.QA,
                latest_commit: 'not-a-commit-we-know-about',
              },
            },
          });
          fireEvent.click(getByText('View Org'));

          expect(getByText('Test Org Behind Latest')).toBeVisible();
        });
      });

      describe('Refresh Org click', () => {
        test('calls refreshOrg action', () => {
          const { getByText } = setup({ orgs });
          fireEvent.click(getByText('View Org'));
          fireEvent.click(getByText('Refresh Test Org'));

          expect(refreshOrg).toHaveBeenCalledWith(orgs.QA);
        });
      });

      describe('currently refreshing', () => {
        test('calls refreshOrg action', () => {
          const { getByText } = setup({
            orgs: {
              ...orgs,
              QA: { ...orgs.QA, currently_refreshing_org: true },
            },
          });

          expect(getByText('Refreshing Org…')).toBeVisible();
        });
      });
    });

    describe('submitting a review', () => {
      test('shows status of currently submitting', () => {
        const { getByText } = setup({
          task: {
            ...defaultTask,
            commits: [],
            pr_is_open: true,
            currently_submitting_review: true,
          },
          orgs: {
            ...orgs,
            QA: {
              ...orgs.QA,
              latest_commit: 'parent',
              has_been_visited: true,
            },
          },
          testOrgSubmittingReview: true,
        });

        expect(getByText('Submitting Review…')).toBeVisible();
      });

      describe('submit review btn', () => {
        test('updating review', () => {
          const { getByText } = setup({
            task: {
              ...defaultTask,
              commits: [],
              pr_is_open: true,
              review_valid: true,
            },
            orgs: {
              Dev: null,
              QA: null,
            },
            testOrgReadyForReview: true,
          });

          expect(getByText('Update Review')).toBeVisible();
        });

        test('org not yet visited', () => {
          const { queryByText, getByText } = setup({
            task: {
              ...defaultTask,
              commits: [],
              pr_is_open: true,
              review_valid: false,
            },
            orgs: {
              ...orgs,
              QA: {
                ...orgs.QA,
                latest_commit: 'parent',
                has_been_visited: false,
              },
            },
            testOrgReadyForReview: true,
          });

          expect(getByText('Test Changes in Org')).toBeVisible();
          expect(queryByText('Submit Review')).toBeNull();
        });
      });

      describe('orgStatus', () => {
        test('renders "Approved" status', () => {
          const { getByText } = setup({
            orgs: {
              ...orgs,
              QA: {
                ...orgs.QA,
                latest_commit: 'parent',
                has_been_visited: true,
                url: 'url',
              },
            },
            task: {
              ...defaultTask,
              commits: [],
              review_status: 'Approved',
              review_valid: true,
            },
          });

          expect(getByText('Approved')).toBeVisible();
        });

        test('renders "Changes requested" status', () => {
          const { getByText } = setup({
            orgs: {
              ...orgs,
              QA: {
                ...orgs.QA,
                latest_commit: 'parent',
                has_been_visited: true,
                url: 'url',
              },
            },
            task: {
              ...defaultTask,
              commits: [],
              review_status: 'Changes requested',
              review_valid: true,
            },
          });

          expect(
            getByText('Changes requested', { exact: false }),
          ).toBeVisible();
        });

        test('renders "Review out of date" status', () => {
          const { getByText } = setup({
            orgs: {
              ...orgs,
              QA: {
                ...orgs.QA,
                latest_commit: 'parent',
                has_been_visited: true,
                url: 'url',
              },
            },
            task: {
              ...defaultTask,
              commits: [],
              review_status: 'Approved',
              review_valid: false,
            },
          });

          expect(
            getByText('Review out of date', { exact: false }),
          ).toBeVisible();
        });
      });
    });
  });

  describe('create org click', () => {
    test('creates a new org', () => {
      const { getByText } = setup();
      fireEvent.click(getByText('Create Org'));

      expect(createOrg).toHaveBeenCalledWith('QA');
    });

    test('shows status of currently creating', () => {
      const { getByText } = setup({
        isCreatingOrg: { Dev: true, QA: false },
      });

      expect(getByText('Creating Org…')).toBeVisible();
    });

    describe('connected to global devhub', () => {
      test('creates a new org', () => {
        const { getByText } = setup({
          initialState: {
            ...defaultState,
            user: {
              ...defaultState.user,
              valid_token_for: null,
              uses_global_devhub: true,
            },
          },
        });
        fireEvent.click(getByText('Create Org'));

        expect(createOrg).toHaveBeenCalledWith('QA');
      });
    });

    describe('not connected to sf org', () => {
      test('opens connect modal', () => {
        const { getByText } = setup({
          initialState: {
            ...defaultState,
            user: { ...defaultState.user, valid_token_for: null },
          },
        });
        fireEvent.click(getByText('Create Org'));

        expect(createOrg).not.toHaveBeenCalled();
        expect(getByText('Use Custom Domain')).toBeVisible();
      });
    });

    describe('dev hub not enabled', () => {
      test('opens warning modal', () => {
        const { getByText } = setup({
          initialState: {
            ...defaultState,
            user: { ...defaultState.user, is_devhub_enabled: false },
          },
        });
        fireEvent.click(getByText('Create Org'));

        expect(createOrg).not.toHaveBeenCalled();
        expect(getByText('Enable Dev Hub')).toBeVisible();
      });
    });
  });

  describe('refetch org click', () => {
    test('refetches org', () => {
      const { getByText } = setup();
      fireEvent.click(getByText('check again'));

      expect(refetchOrg).toHaveBeenCalledTimes(1);
      expect(refetchOrg).toHaveBeenCalledWith(defaultOrgs.Dev);
    });

    describe('refetching org', () => {
      test('displays spinner and message', () => {
        const { getByText } = setup({
          orgs: {
            ...defaultOrgs,
            Dev: {
              ...defaultOrgs.Dev,
              currently_refreshing_changes: true,
            },
          },
        });

        expect(getByText('Checking for Unretrieved Changes…')).toBeVisible();
      });
    });
  });

  describe('reassigning org', () => {
    test('displays spinner and message', () => {
      const { getByText } = setup({
        orgs: {
          ...defaultOrgs,
          Dev: {
            ...defaultOrgs.Dev,
            currently_reassigning_user: true,
          },
        },
      });

      expect(getByText('Reassigning Org Ownership…')).toBeVisible();
    });
  });

  describe('delete org click', () => {
    describe('QA org', () => {
      test('deletes org', async () => {
        const task = {
          ...defaultTask,
<<<<<<< HEAD
          assigned_qa: sampleGitHubUser2,
=======
          assigned_qa: 111111,
>>>>>>> a9763a42
        };
        const orgs = {
          Dev: null,
          QA: {
            ...defaultOrgs.Dev,
            org_type: 'QA',
            unsaved_changes: {},
            total_unsaved_changes: 0,
            has_unsaved_changes: false,
          },
        };
        const { findByText, getByText } = setup({ orgs, task });
        fireEvent.click(getByText('Org Actions'));
        fireEvent.click(getByText('Delete Org'));

        expect.assertions(3);
        await findByText('Deleting Org…');

        expect(deleteObject).toHaveBeenCalledTimes(1);

        const args = deleteObject.mock.calls[0][0];

        expect(args.objectType).toBe('scratch_org');
        expect(args.object.id).toBe('org-id');
      });
    });

    describe('Dev org', () => {
      test('refreshes and then deletes org', async () => {
        const { findByText, getByText } = setup({
          orgs: {
            ...defaultOrgs,
            Dev: {
              ...defaultOrgs.Dev,
              unsaved_changes: {},
              total_unsaved_changes: 0,
              has_unsaved_changes: false,
            },
          },
        });
        fireEvent.click(getByText('Org Actions'));
        fireEvent.click(getByText('Delete Org'));

        expect.assertions(5);
        await findByText('Deleting Org…');

        expect(refetchOrg).toHaveBeenCalledTimes(1);

        const refetchArgs = refetchOrg.mock.calls[0][0];

        expect(refetchArgs.id).toBe('org-id');
        expect(deleteObject).toHaveBeenCalledTimes(1);

        const deleteArgs = deleteObject.mock.calls[0][0];

        expect(deleteArgs.objectType).toBe('scratch_org');
        expect(deleteArgs.object.id).toBe('org-id');
      });

      describe('org has changes', () => {
        test('opens confirm modal', () => {
          const { getByTitle, getByText } = setup();
          fireEvent.click(getByText('Org Actions'));
          fireEvent.click(getByTitle('Delete Org'));

          expect(deleteObject).not.toHaveBeenCalled();
          expect(
            getByText('Confirm Deleting Org With Unretrieved Changes'),
          ).toBeVisible();
        });

        describe('<ConfirmDeleteModal />', () => {
          let result;

          beforeEach(() => {
            result = setup();
            fireEvent.click(result.getByText('Org Actions'));
            fireEvent.click(result.getByTitle('Delete Org'));
          });

          describe('"cancel" click', () => {
            test('closes modal', () => {
              const { getByTitle, queryByText } = result;
              fireEvent.click(getByTitle('Cancel'));

              expect(
                queryByText('Confirm Deleting Org With Unretrieved Changes'),
              ).toBeNull();
            });
          });

          describe('"delete" click', () => {
            test('deletes org', async () => {
              const { findByText, getByText, queryByText } = result;
              fireEvent.click(getByText('Delete Org'));

              expect.assertions(4);
              await findByText('Deleting Org…');

              expect(
                queryByText('Confirm Deleting Org With Unretrieved Changes'),
              ).toBeNull();
              expect(deleteObject).toHaveBeenCalledTimes(1);

              const args = deleteObject.mock.calls[0][0];

              expect(args.objectType).toBe('scratch_org');
              expect(args.object.id).toBe('org-id');
            });
          });
        });
      });
    });
  });
});<|MERGE_RESOLUTION|>--- conflicted
+++ resolved
@@ -12,6 +12,7 @@
 import {
   sampleGitHubUser1,
   sampleGitHubUser2,
+  sampleUser1,
 } from '../../../../src/stories/fixtures';
 import {
   renderWithRedux,
@@ -43,15 +44,9 @@
     id: 'org-id',
     task: 'task-id',
     org_type: 'Dev',
-<<<<<<< HEAD
-    owner: sampleGitHubUser1.id,
+    owner: sampleUser1.id,
     owner_gh_username: sampleGitHubUser1.username,
     owner_gh_id: sampleGitHubUser1.id,
-=======
-    owner: 'user-id',
-    owner_gh_username: 'user-name',
-    owner_gh_id: 999999,
->>>>>>> a9763a42
     expires_at: '2019-09-16T12:58:53.721Z',
     latest_commit: '617a512-longlong',
     latest_commit_url: '/test/commit/url/',
@@ -67,34 +62,16 @@
   },
   QA: null,
 };
-<<<<<<< HEAD
 const defaultEpicUsers = [sampleGitHubUser1, sampleGitHubUser2];
-=======
-const defaultEpicUsers = [
-  {
-    id: 999999,
-    login: 'user-name',
-    name: 'Full User Name',
-    permissions: { push: true },
-  },
-  { id: 111111, login: 'other-user', permissions: { push: true } },
-];
->>>>>>> a9763a42
 const defaultProject = {
   id: 'p1',
   github_users: [...defaultEpicUsers],
 };
 const defaultState = {
   user: {
-<<<<<<< HEAD
-    id: sampleGitHubUser1.id,
-    github_id: sampleGitHubUser1.id,
-    username: sampleGitHubUser1.name,
-=======
-    id: 'user-id',
-    github_id: 999999,
-    username: 'user-name',
->>>>>>> a9763a42
+    id: sampleUser1.id,
+    github_id: sampleUser1.github_id,
+    username: sampleUser1.username,
     valid_token_for: 'sf-org',
     is_devhub_enabled: true,
   },
@@ -105,13 +82,8 @@
 const defaultTask = {
   id: 'task-id',
   epic: {},
-<<<<<<< HEAD
   assigned_dev: sampleGitHubUser1,
   assigned_qa: sampleGitHubUser1,
-=======
-  assigned_dev: 999999,
-  assigned_qa: 999999,
->>>>>>> a9763a42
   commits: [{ id: '617a512-longlong' }, { id: 'other' }],
   origin_sha: 'parent',
   review_submitted_at: '2019-10-16T12:58:53.721Z',
@@ -224,15 +196,9 @@
         ...defaultOrgs,
         Dev: {
           ...defaultOrgs.Dev,
-<<<<<<< HEAD
-          owner: sampleGitHubUser2.id,
+          owner: 'other-user-id',
           owner_gh_username: sampleGitHubUser2.name,
           owner_gh_id: sampleGitHubUser2.id,
-=======
-          owner: 'other-user-id',
-          owner_gh_username: 'other-user',
-          owner_gh_id: 111111,
->>>>>>> a9763a42
           unsaved_changes: {},
           total_unsaved_changes: 0,
           has_unsaved_changes: false,
@@ -240,13 +206,8 @@
       };
       const task = {
         ...defaultTask,
-<<<<<<< HEAD
         assigned_dev: sampleGitHubUser2,
         assigned_qa: sampleGitHubUser2,
-=======
-        assigned_dev: 111111,
-        assigned_qa: 111111,
->>>>>>> a9763a42
       };
       const { queryByText, getByText } = setup({ orgs, task });
 
@@ -299,11 +260,7 @@
 
       const data = updateObject.mock.calls[0][0].data;
 
-<<<<<<< HEAD
       expect(data.assigned_dev).toBe(sampleGitHubUser1.id);
-=======
-      expect(data.assigned_dev).toBe(999999);
->>>>>>> a9763a42
       expect(data.should_alert_dev).toBe(true);
     });
 
@@ -323,11 +280,7 @@
 
       const data = updateObject.mock.calls[0][0].data;
 
-<<<<<<< HEAD
       expect(data.assigned_qa).toBe(sampleGitHubUser1.id);
-=======
-      expect(data.assigned_qa).toBe(999999);
->>>>>>> a9763a42
       expect(data.should_alert_qa).toBe(false);
     });
 
@@ -363,13 +316,9 @@
       fireEvent.click(getByText('Save'));
 
       expect(updateObject).toHaveBeenCalled();
-<<<<<<< HEAD
       expect(updateObject.mock.calls[0][0].data.assigned_qa).toBe(
         sampleGitHubUser2.id,
       );
-=======
-      expect(updateObject.mock.calls[0][0].data.assigned_qa).toBe(111111);
->>>>>>> a9763a42
     });
   });
 
@@ -406,13 +355,9 @@
           fireEvent.click(getByText('Confirm'));
 
           expect(updateObject).toHaveBeenCalledTimes(1);
-<<<<<<< HEAD
           expect(updateObject.mock.calls[0][0].data.assigned_dev).toBe(
             sampleGitHubUser2.id,
           );
-=======
-          expect(updateObject.mock.calls[0][0].data.assigned_dev).toBe(111111);
->>>>>>> a9763a42
         });
       });
 
@@ -436,13 +381,9 @@
 
           expect(refetchOrg).not.toHaveBeenCalled();
           expect(updateObject).toHaveBeenCalledTimes(1);
-<<<<<<< HEAD
           expect(updateObject.mock.calls[0][0].data.assigned_dev).toBe(
             sampleGitHubUser2.id,
           );
-=======
-          expect(updateObject.mock.calls[0][0].data.assigned_dev).toBe(111111);
->>>>>>> a9763a42
         });
       });
     });
@@ -937,11 +878,7 @@
       test('deletes org', async () => {
         const task = {
           ...defaultTask,
-<<<<<<< HEAD
           assigned_qa: sampleGitHubUser2,
-=======
-          assigned_qa: 111111,
->>>>>>> a9763a42
         };
         const orgs = {
           Dev: null,
