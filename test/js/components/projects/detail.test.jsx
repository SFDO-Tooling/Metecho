import { fireEvent, waitForElementToBeRemoved } from '@testing-library/react';
import React from 'react';
import { StaticRouter } from 'react-router-dom';

import ProjectDetail from '@/js/components/projects/detail';
import { createObject, fetchObject, fetchObjects } from '@/js/store/actions';
import { onboarded } from '@/js/store/user/actions';
import { SHOW_WALKTHROUGH, WALKTHROUGH_TYPES } from '@/js/utils/constants';
import routes from '@/js/utils/routes';

import {
  sampleEpic1,
  sampleEpic2,
  sampleProject1,
} from '../../../../src/stories/fixtures';
import { renderWithRedux, storeWithThunk } from './../../utils';

jest.mock('@/js/store/actions');
jest.mock('@/js/store/user/actions');

onboarded.mockReturnValue(() => Promise.resolve({ type: 'TEST', payload: {} }));
fetchObject.mockReturnValue(() => Promise.resolve({ type: 'TEST' }));
fetchObjects.mockReturnValue(() => Promise.resolve({ type: 'TEST' }));
createObject.mockReturnValue(() => Promise.resolve({ type: 'TEST' }));

afterEach(() => {
  fetchObject.mockClear();
  fetchObjects.mockClear();
  onboarded.mockClear();
  createObject.mockClear();
});

const defaultOrg = {
  id: 'org-id',
  project: 'p1',
  org_type: 'Playground',
  owner: 'my-user',
  owner_gh_username: 'currentUser',
  owner_gh_id: 'my-user-id',
  expires_at: '2019-09-16T12:58:53.721Z',
  latest_commit: '617a51',
  latest_commit_url: '/test/commit/url/',
  latest_commit_at: '2019-08-16T12:58:53.721Z',
  last_checked_unsaved_changes_at: new Date().toISOString(),
  url: '/test/org/url/',
  is_created: true,
  unsaved_changes: { Foo: ['Bar'] },
  has_unsaved_changes: true,
  total_unsaved_changes: 1,
  ignored_changes: {},
  has_ignored_changes: false,
  total_ignored_changes: 0,
  valid_target_directories: {
    source: ['src'],
    post: ['foo/bar', 'buz/baz'],
  },
  has_been_visited: true,
};

const defaultState = {
  projects: {
    projects: [
      {
        id: 'p1',
        name: 'Project 1',
        slug: 'project-1',
        old_slugs: ['old-slug'],
        description: 'This is a test project.',
        description_rendered: '<p>This is a test project.</p>',
        repo_url: 'https://github.com/test/test-repo',
        github_users: sampleProject1.github_users,
        repo_image_url: 'https://github.com/repo-image',
        org_config_names: [{ key: 'dev' }, { key: 'qa' }],
        has_push_permission: true,
      },
    ],
    notFound: ['yet-another-project'],
    next: null,
  },
  epics: {
    p1: {
      epics: [
        {
          id: 'epic1',
          slug: 'epic-1',
          name: 'Epic 1',
          project: 'p1',
          description: 'Epic Description',
          description_rendered: '<p>Epic Description</p>',
          github_users: sampleEpic1.github_users,
          status: 'In progress',
        },
        {
          id: 'epic2',
          slug: 'epic-2',
          name: 'Epic 2',
          project: 'p1',
          description: 'Epic Description',
          description_rendered: '<p>Epic Description</p>',
          github_users: sampleEpic2.github_users,
          status: 'Planned',
        },
        {
          id: 'epic3',
          slug: 'epic-3',
          name: 'Epic 3',
          project: 'p1',
          description: 'Epic Description',
          description_rendered: '<p>Epic Description</p>',
          github_users: [],
          status: 'Merged',
        },
        {
          id: 'epic4',
          slug: 'epic-4',
          name: 'Epic 4',
          project: 'p1',
          description: 'Epic Description',
          description_rendered: '<p>Epic Description</p>',
          github_users: [],
          status: 'Review',
        },
      ],
      next: 'next-url',
      notFound: [],
      fetched: true,
    },
  },
  tasks: {},
  orgs: {
    orgs: {
      [defaultOrg.id]: defaultOrg,
    },
    fetched: {
      projects: ['p1'],
      epics: [],
      tasks: [],
    },
  },
  user: {
    username: 'my-user',
    onboarded_at: 'now',
  },
};

const tasks = [
  {
    id: 'task1',
    name: 'Task 1',
    slug: 'task-1',
    old_slugs: ['old-slug'],
    epic: {
      id: 'epic1',
      name: 'Epic 1',
      slug: 'epic-1',
      github_users: [],
    },
    project: null,
    root_project: 'p1',
    branch_url: 'https://github.com/test/test-repo/tree/feature/epic-1__task-1',
    branch_name: 'feature/epic-1__task-1',
    description: 'Task Description',
    description_rendered: '<p>Task Description</p>',
    has_unmerged_commits: false,
    commits: [],
    assigned_dev: 'my-user',
    assigned_qa: null,
  },
  {
    id: 'task2',
    name: 'Task 2',
    slug: 'task-2',
    old_slugs: ['old-slug'],
    epic: {
      id: 'epic2',
      name: 'Epic 2',
      slug: 'epic-2',
      github_users: [],
    },
    project: null,
    root_project: 'p1',
    branch_url: 'https://github.com/test/test-repo/tree/feature/epic-2__task-2',
    branch_name: 'feature/epic-2__task-2',
    description: 'Task Description',
    description_rendered: '<p>Task Description</p>',
    has_unmerged_commits: false,
    commits: [],
    assigned_dev: null,
    assigned_qa: 'my-user',
  },
  {
    id: 'task3',
    name: 'Task 3',
    slug: 'task-3',
    old_slugs: [],
    epic: null,
    project: 'p1',
    root_project: 'p1',
    branch_url: 'https://github.com/test/test-repo/tree/feature/task-3',
    branch_name: 'feature/task-3',
    description: 'Task Description',
    description_rendered: '<p>Task Description</p>',
    has_unmerged_commits: false,
    commits: [],
    assigned_dev: null,
    assigned_qa: null,
  },
];

describe('<ProjectDetail />', () => {
  const setup = (options) => {
    const defaults = {
      initialState: defaultState,
      projectSlug: 'project-1',
      location: {},
    };
    const opts = Object.assign({}, defaults, options);
    const { initialState, projectSlug, location } = opts;
    const context = {};
    const history = { replace: jest.fn() };
    const result = renderWithRedux(
      <StaticRouter context={context}>
        <ProjectDetail
          match={{ params: { projectSlug } }}
          location={location}
          history={history}
        />
      </StaticRouter>,
      initialState,
      storeWithThunk,
    );
    return {
      ...result,
      context,
      history,
    };
  };

  test('renders project detail and epics list', () => {
    const { getByText, getAllByTitle } = setup();

    expect(getAllByTitle('Project 1')[0]).toBeVisible();
    expect(getByText('This is a test project.')).toBeVisible();
    expect(getByText('Epic 1')).toBeVisible();
  });

  test('renders empty epics list', () => {
    const { getByText, getAllByTitle } = setup({
      initialState: {
        ...defaultState,
        epics: {
          p1: {
            epics: [],
            next: null,
            notFound: [],
            fetched: true,
          },
        },
      },
    });

    expect(getAllByTitle('Project 1')[0]).toBeVisible();
    expect(getByText('This is a test project.')).toBeVisible();
    expect(
      getByText('You can create a new epic', { exact: false }),
    ).toBeVisible();
  });

  test('renders readonly project detail', () => {
    const { getByText } = setup({
      initialState: {
        ...defaultState,
        projects: {
          ...defaultState.projects,
          projects: [
            {
              ...defaultState.projects.projects[0],
              has_push_permission: false,
            },
          ],
        },
        epics: {
          p1: {
            epics: [],
            next: null,
            notFound: [],
            fetched: true,
          },
        },
      },
    });

    expect(
      getByText('There are no Epics for this Project.', { exact: false }),
    ).toBeVisible();
  });

  describe('project not found', () => {
    test('fetches project from API', () => {
      const { queryByText } = setup({ projectSlug: 'other-project' });

      expect(queryByText('Project 1')).toBeNull();
      expect(fetchObject).toHaveBeenCalledWith({
        filters: { slug: 'other-project' },
        objectType: 'project',
      });
    });
  });

  describe('project does not exist', () => {
    test('renders <ProjectNotFound />', () => {
      const { getByText, queryByText } = setup({
        projectSlug: 'yet-another-project',
      });

      expect(queryByText('Project 1')).toBeNull();
      expect(getByText('list of all projects')).toBeVisible();
    });
  });

  describe('old project slug', () => {
    test('redirects to project_detail with new slug', () => {
      const { context } = setup({ projectSlug: 'old-slug' });

      expect(context.action).toEqual('REPLACE');
      expect(context.url).toEqual(routes.project_detail('project-1'));
    });
  });

  describe('no project slug', () => {
    test('renders <ProjectNotFound />', () => {
      const { getByText, queryByText } = setup({ projectSlug: '' });

      expect(queryByText('Project 1')).toBeNull();
      expect(getByText('list of all projects')).toBeVisible();
    });
  });

  describe('orgs have not been fetched', () => {
    test('fetches orgs from API', () => {
      const { queryByText } = setup({
        initialState: {
          ...defaultState,
          orgs: {
            orgs: {},
            fetched: {
              projects: [],
              epics: [],
              tasks: [],
            },
          },
        },
      });

      expect(queryByText('Project Scratch Org')).toBeNull();
      expect(fetchObjects).toHaveBeenCalledWith({
        filters: { project: 'p1' },
        objectType: 'scratch_org',
      });
    });
  });

  describe('epics have not been fetched', () => {
    test('fetches epics from API', () => {
      setup({
        initialState: {
          ...defaultState,
          epics: {
            p1: {
              epics: [],
              next: null,
              notFound: [],
              fetched: false,
            },
          },
        },
      });

      expect(fetchObjects).toHaveBeenCalledWith({
        filters: { project: 'p1' },
        objectType: 'epic',
        reset: true,
      });
    });
  });

  describe('fetching more epics', () => {
    test('fetches next page of epics', async () => {
      const { findByText, getByText } = setup({
        initialState: {
          ...defaultState,
          epics: {
            p1: {
              epics: [
                {
                  branch_url: 'branch-url',
                  description: 'project description',
                  description_rendered: '<p>project description</p>',
                  id: 'epic1',
                  name: 'Epic 1',
                  old_slugs: [],
                  project: 'p1',
                  slug: 'epic-1',
                },
              ],
              next: 'next-url',
              notFound: [],
              fetched: true,
            },
          },
        },
      });
      const btn = getByText('Load More');

      expect.assertions(2);
      expect(btn).toBeVisible();

      fireEvent.click(btn);

      expect(fetchObjects).toHaveBeenCalledWith({
        filters: { project: 'p1' },
        objectType: 'epic',
        url: 'next-url',
      });

      await findByText('Loading…');
      await findByText('Load More');
    });

    test('hides btn when at end of list', () => {
      const { queryByText } = setup({
        initialState: {
          ...defaultState,
          epics: {
            p1: {
              epics: [
                {
                  branch_url: 'branch-url',
                  description: 'project description',
                  description_rendered: '<p>project description</p>',
                  id: 'epic1',
                  name: 'Epic 1',
                  old_slugs: [],
                  project: 'p1',
                  slug: 'epic-1',
                },
              ],
              next: null,
              notFound: [],
              fetched: true,
            },
          },
        },
      });

      expect(queryByText('Load More')).toBeNull();
    });
  });

  describe('Tasks tab', () => {
    test('fetches tasks list', () => {
      const { getByText } = setup();
      fireEvent.click(getByText('Tasks'));

      expect(fetchObjects).toHaveBeenCalledWith({
        filters: { project: 'p1' },
        objectType: 'task',
      });
    });

<<<<<<< HEAD
    test('renders tasks list', async () => {
      const { getByText, findByText } = setup({
        initialState: {
          ...defaultState,
          tasks: {
            p1: {
              fetched: true,
              notFound: [],
              tasks,
            },
          },
        },
      });
=======
    test('fetches and renders tasks list', async () => {
      const { getAllByText, findByText } = setup();
>>>>>>> 3f2e6413

      expect.assertions(1);
      fireEvent.click(getAllByText('Tasks')[0]);
      const task = await findByText('Task 2');

      expect(task).toBeVisible();
    });

    test('renders empty tasks list', async () => {
<<<<<<< HEAD
      const { getByText, findByText } = setup({
        initialState: {
          ...defaultState,
          tasks: {
            p1: {
              fetched: true,
              notFound: [],
              tasks: [],
            },
          },
        },
      });

      expect.assertions(1);
      fireEvent.click(getByText('Tasks'));
      const msg = await findByText('There are no Tasks for this Project.', {
        exact: false,
      });
=======
      fetchMock.getOnce(url, [], { overwriteRoutes: true });
      const { getAllByText, findByText } = setup();

      expect.assertions(1);
      fireEvent.click(getAllByText('Tasks')[0]);
      const msg = await findByText('There are no Tasks for this Project.');
>>>>>>> 3f2e6413

      expect(msg).toBeVisible();
    });

    describe('<CreateTaskModal />', () => {
      test('opens/closes form', async () => {
        expect.assertions(2);
        const { queryByText, findByText, getByText, getByTitle } = setup({
          initialState: {
            ...defaultState,
            tasks: {
              p1: {
                fetched: true,
                notFound: [],
                tasks: [],
              },
            },
          },
        });
        fireEvent.click(getByText('Tasks'));
        fireEvent.click(await findByText('Create a Task'));

        expect(getByText('Create a Task for Project 1')).toBeVisible();

        fireEvent.click(getByTitle('Cancel'));

        expect(queryByText('Create a Task for Project 1')).toBeNull();
      });
    });
  });

  describe('<CreateEpicModal />', () => {
    test('opens/closes form', () => {
      const { queryByText, getByText, getByTitle } = setup();
      fireEvent.click(getByText('Create an Epic'));

      expect(getByText('Create an Epic for Project 1')).toBeVisible();

      fireEvent.click(getByTitle('Cancel'));

      expect(queryByText('Create an Epic for Project 1')).toBeNull();
    });
  });

  describe('walkthrough tours', () => {
    let ENABLE_WALKTHROUGHS;

    beforeAll(() => {
      ENABLE_WALKTHROUGHS = window.GLOBALS.ENABLE_WALKTHROUGHS;
      window.GLOBALS.ENABLE_WALKTHROUGHS = true;
    });

    afterAll(() => {
      window.GLOBALS.ENABLE_WALKTHROUGHS = ENABLE_WALKTHROUGHS;
    });

    test('opens/closes landing modal', async () => {
      const { queryByText, findByText, getByTitle } = setup({
        initialState: {
          ...defaultState,
          user: {
            username: 'test-user',
            onboarded_at: null,
          },
        },
      });

      expect.assertions(3);
      const heading = await findByText('What can Metecho help you do today?', {
        exact: false,
      });

      expect(heading).toBeVisible();

      fireEvent.click(getByTitle('Close'));

      expect(
        queryByText('What can Metecho help you do today?', { exact: false }),
      ).toBeNull();
      expect(onboarded).toHaveBeenCalledTimes(1);
    });

    describe('plan tour click', () => {
      test('runs tour', async () => {
        const { queryByText, findByText, getByText, getByTitle } = setup({
          initialState: {
            ...defaultState,
            user: {
              username: 'foobar',
              onboarded_at: null,
            },
          },
        });

        expect.assertions(2);
        await findByText('What can Metecho help you do today?', {
          exact: false,
        });
        fireEvent.click(getByText('Start Plan Walkthrough'));
        const dialog = await findByText('Create Epics to group Tasks');

        expect(dialog).toBeVisible();

        fireEvent.click(getByTitle('Close'));

        expect(queryByText('Create Epics to group Tasks')).toBeNull();
      });
    });

    describe('redirect from menu dropdown', () => {
      test('runs tour', async () => {
        const { findByText, history } = setup({
          location: { state: { [SHOW_WALKTHROUGH]: WALKTHROUGH_TYPES.PLAN } },
        });

        expect.assertions(2);
        const dialog = await findByText('Create Epics to group Tasks');

        expect(dialog).toBeVisible();
        expect(history.replace).toHaveBeenCalledWith({ state: {} });
      });
    });
  });

  describe('<CreateOrgModal />', () => {
    let result;

    beforeEach(() => {
      result = setup({
        initialState: {
          ...defaultState,
          orgs: {
            orgs: {},
            fetched: {
              projects: ['p1'],
              epics: [],
              tasks: [],
            },
          },
        },
      });
      fireEvent.click(result.getByText('Create Scratch Org'));
    });

    describe('"cancel" click', () => {
      test('closes modal', () => {
        const { getByText, queryByText } = result;

        expect(
          getByText('You are creating a Scratch Org', { exact: false }),
        ).toBeVisible();

        fireEvent.click(getByText('Cancel'));

        expect(
          queryByText('You are creating a Scratch Org', { exact: false }),
        ).toBeNull();
      });
    });

    describe('"Create Org" click', () => {
      test('creates scratch org', async () => {
        const { getByText, getByLabelText, queryByText } = result;

        expect.assertions(5);
        fireEvent.click(getByText('Next'));

        expect(getByText('Advanced Options')).toBeVisible();

        fireEvent.click(getByText('Advanced Options'));
        fireEvent.click(getByLabelText('qa'));
        fireEvent.click(getByText('Create Org'));
        await waitForElementToBeRemoved(getByText('Advanced Options'));

        expect(queryByText('Advanced Options')).toBeNull();
        expect(createObject).toHaveBeenCalled();
        expect(createObject.mock.calls[0][0].data.project).toEqual('p1');
        expect(createObject.mock.calls[0][0].data.org_config_name).toEqual(
          'qa',
        );
      });
    });
  });
});<|MERGE_RESOLUTION|>--- conflicted
+++ resolved
@@ -459,8 +459,8 @@
 
   describe('Tasks tab', () => {
     test('fetches tasks list', () => {
-      const { getByText } = setup();
-      fireEvent.click(getByText('Tasks'));
+      const { getAllByText } = setup();
+      fireEvent.click(getAllByText('Tasks')[0]);
 
       expect(fetchObjects).toHaveBeenCalledWith({
         filters: { project: 'p1' },
@@ -468,9 +468,8 @@
       });
     });
 
-<<<<<<< HEAD
     test('renders tasks list', async () => {
-      const { getByText, findByText } = setup({
+      const { getAllByText, findByText } = setup({
         initialState: {
           ...defaultState,
           tasks: {
@@ -482,10 +481,6 @@
           },
         },
       });
-=======
-    test('fetches and renders tasks list', async () => {
-      const { getAllByText, findByText } = setup();
->>>>>>> 3f2e6413
 
       expect.assertions(1);
       fireEvent.click(getAllByText('Tasks')[0]);
@@ -495,8 +490,7 @@
     });
 
     test('renders empty tasks list', async () => {
-<<<<<<< HEAD
-      const { getByText, findByText } = setup({
+      const { getAllByText, findByText } = setup({
         initialState: {
           ...defaultState,
           tasks: {
@@ -510,18 +504,10 @@
       });
 
       expect.assertions(1);
-      fireEvent.click(getByText('Tasks'));
+      fireEvent.click(getAllByText('Tasks')[0]);
       const msg = await findByText('There are no Tasks for this Project.', {
         exact: false,
       });
-=======
-      fetchMock.getOnce(url, [], { overwriteRoutes: true });
-      const { getAllByText, findByText } = setup();
-
-      expect.assertions(1);
-      fireEvent.click(getAllByText('Tasks')[0]);
-      const msg = await findByText('There are no Tasks for this Project.');
->>>>>>> 3f2e6413
 
       expect(msg).toBeVisible();
     });
@@ -529,19 +515,20 @@
     describe('<CreateTaskModal />', () => {
       test('opens/closes form', async () => {
         expect.assertions(2);
-        const { queryByText, findByText, getByText, getByTitle } = setup({
-          initialState: {
-            ...defaultState,
-            tasks: {
-              p1: {
-                fetched: true,
-                notFound: [],
-                tasks: [],
+        const { queryByText, findByText, getByText, getAllByText, getByTitle } =
+          setup({
+            initialState: {
+              ...defaultState,
+              tasks: {
+                p1: {
+                  fetched: true,
+                  notFound: [],
+                  tasks: [],
+                },
               },
             },
-          },
-        });
-        fireEvent.click(getByText('Tasks'));
+          });
+        fireEvent.click(getAllByText('Tasks')[0]);
         fireEvent.click(await findByText('Create a Task'));
 
         expect(getByText('Create a Task for Project 1')).toBeVisible();
