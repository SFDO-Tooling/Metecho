--- conflicted
+++ resolved
@@ -26,6 +26,7 @@
   sampleIssue1,
   sampleIssue2,
   sampleReadOnlyGitHubUser,
+  sampleUser1,
 } from '../../../../src/stories/fixtures';
 import { renderWithRedux, storeWithThunk } from './../../utils';
 
@@ -52,15 +53,9 @@
   id: 'org-id',
   epic: 'epic1',
   org_type: 'Playground',
-<<<<<<< HEAD
-  owner: sampleGitHubUser1.id,
+  owner: sampleUser1.id,
   owner_gh_username: sampleGitHubUser1.username,
   owner_gh_id: sampleGitHubUser1.id,
-=======
-  owner: 'user-id',
-  owner_gh_username: 'currentUser',
-  owner_gh_id: 999999,
->>>>>>> a9763a42
   expires_at: '2019-09-16T12:58:53.721Z',
   latest_commit: '617a51',
   latest_commit_url: '/test/commit/url/',
@@ -85,16 +80,12 @@
   id: 'epic1',
   slug: 'epic-1',
   name: 'Epic 1',
-<<<<<<< HEAD
   github_users: [
     sampleGitHubUser1.id,
     sampleGitHubUser2.id,
     sampleGitHubUser3.id,
     sampleReadOnlyGitHubUser.id,
   ],
-=======
-  github_users: [123456, 234567, 999999, 111111],
->>>>>>> a9763a42
 };
 
 const defaultState = {
@@ -111,47 +102,11 @@
         repo_owner: 'test',
         repo_name: 'test-repo',
         github_users: [
-<<<<<<< HEAD
           sampleGitHubUser1,
           sampleGitHubUser2,
           sampleGitHubUser3,
           sampleReadOnlyGitHubUser,
           sampleGitHubUser4,
-=======
-          {
-            id: 123456,
-            login: 'TestGitHubUser',
-            permissions: {
-              push: true,
-            },
-          },
-          {
-            id: 234567,
-            login: 'OtherUser',
-            permissions: {
-              push: true,
-            },
-          },
-          {
-            id: 345678,
-            login: 'ThirdUser',
-            permissions: {
-              push: true,
-            },
-          },
-          {
-            id: 999999,
-            login: 'currentUser',
-            permissions: { push: true },
-          },
-          {
-            id: 111111,
-            login: 'readonly-user',
-            permissions: {
-              push: false,
-            },
-          },
->>>>>>> a9763a42
         ],
         has_push_permission: true,
       },
@@ -207,11 +162,7 @@
           slug: 'task-2',
           epic,
           status: 'In progress',
-<<<<<<< HEAD
           assigned_dev: sampleGitHubUser1,
-=======
-          assigned_dev: 123456,
->>>>>>> a9763a42
         },
         {
           id: 'task3',
@@ -274,15 +225,9 @@
     },
   },
   user: {
-<<<<<<< HEAD
-    id: sampleGitHubUser1.id,
-    username: sampleGitHubUser1.username,
-    github_id: sampleGitHubUser1.id,
-=======
-    id: 'user-id',
-    username: 'currentUser',
-    github_id: 999999,
->>>>>>> a9763a42
+    id: sampleUser1.id,
+    username: sampleUser1.username,
+    github_id: sampleUser1.github_id,
     valid_token_for: 'my-org',
     is_devhub_enabled: true,
   },
@@ -390,11 +335,7 @@
 
       const data = updateObject.mock.calls[0][0].data;
 
-<<<<<<< HEAD
       expect(data.assigned_qa).toBe(sampleGitHubUser1.id);
-=======
-      expect(data.assigned_qa).toBe(999999);
->>>>>>> a9763a42
       expect(data.should_alert_qa).toBe(false);
     });
   });
@@ -719,14 +660,10 @@
       expect(updateObject).toHaveBeenCalled();
 
       expect(updateObject.mock.calls[0][0].data.github_users).toEqual([
-<<<<<<< HEAD
         sampleGitHubUser4.id,
         sampleGitHubUser2.id,
         sampleReadOnlyGitHubUser.id,
         sampleGitHubUser1.id,
-=======
-        999999, 111111, 123456, 345678,
->>>>>>> a9763a42
       ]);
     });
 
@@ -766,11 +703,7 @@
               epics: [
                 {
                   ...defaultState.epics.p1.epics[0],
-<<<<<<< HEAD
                   github_users: [sampleGitHubUser2.id],
-=======
-                  github_users: [234567],
->>>>>>> a9763a42
                 },
               ],
             },
@@ -793,11 +726,7 @@
               epics: [
                 {
                   ...defaultState.epics.p1.epics[0],
-<<<<<<< HEAD
                   github_users: [sampleGitHubUser1.id],
-=======
-                  github_users: [123456],
->>>>>>> a9763a42
                 },
               ],
             },
@@ -817,11 +746,7 @@
     beforeEach(() => {
       const task = {
         ...defaultState.tasks.p1.tasks[0],
-<<<<<<< HEAD
         assigned_qa: sampleGitHubUser1,
-=======
-        assigned_qa: 234567,
->>>>>>> a9763a42
       };
       result = setup({
         initialState: {
@@ -865,12 +790,8 @@
         expect(queryByText('Confirm Removing Collaborators')).toBeNull();
         expect(updateObject).toHaveBeenCalled();
         expect(updateObject.mock.calls[0][0].data.github_users).toEqual([
-<<<<<<< HEAD
           sampleReadOnlyGitHubUser.id,
           sampleGitHubUser3.id,
-=======
-          999999, 111111,
->>>>>>> a9763a42
         ]);
       });
     });
@@ -891,11 +812,7 @@
 
       const data = updateObject.mock.calls[0][0].data;
 
-<<<<<<< HEAD
       expect(data.assigned_qa).toBe(sampleGitHubUser1.id);
-=======
-      expect(data.assigned_qa).toBe(999999);
->>>>>>> a9763a42
       expect(data.should_alert_qa).toBe(false);
     });
 
