import { fireEvent, waitForElementToBeRemoved } from '@testing-library/react';
import fetchMock from 'fetch-mock';
import React from 'react';
import { StaticRouter } from 'react-router-dom';

import TaskDetail from '@/js/components/tasks/detail';
import {
  createObject,
  fetchObject,
  fetchObjects,
  updateObject,
} from '@/js/store/actions';
import { refetchOrg, refreshOrg } from '@/js/store/orgs/actions';
import { defaultState as defaultOrgsState } from '@/js/store/orgs/reducer';
import { refreshOrgConfigs } from '@/js/store/projects/actions';
import {
  NULL_FILTER_VALUE,
  OBJECT_TYPES,
  ORG_TYPES,
  RETRIEVE_CHANGES,
  TASK_STATUSES,
} from '@/js/utils/constants';
import routes from '@/js/utils/routes';

import {
  sampleGitHubUser1,
  sampleGitHubUser2,
  sampleIssue1,
  sampleIssue2,
} from '../../../../src/stories/fixtures';
import {
  renderWithRedux,
  reRenderWithRedux,
  storeWithThunk,
} from './../../utils';

jest.mock('@/js/store/actions');
jest.mock('@/js/store/orgs/actions');
jest.mock('@/js/store/projects/actions');

createObject.mockReturnValue(() => Promise.resolve({ type: 'TEST' }));
fetchObject.mockReturnValue(() => Promise.resolve({ type: 'TEST' }));
fetchObjects.mockReturnValue(() => Promise.resolve({ type: 'TEST' }));
updateObject.mockReturnValue(() => Promise.resolve({ type: 'TEST' }));
refetchOrg.mockReturnValue(() => Promise.resolve({ type: 'TEST' }));
refreshOrg.mockReturnValue(() => Promise.resolve({ type: 'TEST' }));
refreshOrgConfigs.mockReturnValue(() => Promise.resolve({ type: 'TEST' }));

afterEach(() => {
  createObject.mockClear();
  fetchObject.mockClear();
  fetchObjects.mockClear();
  updateObject.mockClear();
  refetchOrg.mockClear();
  refreshOrg.mockClear();
  refreshOrgConfigs.mockClear();
});

const defaultEpic = {
  id: 'epic1',
  slug: 'epic-1',
  name: 'Epic 1',
<<<<<<< HEAD
  github_users: [sampleGitHubUser2.id],
=======
  github_users: [123456],
>>>>>>> a9763a42
};

const defaultOrg = {
  id: 'org-id',
  task: 'task1',
  org_type: 'Dev',
<<<<<<< HEAD
  owner: sampleGitHubUser1.id,
  owner_gh_username: sampleGitHubUser1.username,
  owner_gh_id: sampleGitHubUser1.id,
=======
  owner: 'user-id',
  owner_gh_username: 'user-name',
  owner_gh_id: 999999,
>>>>>>> a9763a42
  expires_at: '2019-09-16T12:58:53.721Z',
  latest_commit: '617a51',
  latest_commit_url: '/test/commit/url/',
  latest_commit_at: '2019-08-16T12:58:53.721Z',
  last_checked_unsaved_changes_at: new Date().toISOString(),
  url: '/test/org/url/',
  is_created: true,
  unsaved_changes: { Foo: ['Bar'] },
  has_unsaved_changes: true,
  total_unsaved_changes: 1,
  ignored_changes: {},
  has_ignored_changes: false,
  total_ignored_changes: 0,
  valid_target_directories: {
    source: ['src'],
    post: ['foo/bar', 'buz/baz'],
  },
  has_been_visited: true,
};

const defaultState = {
  user: {
<<<<<<< HEAD
    id: sampleGitHubUser1.id,
    github_id: sampleGitHubUser1.id,
    username: sampleGitHubUser1.name,
=======
    id: 'user-id',
    username: 'user-name',
    github_id: 999999,
>>>>>>> a9763a42
    valid_token_for: 'my-org',
    is_devhub_enabled: true,
  },
  projects: {
    projects: [
      {
        id: 'p1',
        name: 'Project 1',
        slug: 'project-1',
        old_slugs: [],
        description: 'This is a test project.',
        description_rendered: '<p>This is a test project.</p>',
        repo_url: 'https://github.com/test/test-repo',
        repo_owner: 'test',
        repo_name: 'test-repo',
<<<<<<< HEAD
        github_users: [sampleGitHubUser1, sampleGitHubUser2],
=======
        github_users: [
          {
            id: 123456,
            login: 'user-name',
            permissions: { push: true },
          },
          {
            id: 999999,
            login: 'user-name',
            permissions: { push: true },
          },
        ],
>>>>>>> a9763a42
        has_push_permission: true,
      },
    ],
    notFound: ['different-project'],
    next: null,
  },
  epics: {
    p1: {
      epics: [
        {
          ...defaultEpic,
          project: 'p1',
          description: 'Epic Description',
          description_rendered: '<p>Epic Description</p>',
          branch_url: 'https://github.com/test/test-repo/tree/branch-name',
          branch_name: 'branch-name',
          old_slugs: [],
        },
      ],
      next: null,
      notFound: ['different-epic'],
      fetched: true,
    },
  },
  tasks: {
    p1: {
      fetched: ['epic1'],
      notFound: ['epic1-different-task', 'different-task'],
      tasks: [
        {
          id: 'task1',
          name: 'Task 1',
          slug: 'task-1',
          old_slugs: ['old-slug'],
          epic: defaultEpic,
          project: null,
          root_project: 'p1',
          branch_url: 'https://github.com/test/test-repo/tree/epic__task',
          branch_name: 'epic__task',
          description: 'Task Description',
          description_rendered: '<p>Task Description</p>',
          has_unmerged_commits: false,
          commits: [],
<<<<<<< HEAD
          assigned_dev: sampleGitHubUser1,
=======
          assigned_dev: 999999,
>>>>>>> a9763a42
          assigned_qa: null,
        },
        {
          id: 'task2',
          name: 'Task 2',
          slug: 'task-2',
          old_slugs: ['old-slug-2'],
          epic: null,
          project: 'p1',
          root_project: 'p1',
          branch_url: 'https://github.com/test/test-repo/tree/epicless__task',
          branch_name: 'epicless__task',
          description: 'Task Description',
          description_rendered: '<p>Task Description</p>',
          has_unmerged_commits: false,
          commits: [],
<<<<<<< HEAD
          assigned_dev: sampleGitHubUser1,
=======
          assigned_dev: 999999,
>>>>>>> a9763a42
          assigned_qa: null,
        },
      ],
    },
  },
  orgs: {
    orgs: {
      [defaultOrg.id]: defaultOrg,
    },
    fetched: {
      projects: [],
      epics: [],
      tasks: ['task1'],
    },
  },
  issues: {
    issues: [],
    notFound: [],
  },
};

describe('<TaskDetail/>', () => {
  const setup = (options) => {
    const defaults = {
      initialState: defaultState,
      projectSlug: 'project-1',
      epicSlug: 'epic-1',
      taskSlug: 'task-1',
      location: {},
      rerender: false,
    };
    const opts = Object.assign({}, defaults, options);
    const { initialState, projectSlug, epicSlug, taskSlug, location } = opts;
    const context = {};
    const history = { replace: jest.fn() };
    const ui = (
      <StaticRouter context={context}>
        <TaskDetail
          match={{ params: { projectSlug, epicSlug, taskSlug } }}
          location={location}
          history={history}
        />
      </StaticRouter>
    );
    if (opts.rerender) {
      return {
        ...reRenderWithRedux(ui, opts.store, opts.rerender),
        context,
        history,
      };
    }
    return {
      ...renderWithRedux(ui, initialState, storeWithThunk),
      context,
      history,
    };
  };

  test('renders task detail with org', () => {
    const { getByText, getByTitle, queryByText } = setup();

    expect(getByTitle('Task 1')).toBeVisible();
    expect(getByText('Task Description')).toBeVisible();
    expect(queryByText('View Branch')).toBeVisible();
    expect(getByTitle('View Org')).toBeVisible();
    expect(getByText('Task Team & Orgs')).toBeVisible();
  });

  test('renders epicless task detail', () => {
    const { getByText, getByTitle } = setup({
      epicSlug: undefined,
      taskSlug: 'task-2',
    });

    expect(getByTitle('Task 2')).toBeVisible();
    expect(getByText('no Epic')).toBeVisible();
  });

  test('renders readonly task detail with dev org', () => {
    const { getByText, getByTitle } = setup({
      initialState: {
        ...defaultState,
        projects: {
          ...defaultState.projects,
          projects: [
            {
              ...defaultState.projects.projects[0],
              has_push_permission: false,
            },
          ],
        },
      },
    });

    expect(getByTitle('Task 1')).toBeVisible();
    expect(getByTitle('View Org')).toBeVisible();
    expect(getByText('Self-Assign')).toBeVisible();
  });

  test('renders readonly task detail with test org', () => {
    const { getByText, getByTitle } = setup({
      initialState: {
        ...defaultState,
        projects: {
          ...defaultState.projects,
          projects: [
            {
              ...defaultState.projects.projects[0],
              has_push_permission: false,
            },
          ],
        },
        tasks: {
          ...defaultState.tasks,
          p1: {
            ...defaultState.tasks.p1,
            tasks: [
              {
                ...defaultState.tasks.p1.tasks[0],
                assigned_dev: null,
<<<<<<< HEAD
                assigned_qa: sampleGitHubUser1,
=======
                assigned_qa: 999999,
>>>>>>> a9763a42
              },
            ],
          },
        },
        orgs: {
          ...defaultState.orgs,
          orgs: {
            [defaultOrg.id]: {
              ...defaultOrg,
              org_type: 'QA',
            },
          },
        },
      },
    });

    expect(getByTitle('Task 1')).toBeVisible();
    expect(getByTitle('View Org')).toBeVisible();
    expect(getByText('No Developer')).toBeVisible();
  });

  test('renders task detail with playground scratch org', () => {
    const { getByText } = setup({
      initialState: {
        ...defaultState,
        orgs: {
          ...defaultState.orgs,
          orgs: {
            [defaultOrg.id]: {
              ...defaultOrg,
              org_type: 'Playground',
            },
          },
        },
      },
    });

    expect(getByText('Task Scratch Org')).toBeVisible();
  });

  test('renders view changes if has_unmerged_commits, branch_diff_url', () => {
    const { getByText, getByTitle } = setup({
      initialState: {
        ...defaultState,
        tasks: {
          ...defaultState.tasks,
          p1: {
            ...defaultState.tasks.p1,
            tasks: [
              {
                ...defaultState.tasks.p1.tasks[0],
                branch_diff_url: 'https://github.com/example/repo',
                has_unmerged_commits: true,
              },
            ],
          },
        },
      },
    });

    expect(getByTitle('Task 1')).toBeVisible();
    expect(getByText('View Changes')).toBeVisible();
  });

  test('renders view pr button if pr_url exists', () => {
    const { getByText, getByTitle } = setup({
      initialState: {
        ...defaultState,
        tasks: {
          ...defaultState.tasks,
          p1: {
            ...defaultState.tasks.p1,
            tasks: [
              {
                ...defaultState.tasks.p1.tasks[0],
                pr_url: 'my-pr-url',
                pr_is_open: true,
              },
            ],
          },
        },
      },
    });

    expect(getByTitle('Task 1')).toBeVisible();
    expect(getByText('View Pull Request')).toBeVisible();
  });

  describe('task not found', () => {
    test('fetches task from API', () => {
      const { queryByText } = setup({
        initialState: { ...defaultState, tasks: {} },
      });

      expect(queryByText('Task 1')).toBeNull();
      expect(fetchObject).toHaveBeenCalledWith({
        filters: {
          project: 'p1',
          epic: 'epic1',
          slug: 'task-1',
        },
        objectType: 'task',
      });
    });

    test('fetches epic-less task from API', () => {
      const { queryByText } = setup({
        initialState: {
          ...defaultState,
          tasks: {
            p1: {
              tasks: [],
              fetched: [],
              notFound: [],
            },
          },
        },
        epicSlug: undefined,
      });

      expect(queryByText('Task 1')).toBeNull();
      expect(fetchObject).toHaveBeenCalledWith({
        filters: {
          project: 'p1',
          epic: NULL_FILTER_VALUE,
          slug: 'task-1',
        },
        objectType: 'task',
      });
    });
  });

  describe('issue not fetched', () => {
    test('fetches issue from API', () => {
      const { getByText } = setup({
        initialState: {
          ...defaultState,
          tasks: {
            ...defaultState.tasks,
            p1: {
              ...defaultState.tasks.p1,
              tasks: [
                {
                  ...defaultState.tasks.p1.tasks[0],
                  issue: 'an-issue-id',
                },
              ],
            },
          },
        },
      });

      expect(getByText('Loading GitHub Issue…')).toBeVisible();
      expect(fetchObject).toHaveBeenCalledWith({
        filters: { id: 'an-issue-id' },
        objectType: 'issue',
      });
    });
  });

  describe('has issue attached', () => {
    let result;

    beforeEach(() => {
      result = setup({
        initialState: {
          ...defaultState,
          tasks: {
            ...defaultState.tasks,
            p1: {
              ...defaultState.tasks.p1,
              tasks: [
                {
                  ...defaultState.tasks.p1.tasks[0],
                  issue: sampleIssue1.id,
                },
              ],
            },
          },
          issues: {
            issues: [sampleIssue1],
            notFound: [],
          },
        },
      });
    });

    test('renders issue', () => {
      const { getByText } = result;

      expect(getByText('#87')).toBeVisible();
    });

    test('can detach issue from task', () => {
      const { getByText } = result;

      fireEvent.click(getByText('GitHub Issue Actions'));
      fireEvent.click(getByText('Remove from Task'));

      expect(updateObject).toHaveBeenCalledTimes(1);

      const args = updateObject.mock.calls[0][0];

      expect(args.objectType).toBe('task');
      expect(args.data).toEqual({ issue: null });
    });
  });

  describe('project does not exist', () => {
    test('renders <ProjectNotFound />', () => {
      const { getByText, queryByText } = setup({
        projectSlug: 'different-project',
      });

      expect(queryByText('Task 1')).toBeNull();
      expect(getByText('list of all Projects')).toBeVisible();
    });
  });

  describe('epic does not exist', () => {
    test('renders <EpicNotFound />', () => {
      const { getByText, queryByText } = setup({
        epicSlug: 'different-epic',
      });

      expect(queryByText('Task 1')).toBeNull();
      expect(getByText('another Epic')).toBeVisible();
    });
  });

  describe('task does not exist', () => {
    test('renders <TaskNotFound /> for task with epic', () => {
      const { getByText, queryByText } = setup({
        taskSlug: 'different-task',
      });

      expect(queryByText('Task 1')).toBeNull();
      expect(getByText('another Task')).toBeVisible();
    });

    test('renders <TaskNotFound /> for task without epic', () => {
      const { getByText, queryByText } = setup({
        epicSlug: undefined,
        taskSlug: 'different-task',
      });

      expect(queryByText('Task 1')).toBeNull();
      expect(queryByText('Task 2')).toBeNull();
      expect(getByText('another Task')).toBeVisible();
    });
  });

  describe('old task slug', () => {
    test('redirects to epic_task_detail with new slug', () => {
      const { context } = setup({ taskSlug: 'old-slug' });

      expect(context.action).toBe('REPLACE');
      expect(context.url).toEqual(
        routes.epic_task_detail('project-1', 'epic-1', 'task-1'),
      );
    });

    test('redirects to project_task_detail with new slug', () => {
      const { context } = setup({
        epicSlug: undefined,
        taskSlug: 'old-slug-2',
      });

      expect(context.action).toBe('REPLACE');
      expect(context.url).toEqual(
        routes.project_task_detail('project-1', 'task-2'),
      );
    });
  });

  describe('orgs have not been fetched', () => {
    test('fetches orgs from API', () => {
      const { queryByText } = setup({
        initialState: {
          ...defaultState,
          orgs: defaultOrgsState,
        },
      });

      expect(queryByText('Task Team & Orgs')).toBeNull();
      expect(fetchObjects).toHaveBeenCalledTimes(1);
      expect(fetchObjects).toHaveBeenCalledWith({
        objectType: 'scratch_org',
        filters: { task: 'task1' },
      });
    });
  });

  describe('"Retrieve Changes from Dev Org" click', () => {
    test('refreshes and then opens modal', () => {
      const { getByText } = setup();
      fireEvent.click(getByText('Retrieve Changes from Dev Org'));

      expect(refetchOrg).toHaveBeenCalledTimes(1);

      const refetchArgs = refetchOrg.mock.calls[0][0];

      expect(refetchArgs.id).toBe('org-id');

      expect(
        getByText('Select the location to retrieve changes'),
      ).toBeVisible();
    });

    describe('org has been checked within past 5 minutes', () => {
      let ORG_RECHECK_MINUTES;

      beforeAll(() => {
        ORG_RECHECK_MINUTES = window.GLOBALS.ORG_RECHECK_MINUTES;
        window.GLOBALS.ORG_RECHECK_MINUTES = 5;
      });

      afterAll(() => {
        window.GLOBALS.ORG_RECHECK_MINUTES = ORG_RECHECK_MINUTES;
      });

      test('just opens modal', () => {
        const { getByText, getByTitle, queryByText } = setup();
        fireEvent.click(getByText('Retrieve Changes from Dev Org'));

        expect(refetchOrg).not.toHaveBeenCalled();
        expect(
          getByText('Select the location to retrieve changes'),
        ).toBeVisible();

        fireEvent.click(getByTitle('Close'));

        expect(
          queryByText('Select the location to retrieve changes'),
        ).toBeNull();
      });
    });
  });

  describe('retrieving changes', () => {
    test('renders loading button', () => {
      const { getAllByText } = setup({
        initialState: {
          ...defaultState,
          orgs: {
            ...defaultState.orgs,
            orgs: {
              [defaultOrg.id]: {
                ...defaultOrg,
                currently_capturing_changes: true,
              },
            },
          },
        },
      });

      expect(getAllByText('Retrieving Selected Changes…')).toHaveLength(2);
    });
  });

  describe('converting org and retrieving changes', () => {
    test('opens retrieve changes modal', async () => {
      const { findByText, history } = setup({
        location: { state: { [RETRIEVE_CHANGES]: true } },
      });

      expect.assertions(2);
      const modal = await findByText('Select the location to retrieve changes');

      expect(modal).toBeVisible();
      expect(history.replace).toHaveBeenCalledWith({ state: {} });
    });
  });

  describe('reassigning org', () => {
    test('renders loading button', () => {
      const { getAllByText } = setup({
        initialState: {
          ...defaultState,
          orgs: {
            ...defaultState.orgs,
            orgs: {
              [defaultOrg.id]: {
                ...defaultOrg,
                currently_reassigning_user: true,
              },
            },
          },
        },
      });

      expect(getAllByText('Reassigning Org Ownership…')).toHaveLength(2);
    });
  });

  describe('<ContributeWorkModal />', () => {
    const orgs = {
      ...defaultState.orgs,
      orgs: {
        [defaultOrg.id]: {
          ...defaultOrg,
          org_type: 'Playground',
        },
      },
    };

    describe('"cancel" click', () => {
      test('closes modal', () => {
        const { getByText, getByLabelText, queryByText, getByTitle } = setup({
          initialState: {
            ...defaultState,
            orgs,
          },
        });
        fireEvent.click(getByText('Contribute Work'));

        expect(getByText('Contribute Work from Scratch Org')).toBeVisible();

        fireEvent.click(
          getByLabelText('Convert Scratch Org into Dev Org on a new Task'),
        );
        fireEvent.click(
          getByLabelText('Convert Scratch Org into Dev Org for this Task'),
        );
        fireEvent.click(getByTitle('Cancel'));

        expect(queryByText('Contribute Work from Scratch Org')).toBeNull();
      });
    });

    describe('"Contribute" click with new task', () => {
      test('opens Add Task modal', () => {
        const { getByText, getByTitle, getByLabelText, queryByText } = setup({
          initialState: {
            ...defaultState,
            orgs: {
              ...defaultState.orgs,
              orgs: {
                ...defaultState.orgs.orgs,
                'new-org': {
                  ...defaultOrg,
                  id: 'new-org',
                  org_type: 'Playground',
                },
              },
            },
          },
        });
        fireEvent.click(getByText('Contribute Work'));
        fireEvent.click(
          getByLabelText('Convert Scratch Org into Dev Org on a new Task'),
        );
        fireEvent.click(getByText('Contribute'));

        expect(
          getByText('Create a Task to Contribute Work from Scratch Org'),
        ).toBeVisible();

        fireEvent.click(getByTitle('Cancel'));

        expect(
          queryByText('Create a Task to Contribute Work from Scratch Org'),
        ).toBeNull();
      });
    });

    describe('"Contribute" click with existing task', () => {
      test('opens retrieve changes modal', () => {
        const { getByText, history } = setup({
          initialState: {
            ...defaultState,
            orgs,
            tasks: {
              ...defaultState.tasks,
              p1: {
                ...defaultState.tasks.p1,
                tasks: [
                  {
                    ...defaultState.tasks.p1.tasks[0],
                    assigned_dev: null,
                  },
                ],
              },
            },
          },
        });
        fireEvent.click(getByText('Contribute Work'));
        fireEvent.click(getByText('Contribute'));

        expect(updateObject).toHaveBeenCalledTimes(2);
        expect(updateObject).toHaveBeenCalledWith({
          objectType: OBJECT_TYPES.TASK,
          url: window.api_urls.task_assignees('task1'),
          data: {
<<<<<<< HEAD
            assigned_dev: sampleGitHubUser1.id,
=======
            assigned_dev: 999999,
>>>>>>> a9763a42
          },
        });
        expect(updateObject).toHaveBeenCalledWith({
          objectType: OBJECT_TYPES.ORG,
          url: window.api_urls.scratch_org_detail(defaultOrg.id),
          data: { org_type: ORG_TYPES.DEV },
          patch: true,
        });
        expect(history.replace).toHaveBeenCalledWith({
          state: { [RETRIEVE_CHANGES]: true },
        });
      });
    });

    describe('Task is already merged', () => {
      test('does not allow contributing', () => {
        const { queryByText } = setup({
          initialState: {
            ...defaultState,
            orgs,
            tasks: {
              ...defaultState.tasks,
              p1: {
                ...defaultState.tasks.p1,
                tasks: [
                  {
                    ...defaultState.tasks.p1.tasks[0],
                    has_unmerged_commits: false,
                    pr_url: 'my-pr-url',
                    pr_is_open: false,
                    status: TASK_STATUSES.COMPLETED,
                  },
                ],
              },
            },
          },
        });

        expect(queryByText('Contribute Work')).toBeNull();
      });
    });

    describe('User does not have permissions', () => {
      test('does not allow contributing', () => {
        const { getByText } = setup({
          initialState: {
            ...defaultState,
            orgs,
            projects: {
              ...defaultState.projects,
              projects: [
                {
                  ...defaultState.projects.projects[0],
                  has_push_permission: false,
                },
              ],
            },
          },
        });
        fireEvent.click(getByText('Contribute Work'));

        expect(getByText('Contribute Work from Scratch Org')).toBeVisible();
        expect(
          getByText('You do not have “push” access', { exact: false }),
        ).toBeVisible();
      });
    });
  });

  describe('pr is closed', () => {
    test('renders "Submit Task for Testing" button', () => {
      const { getByText } = setup({
        initialState: {
          ...defaultState,
          tasks: {
            ...defaultState.tasks,
            p1: {
              ...defaultState.tasks.p1,
              tasks: [
                {
                  ...defaultState.tasks.p1.tasks[0],
                  has_unmerged_commits: true,
                  pr_url: 'my-pr-url',
                  pr_is_open: false,
                  status: TASK_STATUSES.CANCELED,
                },
              ],
            },
          },
        },
      });

      expect(getByText('Submit Task for Testing')).toBeVisible();
      expect(getByText('re-submitted for testing')).toBeVisible();
    });

    test('does not render "Submit Task" button for readonly user', () => {
      const { getByText, queryByText } = setup({
        initialState: {
          ...defaultState,
          projects: {
            ...defaultState.projects,
            projects: [
              {
                ...defaultState.projects.projects[0],
                has_push_permission: false,
              },
            ],
          },
          tasks: {
            ...defaultState.tasks,
            p1: {
              ...defaultState.tasks.p1,
              tasks: [
                {
                  ...defaultState.tasks.p1.tasks[0],
                  has_unmerged_commits: true,
                  pr_url: 'my-pr-url',
                  pr_is_open: false,
                  status: TASK_STATUSES.CANCELED,
                },
              ],
            },
          },
        },
      });

      expect(queryByText('re-submitted for testing')).toBeNull();
      expect(getByText('Canceled')).toBeVisible();
    });
  });

  describe('pr is open', () => {
    test('does not render "Submit Task for Testing" button', () => {
      const { queryByText } = setup({
        initialState: {
          ...defaultState,
          tasks: {
            ...defaultState.tasks,
            p1: {
              ...defaultState.tasks.p1,
              tasks: [
                {
                  ...defaultState.tasks.p1.tasks[0],
                  has_unmerged_commits: true,
                  pr_url: 'my-pr-url',
                  pr_is_open: true,
                  review_valid: true,
                },
              ],
            },
          },
        },
      });

      expect(queryByText('Submit Task for Testing')).toBeNull();
    });
  });

  describe('"Submit Task for Testing" click', () => {
    test('opens modal', () => {
      const { getByText } = setup({
        initialState: {
          ...defaultState,
          tasks: {
            ...defaultState.tasks,
            p1: {
              ...defaultState.tasks.p1,
              tasks: [
                {
                  ...defaultState.tasks.p1.tasks[0],
                  has_unmerged_commits: true,
                },
              ],
            },
          },
        },
      });
      fireEvent.click(getByText('Submit Task for Testing'));

      expect(getByText('Submit this Task for testing')).toBeVisible();
    });
  });

  describe('submitting task for testing', () => {
    test('renders loading button', () => {
      const { getByText } = setup({
        initialState: {
          ...defaultState,
          tasks: {
            ...defaultState.tasks,
            p1: {
              ...defaultState.tasks.p1,
              tasks: [
                {
                  ...defaultState.tasks.p1.tasks[0],
                  has_unmerged_commits: true,
                  currently_creating_pr: true,
                },
              ],
            },
          },
        },
      });

      expect(getByText('Submitting Task for Testing…')).toBeVisible();
    });
  });

  test('renders loading button in primary position', () => {
    const { getByText } = setup({
      initialState: {
        ...defaultState,
        tasks: {
          ...defaultState.tasks,
          p1: {
            ...defaultState.tasks.p1,
            tasks: [
              {
                ...defaultState.tasks.p1.tasks[0],
                has_unmerged_commits: true,
                currently_creating_pr: true,
              },
            ],
          },
        },
        orgs: {
          ...defaultState.orgs,
          orgs: {
            [defaultOrg.id]: {
              ...defaultOrg,
              total_unsaved_changes: 0,
            },
          },
        },
      },
    });

    expect(getByText('Submitting Task for Testing…')).toBeVisible();
  });

  describe('edit task click', () => {
    test('opens and closes modal', () => {
      const { getByText, getByTitle, queryByText } = setup();
      fireEvent.click(getByText('Task Options'));
      fireEvent.click(getByText('Edit Task'));

      expect(getByText('Edit Task')).toBeVisible();

      fireEvent.click(getByTitle('Cancel'));

      expect(queryByText('Edit Task')).toBeNull();
    });
  });

  test('opens/closed deleted modal', () => {
    const { getByText, getByTitle, queryByText } = setup();
    fireEvent.click(getByText('Task Options'));
    fireEvent.click(getByText('Delete Task'));

    expect(getByText('Confirm Deleting Task')).toBeVisible();

    fireEvent.click(getByTitle('Cancel'));

    expect(queryByText('Confirm Deleting Task')).toBeNull();
  });

  describe('submitting a review', () => {
    const tasks = {
      ...defaultState.tasks,
      p1: {
        ...defaultState.tasks.p1,
        tasks: [
          {
            ...defaultState.tasks.p1.tasks[0],
            pr_is_open: true,
<<<<<<< HEAD
            assigned_qa: sampleGitHubUser1,
=======
            assigned_qa: 999999,
>>>>>>> a9763a42
            commits: [],
            origin_sha: 'parent',
            review_submitted_at: '2019-10-16T12:58:53.721Z',
            has_unmerged_commits: true,
          },
        ],
      },
    };
    const orgs = {
      ...defaultState.orgs,
      orgs: {
        [defaultOrg.id]: {
          ...defaultOrg,
          org_type: 'QA',
          latest_commit: 'parent',
          has_been_visited: true,
        },
      },
    };

    test('opens submit review modal', () => {
      const { getByText, getByTitle, queryByText } = setup({
        initialState: {
          ...defaultState,
          tasks,
          orgs,
        },
      });
      fireEvent.click(getByText('Submit Review'));

      expect(getByText('Submit Task Review')).toBeVisible();

      fireEvent.click(getByTitle('Cancel'));

      expect(queryByText('Submit Task Review')).toBeNull();
    });

    describe('form submit', () => {
      test('submits task review', () => {
        const { getByText, baseElement } = setup({
          initialState: {
            ...defaultState,
            tasks,
            orgs,
          },
        });
        fireEvent.click(getByText('Submit Review'));
        const submit = baseElement.querySelector('.slds-button[type="submit"]');
        fireEvent.click(submit);

        expect(createObject).toHaveBeenCalledTimes(1);
        expect(createObject).toHaveBeenCalledWith({
          url: window.api_urls.task_review('task1'),
          data: {
            notes: '',
            status: 'Approved',
            delete_org: true,
            org: 'org-id',
          },
          hasForm: true,
          shouldSubscribeToObject: false,
        });
      });

      test('submits task review without org', () => {
        const { getByText, baseElement } = setup({
          initialState: {
            ...defaultState,
            tasks: {
              ...defaultState.tasks,
              p1: {
                ...defaultState.tasks.p1,
                tasks: [
                  {
                    ...defaultState.tasks.p1.tasks[0],
                    pr_is_open: true,
<<<<<<< HEAD
                    assigned_qa: sampleGitHubUser1,
=======
                    assigned_qa: 999999,
>>>>>>> a9763a42
                    commits: [],
                    origin_sha: 'parent',
                    review_submitted_at: '2019-10-16T12:58:53.721Z',
                    has_unmerged_commits: true,
                    review_valid: true,
                  },
                ],
              },
            },
            orgs: {
              ...defaultState.orgs,
              orgs: {},
            },
          },
        });
        fireEvent.click(getByText('Update Review'));
        const submit = baseElement.querySelector(
          '.slds-modal__footer .slds-button[type="submit"]',
        );
        fireEvent.click(submit);

        expect(createObject).toHaveBeenCalledTimes(1);
        expect(createObject).toHaveBeenCalledWith({
          url: window.api_urls.task_review('task1'),
          data: {
            notes: '',
            status: 'Approved',
            delete_org: false,
            org: null,
          },
          hasForm: true,
          shouldSubscribeToObject: false,
        });
      });
    });
  });

  describe('step actions', () => {
    const defaultTask = {
      id: 'task1',
      review_valid: false,
      review_status: '',
      pr_is_open: false,
      status: TASK_STATUSES.PLANNED,
      assigned_dev: null,
      assigned_qa: null,
      has_unmerged_commits: false,
      commits: [],
      origin_sha: 'parent_sha',
    };
    const defaultDevOrg = {
      id: 'dev-org',
      task: 'task1',
      org_type: 'Dev',
<<<<<<< HEAD
      owner: sampleGitHubUser1.id,
      owner_gh_username: sampleGitHubUser1.username,
      owner_gh_id: sampleGitHubUser1.id,
=======
      owner: 'user-id',
      owner_gh_username: 'user-name',
      owner_gh_id: 999999,
>>>>>>> a9763a42
      url: '/foo/',
      is_created: true,
      has_unsaved_changes: false,
      valid_target_directories: {},
    };
    const defaultTestOrg = {
      id: 'review-org',
      task: 'task1',
      org_type: 'QA',
<<<<<<< HEAD
      owner: sampleGitHubUser1.id,
      owner_gh_username: sampleGitHubUser1.username,
      owner_gh_id: sampleGitHubUser1.id,
=======
      owner: 'user-id',
      owner_gh_username: 'user-name',
      owner_gh_id: 999999,
>>>>>>> a9763a42
      url: '/bar/',
      is_created: true,
      has_been_visited: false,
    };
    const testOrgVisited = {
      has_been_visited: true,
      latest_commit: 'foo',
    };
<<<<<<< HEAD
=======
    const jonny = {
      id: 999999,
      login: 'user-name',
      permissions: { push: true },
    };
>>>>>>> a9763a42
    const taskWithDev = {
      assigned_dev: sampleGitHubUser1,
      status: TASK_STATUSES.IN_PROGRESS,
    };
    const taskWithChanges = {
      ...taskWithDev,
      has_unmerged_commits: true,
      commits: [
        { id: 'foo', timestamp: '2019-08-16T12:58:53.721Z', author: {} },
      ],
    };
    const taskWithPR = {
      ...taskWithChanges,
      pr_is_open: true,
    };
    const taskWithTester = {
      ...taskWithPR,
      assigned_qa: sampleGitHubUser1,
    };

    test.each([
      [
        'assign-dev',
        {},
        null,
        null,
        'Assign a Developer',
        'Assign Developer',
        false,
      ],
      [
        'create-dev-org',
        taskWithDev,
        null,
        null,
        'Create a Dev Org',
        'Creating Org…',
        true,
      ],
      [
        'retrieve-changes',
        taskWithDev,
        { has_unsaved_changes: true, total_unsaved_changes: 1 },
        null,
        'Retrieve changes from Dev Org',
        'Select the location to retrieve changes',
        false,
      ],
      [
        'submit-changes',
        taskWithChanges,
        {},
        null,
        'Submit changes for testing',
        'Submit this Task for testing',
        false,
      ],
      [
        'assign-qa',
        taskWithPR,
        {},
        null,
        'Assign a Tester',
        'Assign Tester',
        false,
      ],
      [
        'create-qa-org',
        taskWithTester,
        {},
        null,
        'Create a Test Org',
        'Creating Org…',
        true,
      ],
      [
        'refresh-test-org',
        taskWithTester,
        {},
        {},
        'Refresh Test Org',
        refreshOrg,
        false,
      ],
      [
        'submit-review',
        taskWithTester,
        {},
        testOrgVisited,
        'Submit a review',
        'Submit Task Review',
        false,
      ],
    ])(
      'step action click: %s',
      async (
        name,
        taskOpts,
        devOrgOpts,
        testOrgOpts,
        trigger,
        expected,
        waitForRemoval,
      ) => {
        const task = {
          ...defaultState.tasks.p1.tasks[0],
          ...defaultTask,
          ...taskOpts,
        };
        let devOrg, testOrg;
        const orgs = {};
        if (devOrgOpts !== null) {
          devOrg = { ...defaultDevOrg, ...devOrgOpts };
          orgs[devOrg.id] = devOrg;
        }
        if (testOrgOpts !== null) {
          testOrg = { ...defaultTestOrg, ...testOrgOpts };
          orgs[testOrg.id] = testOrg;
        }
        const { getByText } = setup({
          initialState: {
            ...defaultState,
            tasks: {
              ...defaultState.tasks,
              p1: { ...defaultState.tasks.p1, tasks: [task] },
            },
            orgs: {
              ...defaultState.orgs,
              orgs,
            },
          },
        });
        fireEvent.click(getByText(trigger));

        expect.assertions(1);
        if (typeof expected === 'string') {
          // eslint-disable-next-line jest/no-conditional-expect
          expect(getByText(expected)).toBeVisible();
          if (waitForRemoval) {
            await waitForElementToBeRemoved(getByText(expected));
          }
        } else {
          // eslint-disable-next-line jest/no-conditional-expect
          expect(expected).toHaveBeenCalledTimes(1);
        }
      },
    );
  });

  describe('assign user click', () => {
    test('opens/closed modal', () => {
      const { getByText, getByTitle, queryByText } = setup();
      fireEvent.click(getByText('Assign'));

      expect(getByText('Assign Tester')).toBeVisible();

      fireEvent.click(getByTitle('Cancel'));

      expect(queryByText('Assign Tester')).toBeNull();
    });
  });

  describe('<CreateOrgModal />', () => {
    let result;

    beforeEach(() => {
      result = setup();
      fireEvent.click(result.getByText('Create Scratch Org'));
    });

    describe('"cancel" click', () => {
      test('closes modal', () => {
        const { getByText, queryByText, getByTitle } = result;

        expect(
          getByText('You are creating a Scratch Org', { exact: false }),
        ).toBeVisible();

        fireEvent.click(getByTitle('Cancel'));

        expect(
          queryByText('You are creating a Scratch Org', { exact: false }),
        ).toBeNull();
      });
    });

    describe('"Create Org" click', () => {
      test('creates scratch org', async () => {
        const { getByText, queryByText } = result;

        expect.assertions(5);
        fireEvent.click(getByText('Next'));

        expect(getByText('Advanced Options')).toBeVisible();

        fireEvent.click(getByText('Create Org'));
        await waitForElementToBeRemoved(getByText('Advanced Options'));

        expect(queryByText('Advanced Options')).toBeNull();
        expect(createObject).toHaveBeenCalled();
        expect(createObject.mock.calls[0][0].data.task).toBe('task1');
        expect(createObject.mock.calls[0][0].data.org_config_name).toBe('dev');
      });
    });
  });

  describe('<SelectIssueModal />', () => {
    test('opens/closes modal', () => {
      fetchMock.get(`begin:${window.api_urls.issue_list()}`, {
        results: [],
      });
      const { queryByText, getByText, getByTitle } = setup();
      fireEvent.click(getByText('Attach Issue to Task'));

      expect(getByText('Select GitHub Issue to Develop')).toBeVisible();

      fireEvent.click(getByTitle('Cancel'));

      expect(queryByText('Select GitHub Issue to Develop')).toBeNull();
    });

    test('attaches issue to task', async () => {
      fetchMock.getOnce(
        {
          url: `begin:${window.api_urls.issue_list()}`,
          query: { is_attached: false },
        },
        {
          results: [sampleIssue1],
        },
      );
      fetchMock.getOnce(
        {
          url: `begin:${window.api_urls.issue_list()}`,
          query: { is_attached: true },
          overwriteRoutes: false,
        },
        {
          results: [sampleIssue2],
        },
      );
      const { queryByText, getByText, getAllByText, findByLabelText } = setup();
      fireEvent.click(getByText('Attach Issue to Task'));

      expect.assertions(4);
      expect(getByText('Select GitHub Issue to Develop')).toBeVisible();

      const radio = await findByLabelText('#87: this is an issue');
      fireEvent.click(radio);
      fireEvent.click(getAllByText('Attach Issue to Task')[1]);

      expect(queryByText('Select GitHub Issue to Develop')).toBeNull();
      expect(updateObject).toHaveBeenCalled();
      expect(updateObject.mock.calls[0][0].data).toEqual({
        issue: sampleIssue1.id,
      });
    });
  });
});<|MERGE_RESOLUTION|>--- conflicted
+++ resolved
@@ -27,6 +27,7 @@
   sampleGitHubUser2,
   sampleIssue1,
   sampleIssue2,
+  sampleUser1,
 } from '../../../../src/stories/fixtures';
 import {
   renderWithRedux,
@@ -60,26 +61,16 @@
   id: 'epic1',
   slug: 'epic-1',
   name: 'Epic 1',
-<<<<<<< HEAD
   github_users: [sampleGitHubUser2.id],
-=======
-  github_users: [123456],
->>>>>>> a9763a42
 };
 
 const defaultOrg = {
   id: 'org-id',
   task: 'task1',
   org_type: 'Dev',
-<<<<<<< HEAD
-  owner: sampleGitHubUser1.id,
+  owner: sampleUser1.id,
   owner_gh_username: sampleGitHubUser1.username,
   owner_gh_id: sampleGitHubUser1.id,
-=======
-  owner: 'user-id',
-  owner_gh_username: 'user-name',
-  owner_gh_id: 999999,
->>>>>>> a9763a42
   expires_at: '2019-09-16T12:58:53.721Z',
   latest_commit: '617a51',
   latest_commit_url: '/test/commit/url/',
@@ -102,15 +93,9 @@
 
 const defaultState = {
   user: {
-<<<<<<< HEAD
-    id: sampleGitHubUser1.id,
-    github_id: sampleGitHubUser1.id,
-    username: sampleGitHubUser1.name,
-=======
-    id: 'user-id',
-    username: 'user-name',
-    github_id: 999999,
->>>>>>> a9763a42
+    id: sampleUser1.id,
+    github_id: sampleUser1.github_id,
+    username: sampleUser1.username,
     valid_token_for: 'my-org',
     is_devhub_enabled: true,
   },
@@ -126,22 +111,7 @@
         repo_url: 'https://github.com/test/test-repo',
         repo_owner: 'test',
         repo_name: 'test-repo',
-<<<<<<< HEAD
         github_users: [sampleGitHubUser1, sampleGitHubUser2],
-=======
-        github_users: [
-          {
-            id: 123456,
-            login: 'user-name',
-            permissions: { push: true },
-          },
-          {
-            id: 999999,
-            login: 'user-name',
-            permissions: { push: true },
-          },
-        ],
->>>>>>> a9763a42
         has_push_permission: true,
       },
     ],
@@ -185,11 +155,7 @@
           description_rendered: '<p>Task Description</p>',
           has_unmerged_commits: false,
           commits: [],
-<<<<<<< HEAD
           assigned_dev: sampleGitHubUser1,
-=======
-          assigned_dev: 999999,
->>>>>>> a9763a42
           assigned_qa: null,
         },
         {
@@ -206,11 +172,7 @@
           description_rendered: '<p>Task Description</p>',
           has_unmerged_commits: false,
           commits: [],
-<<<<<<< HEAD
           assigned_dev: sampleGitHubUser1,
-=======
-          assigned_dev: 999999,
->>>>>>> a9763a42
           assigned_qa: null,
         },
       ],
@@ -331,11 +293,7 @@
               {
                 ...defaultState.tasks.p1.tasks[0],
                 assigned_dev: null,
-<<<<<<< HEAD
                 assigned_qa: sampleGitHubUser1,
-=======
-                assigned_qa: 999999,
->>>>>>> a9763a42
               },
             ],
           },
@@ -830,11 +788,7 @@
           objectType: OBJECT_TYPES.TASK,
           url: window.api_urls.task_assignees('task1'),
           data: {
-<<<<<<< HEAD
             assigned_dev: sampleGitHubUser1.id,
-=======
-            assigned_dev: 999999,
->>>>>>> a9763a42
           },
         });
         expect(updateObject).toHaveBeenCalledWith({
@@ -1111,11 +1065,7 @@
           {
             ...defaultState.tasks.p1.tasks[0],
             pr_is_open: true,
-<<<<<<< HEAD
             assigned_qa: sampleGitHubUser1,
-=======
-            assigned_qa: 999999,
->>>>>>> a9763a42
             commits: [],
             origin_sha: 'parent',
             review_submitted_at: '2019-10-16T12:58:53.721Z',
@@ -1192,11 +1142,7 @@
                   {
                     ...defaultState.tasks.p1.tasks[0],
                     pr_is_open: true,
-<<<<<<< HEAD
                     assigned_qa: sampleGitHubUser1,
-=======
-                    assigned_qa: 999999,
->>>>>>> a9763a42
                     commits: [],
                     origin_sha: 'parent',
                     review_submitted_at: '2019-10-16T12:58:53.721Z',
@@ -1251,15 +1197,9 @@
       id: 'dev-org',
       task: 'task1',
       org_type: 'Dev',
-<<<<<<< HEAD
-      owner: sampleGitHubUser1.id,
+      owner: sampleUser1.id,
       owner_gh_username: sampleGitHubUser1.username,
       owner_gh_id: sampleGitHubUser1.id,
-=======
-      owner: 'user-id',
-      owner_gh_username: 'user-name',
-      owner_gh_id: 999999,
->>>>>>> a9763a42
       url: '/foo/',
       is_created: true,
       has_unsaved_changes: false,
@@ -1269,15 +1209,9 @@
       id: 'review-org',
       task: 'task1',
       org_type: 'QA',
-<<<<<<< HEAD
-      owner: sampleGitHubUser1.id,
+      owner: sampleUser1.id,
       owner_gh_username: sampleGitHubUser1.username,
       owner_gh_id: sampleGitHubUser1.id,
-=======
-      owner: 'user-id',
-      owner_gh_username: 'user-name',
-      owner_gh_id: 999999,
->>>>>>> a9763a42
       url: '/bar/',
       is_created: true,
       has_been_visited: false,
@@ -1286,14 +1220,6 @@
       has_been_visited: true,
       latest_commit: 'foo',
     };
-<<<<<<< HEAD
-=======
-    const jonny = {
-      id: 999999,
-      login: 'user-name',
-      permissions: { push: true },
-    };
->>>>>>> a9763a42
     const taskWithDev = {
       assigned_dev: sampleGitHubUser1,
       status: TASK_STATUSES.IN_PROGRESS,
