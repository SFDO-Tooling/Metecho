import '@testing-library/jest-dom/extend-expect';
import 'isomorphic-fetch';

import fetchMock from 'fetch-mock';

beforeAll(() => {
  document.createRange = () => ({
    setStart: jest.fn(),
    setEnd: jest.fn(),
    commonAncestorContainer: {
      nodeName: 'BODY',
      ownerDocument: document,
    },
  });
  window.api_urls = {
    account_logout: () => '/accounts/logout/',
    github_login: () => '/accounts/github/login/',
    salesforce_custom_login: () => '/accounts/salesforce-custom/login/',
    salesforce_production_login: () => '/accounts/salesforce-production/login/',
    user: () => '/api/user/',
    user_refresh: () => '/api/user/refresh/',
    user_disconnect_sf: () => '/api/user/disconnect/',
    repository_list: () => '/api/repositories/',
    repository_detail: slug => `/api/repositories/${slug}/`,
    project_list: () => '/api/projects/',
<<<<<<< HEAD
    org_list: () => '/api/orgs/',
    scratch_org_list: () => '/api/scratch_orgs/',
    scratch_org_detail: id => `/api/scratch_orgs/${id}/`,
    scratch_org_changeset_list: () => '/api/scratch_org_changesets/',
=======
    scratch_org_list: () => '/api/scratch_orgs/',
    scratch_org_detail: id => `/api/scratch_orgs/${id}/`,
>>>>>>> b1c90963
  };
  window.GLOBALS = {};
  window.console.error = jest.fn();
  window.console.warn = jest.fn();
  window.console.info = jest.fn();
});

afterEach(fetchMock.reset);<|MERGE_RESOLUTION|>--- conflicted
+++ resolved
@@ -23,15 +23,9 @@
     repository_list: () => '/api/repositories/',
     repository_detail: slug => `/api/repositories/${slug}/`,
     project_list: () => '/api/projects/',
-<<<<<<< HEAD
-    org_list: () => '/api/orgs/',
     scratch_org_list: () => '/api/scratch_orgs/',
     scratch_org_detail: id => `/api/scratch_orgs/${id}/`,
     scratch_org_changeset_list: () => '/api/scratch_org_changesets/',
-=======
-    scratch_org_list: () => '/api/scratch_orgs/',
-    scratch_org_detail: id => `/api/scratch_orgs/${id}/`,
->>>>>>> b1c90963
   };
   window.GLOBALS = {};
   window.console.error = jest.fn();
