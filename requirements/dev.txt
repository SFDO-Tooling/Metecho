#
# This file is autogenerated by pip-compile
# To update, run:
#
#    pip-compile --output-file=requirements/dev.txt requirements/dev.in
#
alabaster==0.7.12         # via sphinx
appdirs==1.4.3            # via black
attrs==19.3.0             # via black, pytest
babel==2.7.0              # via sphinx
backcall==0.1.0           # via ipython
black==19.10b0
certifi==2019.11.28       # via requests
chardet==3.0.4            # via doc8, requests
click==7.0                # via black
coverage==4.5.4           # via coveralls, pytest-cov
coveralls==1.10.0
cryptography==2.8         # via pyopenssl, requests
decorator==4.4.0          # via ipython, traitlets
django-extensions==2.2.6
doc8==0.8.0
docopt==0.6.2             # via coveralls
docutils==0.16            # via doc8, restructuredtext-lint, sphinx
entrypoints==0.3          # via flake8
factory-boy==2.12.0
faker==2.0.3              # via factory-boy
flake8==3.7.9
idna==2.8                 # via requests
imagesize==1.1.0          # via sphinx
inflection==0.3.1         # via pytest-factoryboy
ipython-genutils==0.2.0   # via traitlets
ipython==7.11.1
isort==4.3.21
jedi==0.15.1              # via ipython
jinja2==2.10.3            # via sphinx
markupsafe==1.1.1         # via jinja2
mccabe==0.6.1             # via flake8
more-itertools==7.2.0     # via pytest
packaging==19.2           # via pytest, pytest-sugar, sphinx
parso==0.5.1              # via jedi
pathspec==0.6.0           # via black
pbr==5.4.3                # via stevedore
pexpect==4.7.0            # via ipython
pickleshare==0.7.5        # via ipython
pluggy==0.13.0            # via pytest
prompt-toolkit==2.0.10    # via ipython
ptyprocess==0.6.0         # via pexpect
py==1.8.0                 # via pytest
pycodestyle==2.5.0        # via flake8
pyflakes==2.1.1           # via flake8
pygments==2.4.2           # via ipython, sphinx
pyopenssl==19.1.0         # via requests
pyparsing==2.4.2          # via packaging
pytest-asyncio==0.10.0
pytest-cov==2.8.1
pytest-django==3.8.0
pytest-factoryboy==2.0.3
pytest-mock==2.0.0
pytest-sugar==0.9.2
pytest==5.3.4
python-dateutil==2.8.1    # via faker
pytz==2019.3              # via babel
regex==2019.11.1          # via black
remote-pdb==2.0.0
requests[security]==2.22.0  # via coveralls, sphinx
restructuredtext-lint==1.3.0  # via doc8
<<<<<<< HEAD
six==1.13.0               # via cryptography, django-extensions, doc8, faker, packaging, prompt-toolkit, pyopenssl, python-dateutil, sphinxcontrib-httpdomain, stevedore, traitlets
=======
six==1.14.0               # via django-extensions, doc8, packaging, prompt-toolkit, sphinxcontrib-httpdomain, stevedore, traitlets
>>>>>>> de07ab4b
snowballstemmer==2.0.0    # via sphinx
sphinx==2.3.1
sphinxcontrib-applehelp==1.0.1  # via sphinx
sphinxcontrib-devhelp==1.0.1  # via sphinx
sphinxcontrib-htmlhelp==1.0.2  # via sphinx
sphinxcontrib-httpdomain==1.7.0
sphinxcontrib-jsmath==1.0.1  # via sphinx
sphinxcontrib-qthelp==1.0.2  # via sphinx
sphinxcontrib-serializinghtml==1.1.3  # via sphinx
stevedore==1.31.0         # via doc8
termcolor==1.1.0          # via pytest-sugar
text-unidecode==1.3       # via faker
toml==0.10.0              # via black
traitlets==4.3.3          # via ipython
typed-ast==1.4.0          # via black
urllib3==1.25.7           # via requests
wcwidth==0.1.7            # via prompt-toolkit, pytest

# The following packages are considered to be unsafe in a requirements file:
# setuptools<|MERGE_RESOLUTION|>--- conflicted
+++ resolved
@@ -10,12 +10,10 @@
 babel==2.7.0              # via sphinx
 backcall==0.1.0           # via ipython
 black==19.10b0
-certifi==2019.11.28       # via requests
-chardet==3.0.4            # via doc8, requests
+chardet==3.0.4            # via doc8
 click==7.0                # via black
 coverage==4.5.4           # via coveralls, pytest-cov
 coveralls==1.10.0
-cryptography==2.8         # via pyopenssl, requests
 decorator==4.4.0          # via ipython, traitlets
 django-extensions==2.2.6
 doc8==0.8.0
@@ -25,7 +23,6 @@
 factory-boy==2.12.0
 faker==2.0.3              # via factory-boy
 flake8==3.7.9
-idna==2.8                 # via requests
 imagesize==1.1.0          # via sphinx
 inflection==0.3.1         # via pytest-factoryboy
 ipython-genutils==0.2.0   # via traitlets
@@ -33,7 +30,6 @@
 isort==4.3.21
 jedi==0.15.1              # via ipython
 jinja2==2.10.3            # via sphinx
-markupsafe==1.1.1         # via jinja2
 mccabe==0.6.1             # via flake8
 more-itertools==7.2.0     # via pytest
 packaging==19.2           # via pytest, pytest-sugar, sphinx
@@ -49,7 +45,6 @@
 pycodestyle==2.5.0        # via flake8
 pyflakes==2.1.1           # via flake8
 pygments==2.4.2           # via ipython, sphinx
-pyopenssl==19.1.0         # via requests
 pyparsing==2.4.2          # via packaging
 pytest-asyncio==0.10.0
 pytest-cov==2.8.1
@@ -58,17 +53,12 @@
 pytest-mock==2.0.0
 pytest-sugar==0.9.2
 pytest==5.3.4
-python-dateutil==2.8.1    # via faker
 pytz==2019.3              # via babel
 regex==2019.11.1          # via black
 remote-pdb==2.0.0
 requests[security]==2.22.0  # via coveralls, sphinx
 restructuredtext-lint==1.3.0  # via doc8
-<<<<<<< HEAD
-six==1.13.0               # via cryptography, django-extensions, doc8, faker, packaging, prompt-toolkit, pyopenssl, python-dateutil, sphinxcontrib-httpdomain, stevedore, traitlets
-=======
 six==1.14.0               # via django-extensions, doc8, packaging, prompt-toolkit, sphinxcontrib-httpdomain, stevedore, traitlets
->>>>>>> de07ab4b
 snowballstemmer==2.0.0    # via sphinx
 sphinx==2.3.1
 sphinxcontrib-applehelp==1.0.1  # via sphinx
@@ -80,11 +70,9 @@
 sphinxcontrib-serializinghtml==1.1.3  # via sphinx
 stevedore==1.31.0         # via doc8
 termcolor==1.1.0          # via pytest-sugar
-text-unidecode==1.3       # via faker
 toml==0.10.0              # via black
 traitlets==4.3.3          # via ipython
 typed-ast==1.4.0          # via black
-urllib3==1.25.7           # via requests
 wcwidth==0.1.7            # via prompt-toolkit, pytest
 
 # The following packages are considered to be unsafe in a requirements file:
