#
# This file is autogenerated by pip-compile with python 3.10
# To update, run:
#
#    pip-compile requirements/prod.in
#
aioredis==1.3.1
    # via channels-redis
appdirs==1.4.4
    # via
    #   cumulusci
    #   fs
asgiref==3.5.2
    # via
    #   channels
    #   channels-redis
    #   daphne
    #   django
async-timeout==4.0.2
    # via
    #   aioredis
    #   redis
attrs==21.4.0
    # via
    #   automat
    #   jsonschema
    #   service-identity
    #   twisted
authlib==1.1.0
    # via
    #   cumulusci
    #   simple-salesforce
autobahn==22.6.1
    # via
    #   -r requirements/prod.in
    #   daphne
automat==20.2.0
    # via twisted
beautifulsoup4==4.11.1
    # via -r requirements/prod.in
bleach==5.0.1
    # via
    #   -r requirements/prod.in
    #   sfdo-template-helpers
certifi==2022.9.24
    # via
    #   cumulusci
    #   requests
    #   sentry-sdk
    #   snowfakery
cffi==1.15.1
    # via
    #   cryptography
    #   cumulusci
channels==3.0.5
    # via
    #   -r requirements/prod.in
    #   channels-redis
channels-redis==3.4.1
    # via -r requirements/prod.in
charset-normalizer==2.1.1
    # via
    #   cumulusci
    #   requests
    #   snowfakery
click==8.1.3
    # via
    #   cumulusci
    #   rq
    #   snowfakery
commonmark==0.9.1
    # via
    #   cumulusci
    #   rich
constantly==15.1.0
    # via twisted
croniter==1.3.5
    # via rq-scheduler
cryptography==38.0.1
    # via
    #   authlib
    #   autobahn
    #   cumulusci
    #   pyjwt
    #   pyopenssl
    #   secretstorage
    #   service-identity
    #   sfdo-template-helpers
<<<<<<< HEAD
cumulusci==3.66.0
=======
cumulusci==3.62.0
>>>>>>> 13aaed52
    # via -r requirements/prod.in
daphne==3.0.2
    # via channels
defusedxml==0.7.1
    # via python3-openid
deprecated==1.2.13
    # via redis
dj-database-url==0.5.0
    # via -r requirements/prod.in
django==4.0.6
    # via
    #   -r requirements/prod.in
    #   channels
    #   django-allauth
    #   django-anymail
    #   django-filter
    #   django-hashid-field
    #   django-js-reverse
    #   django-log-request-id
    #   django-model-utils
    #   django-parler
    #   django-rq
    #   djangorestframework
    #   drf-spectacular
    #   sfdo-template-helpers
django-allauth==0.51.0
    # via -r requirements/prod.in
django-anymail[mailgun]==8.6
    # via -r requirements/prod.in
django-environ==0.9.0
    # via -r requirements/prod.in
django-filter==22.1
    # via sfdo-template-helpers
django-hashid-field==3.3.5
    # via -r requirements/prod.in
django-js-reverse @ https://github.com/ierror/django-js-reverse/archive/7cab78c4531780ab4b32033d5104ccd5be1a246a.tar.gz
    # via -r requirements/prod.in
django-log-request-id==2.0.0
    # via -r requirements/prod.in
django-model-utils==4.2.0
    # via -r requirements/prod.in
django-parler==2.3
    # via -r requirements/prod.in
django-rq==2.5.1
    # via -r requirements/prod.in
djangorestframework==3.13.1
    # via
    #   -r requirements/prod.in
    #   drf-spectacular
    #   sfdo-template-helpers
docutils==0.16
    # via cumulusci
drf-spectacular==0.22.1
    # via -r requirements/prod.in
faker==15.0.0
    # via
    #   cumulusci
    #   snowfakery
fs==2.4.16
    # via cumulusci
furl==2.1.3
    # via -r requirements/prod.in
github3-py==3.2.0
    # via
    #   -r requirements/prod.in
    #   cumulusci
greenlet==1.1.3
    # via
    #   cumulusci
    #   snowfakery
    #   sqlalchemy
gvgen==1.0
    # via
    #   cumulusci
    #   snowfakery
hashids==1.3.1
    # via django-hashid-field
hiredis==2.0.0
    # via aioredis
honcho==1.1.0
    # via -r requirements/prod.in
hyperlink==21.0.0
    # via
    #   autobahn
    #   twisted
idna==3.4
    # via
    #   cumulusci
    #   hyperlink
    #   requests
    #   snowfakery
    #   twisted
importlib-metadata==4.12.0
    # via
    #   cumulusci
    #   keyring
incremental==21.3.0
    # via twisted
inflection==0.5.1
    # via drf-spectacular
jeepney==0.8.0
    # via
    #   keyring
    #   secretstorage
jinja2==3.1.2
    # via
    #   cumulusci
    #   snowfakery
jsonschema==4.7.2
    # via drf-spectacular
keyring==23.0.1
    # via cumulusci
logfmt==0.4
    # via
    #   -r requirements/prod.in
    #   sfdo-template-helpers
lxml==4.9.1
    # via cumulusci
markdown==3.4.1
    # via
    #   -r requirements/prod.in
    #   sfdo-template-helpers
markupsafe==2.1.1
    # via
    #   cumulusci
    #   jinja2
    #   snowfakery
msgpack==1.0.4
    # via channels-redis
oauthlib==3.2.0
    # via requests-oauthlib
orderedmultidict==1.0.1
    # via furl
packaging==21.3
    # via redis
psutil==5.9.2
    # via cumulusci
psycopg2-binary==2.9.3
    # via -r requirements/prod.in
pyasn1==0.4.8
    # via
    #   pyasn1-modules
    #   service-identity
pyasn1-modules==0.2.8
    # via service-identity
pycparser==2.21
    # via
    #   cffi
    #   cumulusci
pydantic==1.10.2
    # via
    #   cumulusci
    #   snowfakery
pygments==2.13.0
    # via
    #   cumulusci
    #   rich
pyjwt[crypto]==2.5.0
    # via
    #   cumulusci
    #   django-allauth
    #   github3-py
pyopenssl==22.0.0
    # via twisted
pyparsing==3.0.9
    # via packaging
pyrsistent==0.18.1
    # via jsonschema
python-baseconv==1.2.2
    # via
    #   cumulusci
    #   snowfakery
python-dateutil==2.8.2
    # via
    #   croniter
    #   cumulusci
    #   faker
    #   github3-py
    #   rq-scheduler
    #   snowfakery
python3-openid==3.2.0
    # via django-allauth
pytz==2022.2.1
    # via
    #   cumulusci
    #   djangorestframework
pyyaml==6.0
    # via
    #   cumulusci
    #   drf-spectacular
    #   snowfakery
redis==4.3.4
    # via
    #   django-rq
    #   rq
requests==2.28.1
    # via
    #   cumulusci
    #   django-allauth
    #   django-anymail
    #   github3-py
    #   requests-futures
    #   requests-oauthlib
    #   robotframework-requests
    #   salesforce-bulk
    #   simple-salesforce
    #   snowfakery
requests-futures==1.0.0
    # via cumulusci
requests-oauthlib==1.3.1
    # via django-allauth
rich==12.5.1
    # via cumulusci
robotframework==4.1.3
    # via
    #   cumulusci
    #   robotframework-lint
    #   robotframework-pabot
    #   robotframework-requests
    #   robotframework-seleniumlibrary
    #   robotframework-stacktrace
robotframework-lint==1.1
    # via cumulusci
<<<<<<< HEAD
robotframework-pabot==2.7.0
=======
robotframework-pabot==2.5.4
>>>>>>> 13aaed52
    # via cumulusci
robotframework-pythonlibcore==3.0.0
    # via
    #   cumulusci
    #   robotframework-seleniumlibrary
robotframework-requests==0.9.3
    # via cumulusci
robotframework-seleniumlibrary==5.1.3
    # via cumulusci
robotframework-stacktrace==0.4.1
    # via
    #   cumulusci
    #   robotframework-pabot
rq==1.10.1
    # via
    #   django-rq
    #   rq-scheduler
rq-scheduler==0.11.0
    # via -r requirements/prod.in
rst2ansi==0.1.5
    # via cumulusci
salesforce-bulk==2.2.0
    # via cumulusci
sarge==0.1.7.post1
    # via cumulusci
secretstorage==3.3.2
    # via keyring
selenium==3.141.0
    # via
    #   cumulusci
    #   robotframework-seleniumlibrary
sentry-sdk==1.8.0
    # via -r requirements/prod.in
service-identity==21.1.0
    # via
    #   -r requirements/prod.in
    #   twisted
sfdo-template-helpers @ https://github.com/SFDO-Tooling/sfdo-template-helpers/archive/v0.20.0.tar.gz
    # via -r requirements/prod.in
simple-salesforce==1.11.4
    # via
    #   cumulusci
    #   salesforce-bulk
six==1.16.0
    # via
    #   automat
    #   bleach
    #   cumulusci
    #   fs
    #   furl
    #   orderedmultidict
    #   python-dateutil
    #   salesforce-bulk
    #   service-identity
    #   snowfakery
snowfakery==3.3.0
    # via cumulusci
soupsieve==2.3.2.post1
    # via beautifulsoup4
sqlalchemy==1.4.41
    # via
    #   cumulusci
    #   snowfakery
sqlparse==0.4.2
    # via django
twisted[tls]==22.4.0
    # via daphne
txaio==22.2.1
    # via autobahn
types-cryptography==3.3.23
    # via
    #   cumulusci
    #   pyjwt
typing-extensions==4.3.0
    # via
    #   cumulusci
    #   pydantic
    #   snowfakery
    #   twisted
unicodecsv==0.14.1
    # via
    #   cumulusci
    #   salesforce-bulk
uritemplate==4.1.1
    # via
    #   cumulusci
    #   drf-spectacular
    #   github3-py
urllib3==1.26.12
    # via
    #   cumulusci
    #   requests
    #   selenium
    #   sentry-sdk
    #   snowfakery
webencodings==0.5.1
    # via bleach
whitenoise==6.2.0
    # via -r requirements/prod.in
wrapt==1.14.1
    # via deprecated
xmltodict==0.13.0
    # via cumulusci
zipp==3.8.1
    # via
    #   cumulusci
    #   importlib-metadata
zope-interface==5.4.0
    # via twisted

# The following packages are considered to be unsafe in a requirements file:
# setuptools<|MERGE_RESOLUTION|>--- conflicted
+++ resolved
@@ -86,11 +86,7 @@
     #   secretstorage
     #   service-identity
     #   sfdo-template-helpers
-<<<<<<< HEAD
 cumulusci==3.66.0
-=======
-cumulusci==3.62.0
->>>>>>> 13aaed52
     # via -r requirements/prod.in
 daphne==3.0.2
     # via channels
@@ -314,11 +310,7 @@
     #   robotframework-stacktrace
 robotframework-lint==1.1
     # via cumulusci
-<<<<<<< HEAD
 robotframework-pabot==2.7.0
-=======
-robotframework-pabot==2.5.4
->>>>>>> 13aaed52
     # via cumulusci
 robotframework-pythonlibcore==3.0.0
     # via
