import i18n from 'i18next';

import { ThunkResult } from '@/store';
import { Org } from '@/store/orgs/reducer';
import { selectTaskById } from '@/store/tasks/selectors';
import { addToast } from '@/store/toasts/actions';
import apiFetch from '@/utils/api';
import { OBJECT_TYPES, ORG_TYPES } from '@/utils/constants';

interface OrgProvisioned {
  type: 'SCRATCH_ORG_PROVISION';
  payload: Org;
}
interface OrgProvisionFailed {
  type: 'SCRATCH_ORG_PROVISION_FAILED';
  payload: Org;
}
interface RefetchOrg {
  type: 'REFETCH_ORG_STARTED' | 'REFETCH_ORG_SUCCEEDED' | 'REFETCH_ORG_FAILED';
  payload: { org: Org; url: string; response?: any };
}
interface OrgUpdated {
  type: 'SCRATCH_ORG_UPDATE';
  payload: Org;
}
interface OrgDeleted {
  type: 'SCRATCH_ORG_DELETE';
  payload: Org;
}
interface OrgDeleteFailed {
  type: 'SCRATCH_ORG_DELETE_FAILED';
  payload: Org;
}
interface CommitEvent {
  type: 'GITHUB_CHANGES_COMMITTED' | 'SCRATCH_ORG_COMMIT_CHANGES_FAILED';
  payload: Org;
}

export type OrgsAction =
  | OrgProvisioned
  | OrgProvisionFailed
  | RefetchOrg
  | OrgUpdated
  | OrgDeleted
  | OrgDeleteFailed
  | CommitEvent;

export const provisionOrg = (payload: Org): ThunkResult => (
  dispatch,
  getState,
) => {
  const state = getState();
  const user = state.user;
  /* istanbul ignore else */
  if (user && user.id === payload.owner) {
    const task = selectTaskById(state, payload.task);
    let msg = {
      [ORG_TYPES.DEV]: i18n.t('Successfully created Dev org.'),
      [ORG_TYPES.QA]: i18n.t('Successfully created QA org.'),
    };
    if (task) {
      msg = {
        [ORG_TYPES.DEV]: `${i18n.t('Successfully created Dev org for task')} “${
          task.name
        }”.`,
        [ORG_TYPES.QA]: `${i18n.t('Successfully created QA org for task')} “${
          task.name
        }”.`,
      };
    }
    dispatch(
      addToast({
        heading: msg[payload.org_type],
        linkText: payload.url ? i18n.t('View your new org.') : undefined,
        linkUrl: payload.url || undefined,
        openLinkInNewWindow: true,
      }),
    );
  }
  return dispatch({
    type: 'SCRATCH_ORG_PROVISION',
    payload,
  });
};

export const provisionFailed = ({
  model,
  message,
}: {
  model: Org;
  message?: string;
}): ThunkResult => (dispatch, getState) => {
  /* istanbul ignore else */
  if (window.socket) {
    window.socket.unsubscribe({
      model: OBJECT_TYPES.ORG,
      id: model.id,
    });
  }
  const state = getState();
  const user = state.user;
  if (user && user.id === model.owner) {
    const task = selectTaskById(state, model.task);
    let msg = {
      [ORG_TYPES.DEV]: i18n.t(
        'Uh oh. There was an error creating your new Dev org.',
      ),
      [ORG_TYPES.QA]: i18n.t(
        'Uh oh. There was an error creating your new QA org.',
      ),
    };
    if (task) {
      msg = {
        [ORG_TYPES.DEV]: `${i18n.t(
          'Uh oh. There was an error creating your new Dev org for task',
        )} “${task.name}”.`,
        [ORG_TYPES.QA]: `${i18n.t(
          'Uh oh. There was an error creating your new QA org for task',
        )} “${task.name}”.`,
      };
    }
    dispatch(
      addToast({
        heading: msg[model.org_type],
        details: message,
        variant: 'error',
      }),
    );
  }
  return dispatch({
    type: 'SCRATCH_ORG_PROVISION_FAILED',
    payload: model,
  });
};

export const refetchOrg = (org: Org): ThunkResult => async dispatch => {
  const url = window.api_urls.scratch_org_detail(org.id);
  dispatch({
    type: 'REFETCH_ORG_STARTED',
    payload: { org, url },
  });
  try {
    /* istanbul ignore if */
    if (!url) {
      throw new Error(`No URL found for org: ${org.id}`);
    }
    const response = await apiFetch({ url, dispatch });
    if (!response) {
      return dispatch({
        type: 'REFETCH_ORG_FAILED',
        payload: { org, url, response },
      });
    }
    return dispatch({
      type: 'REFETCH_ORG_SUCCEEDED',
      payload: { org: response, url },
<<<<<<< HEAD
      // @@@ Mock out until API exists
      payload: {
        // eslint-disable-next-line @typescript-eslint/camelcase
        response: { ...response, currently_refreshing_changes: true },
      },
=======
>>>>>>> cfca2103
    });
  } catch (err) {
    dispatch({
      type: 'REFETCH_ORG_FAILED',
      payload: { org, url },
    });
    throw err;
  }
};

export const updateOrg = (payload: Org): OrgUpdated => ({
  type: 'SCRATCH_ORG_UPDATE',
  payload,
  // @@@ uncomment to mock out an org with changes
  // payload: {
  //   ...payload,
  //   unsaved_changes: {
  //     Layout: [
  //       'Child_Sample_Object__c-Child Sample Object Layout',
  //       'SampleObject__c-SampleObject Layout',
  //     ],
  //     Profile: ['Admin'],
  //     WebLink: [
  //       'Campaign.ViewCampaignInfluenceReport',
  //       'SampleObject__c.Just_Testing',
  //     ],
  //     ApexPage: ['SamplePage'],
  //     ListView: [
  //       'Opportunity.Default_Opportunity_Pipeline',
  //       'SampleObject__c.All',
  //       'Account.Household_Accounts',
  //     ],
  //     ApexClass: [
  //       'SampleClass',
  //       'SampleClass_TEST',
  //       'SamplePage_CTRL',
  //       'SamplePage_CTRL_TEST',
  //     ],
  //     CustomTab: ['SampleObject__c'],
  //     RecordType: [
  //       'Account.HH_Account',
  //       'Account.Organization',
  //       'Opportunity.NPSP_Default',
  //     ],
  //     ApexTrigger: ['SampleTrigger'],
  //     CustomField: [
  //       'Child_Sample_Object__c.Parent__c',
  //       'SampleObject__c.Sample_Field__c',
  //     ],
  //     QuickAction: ['SampleObject__c.New_Child'],
  //     CustomObject: ['Child_Sample_Object__c', 'SampleObject__c'],
  //     ApexComponent: ['SampleComponent'],
  //     CompactLayout: [
  //       'Account.NPSP_Household_Account',
  //       'Account.NPSP_Organization_Account',
  //     ],
  //     HomePageLayout: ['SampleHomePage'],
  //     BusinessProcess: ['Opportunity.NPSP_Default'],
  //     CustomApplication: ['CumulusCITest'],
  //     HomePageComponent: ['SampleComponent'],
  //   },
  //   has_unsaved_changes: true,
  // },
});

export const updateFailed = ({
  model,
  message,
}: {
  model: Org;
  message?: string;
}): ThunkResult => (dispatch, getState) => {
  const task = selectTaskById(getState(), model.task);
  dispatch(
    addToast({
      heading: task
        ? `${i18n.t(
            'Uh oh. There was an error checking for changes on your scratch org for task',
          )} “${task.name}”.`
        : i18n.t(
            'Uh oh. There was an error checking for changes on your scratch org.',
          ),
      details: message,
      variant: 'error',
    }),
  );
  return dispatch({
    type: 'SCRATCH_ORG_UPDATE',
    payload: model,
  });
};

export const deleteOrg = (payload: Org): ThunkResult => (
  dispatch,
  getState,
) => {
  /* istanbul ignore else */
  if (window.socket) {
    window.socket.unsubscribe({
      model: OBJECT_TYPES.ORG,
      id: payload.id,
    });
  }
  const state = getState();
  const user = state.user;
  if (user && user.id === payload.owner) {
    const task = selectTaskById(state, payload.task);
    let msg = {
      [ORG_TYPES.DEV]: i18n.t('Successfully deleted Dev org.'),
      [ORG_TYPES.QA]: i18n.t('Successfully deleted QA org.'),
    };
    /* istanbul ignore else */
    if (task) {
      msg = {
        [ORG_TYPES.DEV]: `${i18n.t('Successfully deleted Dev org for task')} “${
          task.name
        }”.`,
        [ORG_TYPES.QA]: `${i18n.t('Successfully deleted QA org for task')} “${
          task.name
        }”.`,
      };
    }
    dispatch(addToast({ heading: msg[payload.org_type] }));
  }
  return dispatch({
    type: 'SCRATCH_ORG_DELETE',
    payload,
  });
};

export const deleteFailed = ({
  model,
  message,
}: {
  model: Org;
  message?: string;
}): ThunkResult => (dispatch, getState) => {
  const state = getState();
  const user = state.user;
  /* istanbul ignore else */
  if (user && user.id === model.owner) {
    const task = selectTaskById(state, model.task);
    let msg = {
      [ORG_TYPES.DEV]: i18n.t(
        'Uh oh. There was an error deleting your Dev org.',
      ),
      [ORG_TYPES.QA]: i18n.t('Uh oh. There was an error deleting your QA org.'),
    };
    /* istanbul ignore else */
    if (task) {
      msg = {
        [ORG_TYPES.DEV]: `${i18n.t(
          'Uh oh. There was an error deleting your Dev org for task',
        )} “${task.name}”.`,
        [ORG_TYPES.QA]: `${i18n.t(
          'Uh oh. There was an error deleting your QA org for task',
        )} “${task.name}”.`,
      };
    }
    dispatch(
      addToast({
        heading: msg[model.org_type],
        details: message,
        variant: 'error',
      }),
    );
  }
  return dispatch({
    type: 'SCRATCH_ORG_DELETE_FAILED',
    payload: model,
  });
};

export const commitSucceeded = (payload: Org): ThunkResult => (
  dispatch,
  getState,
) => {
  const task = selectTaskById(getState(), payload.task);
  dispatch(
    addToast({
      heading: task
        ? `${i18n.t(
            'Successfully captured changes from your scratch org on task',
          )} “${task.name}”.`
        : i18n.t('Successfully captured changes from your scratch org.'),
    }),
  );
  return dispatch({
    type: 'GITHUB_CHANGES_COMMITTED',
    payload,
  });
};

export const commitFailed = ({
  model,
  message,
}: {
  model: Org;
  message?: string;
}): ThunkResult => (dispatch, getState) => {
  const task = selectTaskById(getState(), model.task);
  dispatch(
    addToast({
      heading: task
        ? `${i18n.t(
            'Uh oh. There was an error capturing changes from your scratch org on task',
          )} “${task.name}”.`
        : i18n.t(
            'Uh oh. There was an error capturing changes from your scratch org.',
          ),
      details: message,
      variant: 'error',
    }),
  );
  return dispatch({
    type: 'SCRATCH_ORG_COMMIT_CHANGES_FAILED',
    payload: model,
  });
};<|MERGE_RESOLUTION|>--- conflicted
+++ resolved
@@ -154,14 +154,6 @@
     return dispatch({
       type: 'REFETCH_ORG_SUCCEEDED',
       payload: { org: response, url },
-<<<<<<< HEAD
-      // @@@ Mock out until API exists
-      payload: {
-        // eslint-disable-next-line @typescript-eslint/camelcase
-        response: { ...response, currently_refreshing_changes: true },
-      },
-=======
->>>>>>> cfca2103
     });
   } catch (err) {
     dispatch({
