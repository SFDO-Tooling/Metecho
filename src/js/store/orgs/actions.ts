--- conflicted
+++ resolved
@@ -1,6 +1,5 @@
 import i18n from 'i18next';
 
-<<<<<<< HEAD
 import { AppState, ThunkResult } from '#js/store';
 import { selectEpicById } from '#js/store/epics/selectors';
 import { isCurrentUser } from '#js/store/helpers';
@@ -10,17 +9,6 @@
 import { addToast } from '#js/store/toasts/actions';
 import apiFetch, { addUrlParams } from '#js/utils/api';
 import { OBJECT_TYPES, ORG_TYPES } from '#js/utils/constants';
-=======
-import { AppState, ThunkResult } from '~js/store';
-import { selectEpicById } from '~js/store/epics/selectors';
-import { isCurrentUser } from '~js/store/helpers';
-import { MinimalOrg, Org } from '~js/store/orgs/reducer';
-import { selectProjectById } from '~js/store/projects/selectors';
-import { selectTaskById } from '~js/store/tasks/selectors';
-import { addToast } from '~js/store/toasts/actions';
-import apiFetch, { addUrlParams } from '~js/utils/api';
-import { OBJECT_TYPES, ORG_TYPES } from '~js/utils/constants';
->>>>>>> 29c1e0ea
 
 interface OrgProvisioning {
   type: 'SCRATCH_ORG_PROVISIONING';
