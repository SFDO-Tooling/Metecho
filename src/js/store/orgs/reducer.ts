/* eslint-disable @typescript-eslint/camelcase */

import { ObjectsAction } from '@/store/actions';
import { OrgsAction } from '@/store/orgs/actions';
import { LogoutAction } from '@/store/user/actions';
import {
  OBJECT_TYPES,
  ObjectTypes,
  ORG_TYPES,
  OrgTypes,
} from '@/utils/constants';

export interface Org {
  id: string;
  task: string;
  org_type: OrgTypes;
  owner: string;
  last_modified_at: string | null;
  expires_at: string | null;
  latest_commit: string;
  latest_commit_url: string;
  latest_commit_at: string | null;
  url: string | null;
  has_changes: boolean;
  currently_refreshing_changes: boolean;
  deletion_queued_at: string | null;
}

export interface OrgsByTask {
  [ORG_TYPES.DEV]: Org | null;
  [ORG_TYPES.QA]: Org | null;
  changeset?: Changeset;
  fetchingChangeset?: boolean;
  committing?: boolean;
}

export interface OrgState {
  [key: string]: OrgsByTask;
}

interface Change {
  id: string;
  name: string;
}

export interface Commit {
  id: string;
  task: string;
}

export interface Changeset {
  id: string;
  task: string;
  changes: {
    [key: string]: Change[];
  };
}

const defaultState = {};

const reducer = (
  orgs: OrgState = defaultState,
  action: ObjectsAction | LogoutAction | OrgsAction,
) => {
  switch (action.type) {
    case 'USER_LOGGED_OUT':
      return defaultState;
    case 'FETCH_OBJECTS_SUCCEEDED': {
      const {
        response,
        objectType,
        filters: { task },
      } = action.payload;
      if (objectType === OBJECT_TYPES.ORG && task) {
        return {
          ...orgs,
          [task]: {
            [ORG_TYPES.DEV]:
              (response &&
                (response as Org[]).find(
                  org => org.org_type === ORG_TYPES.DEV,
                )) ||
              null,
            [ORG_TYPES.QA]:
              (response &&
                (response as Org[]).find(
                  org => org.org_type === ORG_TYPES.QA,
                )) ||
              null,
          },
        };
      }
      return orgs;
    }
    case 'CREATE_OBJECT_SUCCEEDED': {
      switch (action.payload.objectType) {
        case OBJECT_TYPES.ORG: {
          const { object }: { object: Org } = action.payload;
          if (object) {
            const taskOrgs = orgs[object.task] || {
              [ORG_TYPES.DEV]: null,
              [ORG_TYPES.QA]: null,
            };
            return {
              ...orgs,
              [object.task]: {
                ...taskOrgs,
                [object.org_type]: object,
              },
            };
          }
          return orgs;
        }
        case OBJECT_TYPES.COMMIT: {
          const { object }: { object: Commit } = action.payload;
          if (object) {
            const taskOrgs = orgs[object.task] || {
              [ORG_TYPES.DEV]: null,
              [ORG_TYPES.QA]: null,
            };
            return {
              ...orgs,
              [object.task]: {
                ...taskOrgs,
                changeset: undefined,
                committing: true,
              },
            };
          }
          return orgs;
        }
      }
      return orgs;
    }
    case 'SCRATCH_ORG_PROVISIONED':
    case 'SCRATCH_ORG_UPDATED':
    case 'REFETCH_ORG_SUCCEEDED':
    case 'SCRATCH_ORG_DELETE_FAILED': {
      const org = action.payload as Org;
      const taskOrgs = orgs[org.task] || {
        [ORG_TYPES.DEV]: null,
        [ORG_TYPES.QA]: null,
      };
      return {
        ...orgs,
        [org.task]: {
          ...taskOrgs,
          [org.org_type]: org,
        },
      };
    }
    case 'SCRATCH_ORG_PROVISION_FAILED':
    case 'SCRATCH_ORG_DELETED': {
      const org = action.payload;
      const taskOrgs = orgs[org.task] || {
        [ORG_TYPES.DEV]: null,
        [ORG_TYPES.QA]: null,
      };
      return {
        ...orgs,
        [org.task]: {
          ...taskOrgs,
          [org.org_type]: null,
        },
      };
    }
    case 'REFETCH_ORG_STARTED':
    case 'REFETCH_ORG_FAILED': {
      const { org } = action.payload;
      const taskOrgs = orgs[org.task] || {
        [ORG_TYPES.DEV]: null,
        [ORG_TYPES.QA]: null,
      };
      return {
        ...orgs,
        [org.task]: {
          ...taskOrgs,
          [org.org_type]: {
            ...org,
            currently_refreshing_changes: action.type === 'REFETCH_ORG_STARTED',
          },
        },
      };
    }
    case 'DELETE_OBJECT_SUCCEEDED': {
      const {
        objectType,
        object,
      }: { objectType: ObjectTypes; object: Org } = action.payload;
      if (objectType === OBJECT_TYPES.ORG && object) {
        const taskOrgs = orgs[object.task] || {
          [ORG_TYPES.DEV]: null,
          [ORG_TYPES.QA]: null,
        };
        return {
          ...orgs,
          [object.task]: {
            ...taskOrgs,
            [object.org_type]: {
              ...object,
<<<<<<< HEAD
              // eslint-disable-next-line @typescript-eslint/camelcase
=======
>>>>>>> 5e4bdf30
              deletion_queued_at: new Date().toISOString(),
            },
          },
        };
      }
      return orgs;
    }
    case 'REQUEST_CHANGESET_STARTED': {
      const { org } = action.payload;
      const taskOrgs = orgs[org.task] || {
        [ORG_TYPES.DEV]: org,
        [ORG_TYPES.QA]: null,
      };
      return {
        ...orgs,
        [org.task]: {
          ...taskOrgs,
          changeset: undefined,
        },
      };
    }
    case 'REQUEST_CHANGESET_SUCCEEDED': {
      const { org } = action.payload;
      const taskOrgs = orgs[org.task] || {
        [ORG_TYPES.DEV]: org,
        [ORG_TYPES.QA]: null,
      };
      return {
        ...orgs,
        [org.task]: {
          ...taskOrgs,
          fetchingChangeset: true,
        },
      };
    }
    case 'CHANGESET_SUCCEEDED': {
      const changeset = action.payload;
      const taskOrgs = orgs[changeset.task] || {
        [ORG_TYPES.DEV]: null,
        [ORG_TYPES.QA]: null,
      };
      return {
        ...orgs,
        [changeset.task]: {
          ...taskOrgs,
          changeset,
          fetchingChangeset: false,
        },
      };
    }
    case 'CHANGESET_FAILED':
    case 'CHANGESET_CANCELED': {
      const changeset = action.payload;
      const taskOrgs = orgs[changeset.task] || {
        [ORG_TYPES.DEV]: null,
        [ORG_TYPES.QA]: null,
      };
      return {
        ...orgs,
        [changeset.task]: {
          ...taskOrgs,
          changeset: undefined,
          fetchingChangeset: false,
        },
      };
    }
    case 'COMMIT_FAILED':
    case 'COMMIT_SUCCEEDED': {
      const commit = action.payload;
      const taskOrgs = orgs[commit.task] || {
        [ORG_TYPES.DEV]: null,
        [ORG_TYPES.QA]: null,
      };
      return {
        ...orgs,
        [commit.task]: {
          ...taskOrgs,
          committing: false,
        },
      };
    }
  }
  return orgs;
};

export default reducer;<|MERGE_RESOLUTION|>--- conflicted
+++ resolved
@@ -198,10 +198,6 @@
             ...taskOrgs,
             [object.org_type]: {
               ...object,
-<<<<<<< HEAD
-              // eslint-disable-next-line @typescript-eslint/camelcase
-=======
->>>>>>> 5e4bdf30
               deletion_queued_at: new Date().toISOString(),
             },
           },
