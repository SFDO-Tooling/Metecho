--- conflicted
+++ resolved
@@ -1,7 +1,12 @@
 import { ObjectsAction } from '@/store/actions';
 import { OrgsAction } from '@/store/orgs/actions';
 import { LogoutAction } from '@/store/user/actions';
-import { OBJECT_TYPES, ORG_TYPES, OrgTypes } from '@/utils/constants';
+import {
+  OBJECT_TYPES,
+  ObjectTypes,
+  ORG_TYPES,
+  OrgTypes,
+} from '@/utils/constants';
 
 export interface Org {
   id: string;
@@ -154,81 +159,6 @@
         },
       };
     }
-<<<<<<< HEAD
-    case 'REQUEST_CHANGESET_STARTED': {
-      const { org } = action.payload;
-      const taskOrgs = orgs[org.task] || {
-        [ORG_TYPES.DEV]: null,
-        [ORG_TYPES.QA]: null,
-      };
-      return {
-        ...orgs,
-        [org.task]: {
-          ...taskOrgs,
-          changeset: undefined,
-        },
-      };
-    }
-    case 'REQUEST_CHANGESET_SUCCEEDED': {
-      const { org } = action.payload;
-      const taskOrgs = orgs[org.task] || {
-        [ORG_TYPES.DEV]: null,
-        [ORG_TYPES.QA]: null,
-      };
-      return {
-        ...orgs,
-        [org.task]: {
-          ...taskOrgs,
-          fetchingChangeset: true,
-        },
-      };
-    }
-    case 'CHANGESET_SUCCEEDED': {
-      const changeset = action.payload;
-      const taskOrgs = orgs[changeset.task] || {
-        [ORG_TYPES.DEV]: null,
-        [ORG_TYPES.QA]: null,
-      };
-      return {
-        ...orgs,
-        [changeset.task]: {
-          ...taskOrgs,
-          changeset,
-          fetchingChangeset: false,
-        },
-      };
-    }
-    case 'CHANGESET_FAILED':
-    case 'CHANGESET_CANCELED': {
-      const changeset = action.payload;
-      const taskOrgs = orgs[changeset.task] || {
-        [ORG_TYPES.DEV]: null,
-        [ORG_TYPES.QA]: null,
-      };
-      return {
-        ...orgs,
-        [changeset.task]: {
-          ...taskOrgs,
-          changeset: undefined,
-          fetchingChangeset: false,
-        },
-      };
-    }
-    case 'COMMIT_FAILED':
-    case 'COMMIT_SUCCEEDED': {
-      const commit = action.payload;
-      const taskOrgs = orgs[commit.task] || {
-        [ORG_TYPES.DEV]: null,
-        [ORG_TYPES.QA]: null,
-      };
-      return {
-        ...orgs,
-        [commit.task]: {
-          ...taskOrgs,
-          committing: false,
-        },
-      };
-=======
     case 'DELETE_OBJECT_SUCCEEDED': {
       const {
         objectType,
@@ -252,7 +182,80 @@
         };
       }
       return orgs;
->>>>>>> 92ba0a6d
+    }
+    case 'REQUEST_CHANGESET_STARTED': {
+      const { org } = action.payload;
+      const taskOrgs = orgs[org.task] || {
+        [ORG_TYPES.DEV]: null,
+        [ORG_TYPES.QA]: null,
+      };
+      return {
+        ...orgs,
+        [org.task]: {
+          ...taskOrgs,
+          changeset: undefined,
+        },
+      };
+    }
+    case 'REQUEST_CHANGESET_SUCCEEDED': {
+      const { org } = action.payload;
+      const taskOrgs = orgs[org.task] || {
+        [ORG_TYPES.DEV]: null,
+        [ORG_TYPES.QA]: null,
+      };
+      return {
+        ...orgs,
+        [org.task]: {
+          ...taskOrgs,
+          fetchingChangeset: true,
+        },
+      };
+    }
+    case 'CHANGESET_SUCCEEDED': {
+      const changeset = action.payload;
+      const taskOrgs = orgs[changeset.task] || {
+        [ORG_TYPES.DEV]: null,
+        [ORG_TYPES.QA]: null,
+      };
+      return {
+        ...orgs,
+        [changeset.task]: {
+          ...taskOrgs,
+          changeset,
+          fetchingChangeset: false,
+        },
+      };
+    }
+    case 'CHANGESET_FAILED':
+    case 'CHANGESET_CANCELED': {
+      const changeset = action.payload;
+      const taskOrgs = orgs[changeset.task] || {
+        [ORG_TYPES.DEV]: null,
+        [ORG_TYPES.QA]: null,
+      };
+      return {
+        ...orgs,
+        [changeset.task]: {
+          ...taskOrgs,
+          changeset: undefined,
+          fetchingChangeset: false,
+        },
+      };
+    }
+    case 'COMMIT_FAILED':
+    case 'COMMIT_SUCCEEDED': {
+      const commit = action.payload;
+      const taskOrgs = orgs[commit.task] || {
+        [ORG_TYPES.DEV]: null,
+        [ORG_TYPES.QA]: null,
+      };
+      return {
+        ...orgs,
+        [commit.task]: {
+          ...taskOrgs,
+          committing: false,
+        },
+      };
     }
   }
   return orgs;
