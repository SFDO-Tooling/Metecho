--- conflicted
+++ resolved
@@ -158,11 +158,8 @@
       dispatch(
         addToast({
           heading: i18n.t(
-<<<<<<< HEAD
-            'Uh oh. There was an error re-syncing GitHub users for this Project: “{{project_name}}.”',
-=======
-            'Uh oh. There was an error re-syncing GitHub Collaborators for this project: “{{project_name}}”.',
->>>>>>> c3790e73
+            'Uh oh. There was an error re-syncing GitHub Collaborators for this Project: “{{project_name}}.”',
+
             { project_name: model.name },
           ),
           details: message,
