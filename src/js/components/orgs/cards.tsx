import Button from '@salesforce/design-system-react/components/button';
import Card from '@salesforce/design-system-react/components/card';
import Icon from '@salesforce/design-system-react/components/icon';
import Dropdown from '@salesforce/design-system-react/components/menu-dropdown';
import Modal from '@salesforce/design-system-react/components/modal';
import { format, formatDistanceToNow } from 'date-fns';
import i18n from 'i18next';
import React, { useCallback, useEffect, useState } from 'react';
import { useDispatch, useSelector } from 'react-redux';

import ConnectModal from '@/components/user/connect';
import { ConnectionInfoModal } from '@/components/user/info';
import {
  ExternalLink,
  LabelWithSpinner,
  SpinnerWrapper,
  useIsMounted,
} from '@/components/utils';
import { ThunkDispatch } from '@/store';
import { createObject, deleteObject } from '@/store/actions';
import { refetchOrg } from '@/store/orgs/actions';
import { Org, OrgsByTask } from '@/store/orgs/reducer';
import { Project } from '@/store/projects/reducer';
import { Task } from '@/store/tasks/reducer';
import { User } from '@/store/user/reducer';
import { selectUserState } from '@/store/user/selectors';
import { OBJECT_TYPES, ORG_TYPES, OrgTypes } from '@/utils/constants';
import { getOrgStatusMsg } from '@/utils/helpers';

interface OrgTypeTracker {
  [ORG_TYPES.DEV]: boolean;
  [ORG_TYPES.QA]: boolean;
}

const OrgTypeTrackerDefault = {
  [ORG_TYPES.DEV]: false,
  [ORG_TYPES.QA]: false,
};

const ConfirmDeleteModal = ({
  confirmDeleteModalOpen,
  toggleModal,
  orgs,
  handleDelete,
}: {
  confirmDeleteModalOpen: OrgTypes | null;
  toggleModal: React.Dispatch<React.SetStateAction<OrgTypes | null>>;
  orgs: OrgsByTask;
  handleDelete: (org: Org) => void;
}) => {
  const handleClose = () => {
    toggleModal(null);
  };
  const handleSubmit = () => {
    handleClose();
    const org = confirmDeleteModalOpen && orgs[confirmDeleteModalOpen];
    /* istanbul ignore else */
    if (org) {
      handleDelete(org);
    }
  };

  return (
    <Modal
      isOpen={Boolean(confirmDeleteModalOpen)}
      heading={i18n.t('Confirm Delete Org')}
      prompt="warning"
      onRequestClose={handleClose}
      footer={[
        <Button key="cancel" label={i18n.t('Cancel')} onClick={handleClose} />,
        <Button
          key="submit"
          label={i18n.t('Delete')}
          variant="brand"
          onClick={handleSubmit}
        />,
      ]}
    >
      <div className="slds-p-vertical_medium">
        {i18n.t(
          'Are you sure you want to delete this org with uncaptured changes?',
        )}
      </div>
    </Modal>
  );
};

const OrgCard = ({
  orgs,
  type,
  displayType,
  userId,
  isCreatingOrg,
  isDeletingOrg,
  createAction,
  deleteAction,
  refreshAction,
}: {
  orgs: OrgsByTask;
  type: OrgTypes;
  displayType: string;
  userId: string | null;
  isCreatingOrg: OrgTypeTracker;
  isDeletingOrg: OrgTypeTracker;
  createAction: (type: OrgTypes) => void;
  deleteAction: (org: Org) => void;
  refreshAction: (org: Org) => void;
}) => {
  const org = orgs[type];
  const ownedByCurrentUser = Boolean(
    userId && org && org.url && userId === org.owner,
  );
  const isCreating = isCreatingOrg[type] || (org && !org.url);
  const isDeleting = isDeletingOrg[type] || (org && org.delete_queued_at);
  const doCreateAction = useCallback(() => {
    createAction(type);
  }, [createAction, type]);
  const doDeleteAction = useCallback(() => {
    /* istanbul ignore else */
    if (org) {
      deleteAction(org);
    }
  }, [deleteAction, org]);
  const doRefreshAction = useCallback(() => {
    /* istanbul ignore else */
    if (org) {
      refreshAction(org);
    }
  }, [refreshAction, org]);

  let contents = null;
  let icon = null;
  let actions = null;
  let footer = null;
  const loadingMsg = i18n.t(
    'This process could take a number of minutes. Feel free to leave this page and check back later.',
  );

  if (isCreating) {
    actions = (
      <Button
        label={<LabelWithSpinner label={i18n.t('Creating Org…')} />}
        disabled
      />
    );
    footer = loadingMsg;
  } else if (org) {
<<<<<<< HEAD
=======
    const orgUrl = window.api_urls.scratch_org_redirect(org.id);
    const latestCommitAt =
      org.latest_commit_at && new Date(org.latest_commit_at);
>>>>>>> 12b98dd0
    const expiresAt = org.expires_at && new Date(org.expires_at);
    contents = (
      <ul>
        {org.latest_commit && (
          <li>
            <strong>{i18n.t('Deployed Commit')}:</strong>{' '}
            {org.latest_commit_url ? (
              <ExternalLink url={org.latest_commit_url}>
                {org.latest_commit.substring(0, 7)}
              </ExternalLink>
            ) : (
              org.latest_commit.substring(0, 7)
            )}
          </li>
        )}
        {expiresAt && (
          <li>
            <strong>{i18n.t('Expires')}:</strong>{' '}
            <span title={format(expiresAt, 'PPpp')}>
              {formatDistanceToNow(expiresAt, { addSuffix: true })}
            </span>
          </li>
        )}
        {type === ORG_TYPES.DEV && (
          <li>
            <strong>{i18n.t('Status')}:</strong> {getOrgStatusMsg(org)}
            {ownedByCurrentUser && (
              <>
                {' | '}
                <Button
                  label={i18n.t('check again')}
                  variant="link"
                  onClick={doRefreshAction}
                />
              </>
            )}
          </li>
        )}
      </ul>
    );
    icon = (
      <Icon
        category="utility"
        name="link"
        size="x-small"
        className="slds-m-bottom_xxx-small"
      />
    );

    if (isDeleting) {
      footer = (
        <>
          <SpinnerWrapper size="small" />
          {i18n.t('Deleting Org…')}
        </>
      );
    } else if (ownedByCurrentUser) {
      if (org.currently_capturing_changes) {
        footer = (
          <>
            <SpinnerWrapper size="small" />
            {i18n.t('Capturing Selected Changes…')}
            <div className="slds-p-top_small">{loadingMsg}</div>
          </>
        );
      } else if (org.currently_refreshing_changes) {
        footer = (
          <>
            <SpinnerWrapper size="small" />
            {i18n.t('Checking for Uncaptured Changes…')}
          </>
        );
      } else {
        /* istanbul ignore else */
        // eslint-disable-next-line no-lonely-if
        if (orgUrl) {
          footer = (
            <ExternalLink url={orgUrl}>{i18n.t('View Org')}</ExternalLink>
          );
        }
      }
      /* istanbul ignore else */
      if (orgUrl) {
        icon = (
          <ExternalLink url={orgUrl} title={i18n.t('View Org')}>
            <Icon
              category="utility"
              name="link"
              size="x-small"
              className="icon-link slds-m-bottom_xxx-small"
            />
          </ExternalLink>
        );
      }
      actions = (
        <Dropdown
          align="right"
          assistiveText={{ icon: 'Actions' }}
          buttonClassName="slds-button_icon-x-small"
          buttonVariant="icon"
          iconCategory="utility"
          iconName="down"
          iconSize="small"
          iconVariant="border-filled"
          width="xx-small"
          options={[{ id: 0, label: i18n.t('Delete') }]}
          onSelect={doDeleteAction}
        />
      );
    }
  } else {
    actions = <Button label={i18n.t('Create Org')} onClick={doCreateAction} />;
  }

  return (
    <div
      className="slds-size_1-of-1
        slds-large-size_1-of-2
        slds-p-around_x-small"
    >
      <Card
        bodyClassName="slds-card__body_inner"
        icon={icon}
        heading={displayType}
        headerActions={actions}
        footer={footer}
      >
        {contents}
      </Card>
    </div>
  );
};

const OrgCards = ({
  orgs,
  task,
  project,
}: {
  orgs: OrgsByTask;
  task: Task;
  project: Project;
}) => {
  const user = useSelector(selectUserState);
  const isMounted = useIsMounted();
  const [connectModalOpen, setConnectModalOpen] = useState(false);
  const [infoModalOpen, setInfoModalOpen] = useState(false);
  const [
    confirmDeleteModalOpen,
    setConfirmDeleteModalOpen,
  ] = useState<OrgTypes | null>(null);
  const [isCreatingOrg, setIsCreatingOrg] = useState<OrgTypeTracker>(
    OrgTypeTrackerDefault,
  );
  const [isDeletingOrg, setIsDeletingOrg] = useState<OrgTypeTracker>(
    OrgTypeTrackerDefault,
  );
  const [isWaitingToDeleteDevOrg, setIsWaitingToDeleteDevOrg] = useState(false);
  const dispatch = useDispatch<ThunkDispatch>();

  const devOrg = orgs[ORG_TYPES.DEV];

  const doRefetchOrg = useCallback((org: Org) => {
    dispatch(refetchOrg(org));
  }, []); // eslint-disable-line react-hooks/exhaustive-deps

  const deleteOrg = useCallback((org: Org) => {
    setIsDeletingOrg({ ...isDeletingOrg, [org.org_type]: true });
    dispatch(
      deleteObject({
        objectType: OBJECT_TYPES.ORG,
        object: org,
      }),
    ).finally(() => {
      /* istanbul ignore else */
      if (isMounted.current) {
        setIsDeletingOrg({ ...isDeletingOrg, [org.org_type]: false });
      }
    });
  }, []); // eslint-disable-line react-hooks/exhaustive-deps

  const createOrg = useCallback((type: OrgTypes) => {
    setIsCreatingOrg({ ...isCreatingOrg, [type]: true });
    // Subscribe to project/task for possible branch creation...
    if (window.socket) {
      /* istanbul ignore else */
      if (!project.branch_url) {
        window.socket.subscribe({
          model: OBJECT_TYPES.PROJECT,
          id: project.id,
        });
      }
      /* istanbul ignore else */
      if (!task.branch_url) {
        window.socket.subscribe({
          model: OBJECT_TYPES.TASK,
          id: task.id,
        });
      }
    }
    dispatch(
      createObject({
        objectType: OBJECT_TYPES.ORG,
        // eslint-disable-next-line @typescript-eslint/camelcase
        data: { task: task.id, org_type: type },
        shouldSubscribeToObject: () => true,
      }),
    ).finally(() => {
      /* istanbul ignore else */
      if (isMounted.current) {
        setIsCreatingOrg({ ...isCreatingOrg, [type]: false });
      }
    });
  }, []); // eslint-disable-line react-hooks/exhaustive-deps

  const openConnectModal = () => {
    setInfoModalOpen(false);
    setConnectModalOpen(true);
  };
  const openInfoModal = () => {
    setConnectModalOpen(false);
    setInfoModalOpen(true);
  };

  let deleteAction: (...args: any[]) => void = openConnectModal;
  let createAction: (...args: any[]) => void = openConnectModal;
  if (user && user.valid_token_for) {
    createAction = user.is_devhub_enabled ? createOrg : openInfoModal;
    deleteAction = user.is_devhub_enabled
      ? (org: Org) => {
          if (org.org_type === ORG_TYPES.DEV) {
            setIsWaitingToDeleteDevOrg(true);
            doRefetchOrg(org);
          } else {
            deleteOrg(org);
          }
        }
      : openInfoModal;
  }

  // When dev org delete has been triggered, wait until it has been refreshed...
  useEffect(() => {
    const readyToDeleteOrg =
      isWaitingToDeleteDevOrg && devOrg && !devOrg.currently_refreshing_changes;

    if (readyToDeleteOrg && devOrg) {
      setIsWaitingToDeleteDevOrg(false);
      if (devOrg.has_unsaved_changes) {
        setConfirmDeleteModalOpen(devOrg.org_type);
      } else {
        deleteOrg(devOrg);
      }
    }
  }, [deleteOrg, isWaitingToDeleteDevOrg, devOrg]);

  return (
    <>
      <h2 className="slds-text-heading_medium">{i18n.t('Task Orgs')}</h2>
      <div className="slds-grid slds-wrap slds-grid_pull-padded-x-small">
        <OrgCard
          orgs={orgs}
          type={ORG_TYPES.DEV}
          displayType={i18n.t('Dev')}
          userId={user && user.id}
          isCreatingOrg={isCreatingOrg}
          isDeletingOrg={isDeletingOrg}
          createAction={createAction}
          deleteAction={deleteAction}
          refreshAction={doRefetchOrg}
        />
        <OrgCard
          orgs={orgs}
          type={ORG_TYPES.QA}
          displayType={i18n.t('QA')}
          userId={user && user.id}
          isCreatingOrg={isCreatingOrg}
          isDeletingOrg={isDeletingOrg}
          createAction={createAction}
          deleteAction={deleteAction}
          refreshAction={doRefetchOrg}
        />
      </div>
      <ConnectModal
        user={user as User}
        isOpen={connectModalOpen}
        toggleModal={setConnectModalOpen}
      />
      <ConnectionInfoModal
        user={user as User}
        isOpen={infoModalOpen}
        toggleModal={setInfoModalOpen}
        onDisconnect={openConnectModal}
      />
      <ConfirmDeleteModal
        confirmDeleteModalOpen={confirmDeleteModalOpen}
        toggleModal={setConfirmDeleteModalOpen}
        orgs={orgs}
        handleDelete={deleteOrg}
      />
    </>
  );
};

export default OrgCards;<|MERGE_RESOLUTION|>--- conflicted
+++ resolved
@@ -145,12 +145,7 @@
     );
     footer = loadingMsg;
   } else if (org) {
-<<<<<<< HEAD
-=======
     const orgUrl = window.api_urls.scratch_org_redirect(org.id);
-    const latestCommitAt =
-      org.latest_commit_at && new Date(org.latest_commit_at);
->>>>>>> 12b98dd0
     const expiresAt = org.expires_at && new Date(org.expires_at);
     contents = (
       <ul>
