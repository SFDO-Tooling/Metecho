--- conflicted
+++ resolved
@@ -119,7 +119,6 @@
   let footer = null;
 
   if (isCreating) {
-<<<<<<< HEAD
     actions = (
       <Button
         label={
@@ -132,12 +131,9 @@
         disabled
       />
     );
-    footer = i18n.t('This process could take up to 15 minutes.');
-=======
-    contents = i18n.t(
+    footer = i18n.t(
       'This process could take a number of minutes. Feel free to leave this page and check back later.',
     );
->>>>>>> 787ac62f
   } else if (org) {
     const latestCommitAt =
       org.latest_commit_at && new Date(org.latest_commit_at);
@@ -177,9 +173,15 @@
         </li>
       </ul>
     );
-    icon = <Icon category="utility" name="link" size="small" />;
-
-<<<<<<< HEAD
+    icon = (
+      <Icon
+        category="utility"
+        name="link"
+        size="x-small"
+        className="slds-m-bottom_xxx-small"
+      />
+    );
+
     if (isDeleting) {
       footer = (
         <>
@@ -198,8 +200,8 @@
             <Icon
               category="utility"
               name="link"
-              size="small"
-              className="icon-link"
+              size="x-small"
+              className="icon-link slds-m-bottom_xxx-small"
             />
           </ExternalLink>
         );
@@ -219,28 +221,6 @@
           onSelect={doDeleteAction}
         />
       );
-=======
-    if (ownedByCurrentUser && org.url) {
-      icon = (
-        <ExternalLink url={org.url} title={i18n.t('View Org')}>
-          <Icon
-            category="utility"
-            name="link"
-            size="x-small"
-            className="icon-link slds-m-bottom_xxx-small"
-          />
-        </ExternalLink>
-      );
-    } else {
-      icon = (
-        <Icon
-          category="utility"
-          name="link"
-          size="x-small"
-          className="slds-m-bottom_xxx-small"
-        />
-      );
->>>>>>> 787ac62f
     }
   } else {
     actions = <Button label={i18n.t('Create Org')} onClick={doCreateAction} />;
