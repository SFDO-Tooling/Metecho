--- conflicted
+++ resolved
@@ -82,71 +82,42 @@
   orgs,
   type,
   displayType,
-<<<<<<< HEAD
-  ownedByCurrentUser,
-  user,
-  createOrg,
-  deleteAction,
+  userId,
   isCreatingOrg,
   isDeletingOrg,
-  toggleConnectModal,
-  toggleInfoModal,
-=======
-  userId,
-  isCreatingOrg,
-  action,
->>>>>>> b1c90963
+  createAction,
+  deleteAction,
 }: {
   orgs: OrgsByTask;
   type: OrgTypes;
   displayType: string;
-<<<<<<< HEAD
-  ownedByCurrentUser: boolean;
-  user: User;
-  createOrg: (type: OrgTypes) => void;
-  deleteAction: (...args: any[]) => void;
+  userId: string | null;
   isCreatingOrg: OrgTypeTracker;
   isDeletingOrg: OrgTypeTracker;
-  toggleConnectModal: React.Dispatch<React.SetStateAction<boolean>>;
-  toggleInfoModal: React.Dispatch<React.SetStateAction<boolean>>;
+  createAction: (type: OrgTypes) => void;
+  deleteAction: (org: Org) => void;
 }) => {
-  const doCreateOrg = useCallback(() => {
-    createOrg(type);
-  }, [createOrg, type]);
-  const doDeleteOrg = useCallback(() => {
-    deleteAction(org);
-  }, [deleteAction, org]);
-  const openConnectModal = () => {
-    toggleConnectModal(true);
-  };
-  const openInfoModal = () => {
-    toggleInfoModal(true);
-  };
-  let action = openConnectModal;
-  if (user.valid_token_for) {
-    action = user.is_devhub_enabled ? doCreateOrg : openInfoModal;
-  }
-  const isCreating = isCreatingOrg[type] || (org && !org.url);
-  const isDeleting = isDeletingOrg[type] || (org && org.deletion_queued_at);
-=======
-  userId: string | null;
-  isCreatingOrg: OrgTypes | null;
-  action: (type: OrgTypes) => void;
-}) => {
-  const doAction = useCallback(() => {
-    action(type);
-  }, [action, type]);
   const org = orgs[type];
   const ownedByCurrentUser = Boolean(
     userId && org && org.url && userId === org.owner,
   );
-  const isCreating = isCreatingOrg === type || (org && !org.url);
-
->>>>>>> b1c90963
+  const isCreating = isCreatingOrg[type] || (org && !org.url);
+  const isDeleting = isDeletingOrg[type] || (org && org.deletion_queued_at);
+  const doCreateAction = useCallback(() => {
+    createAction(type);
+  }, [createAction, type]);
+  const doDeleteAction = useCallback(() => {
+    /* istanbul ignore else */
+    if (org) {
+      deleteAction(org);
+    }
+  }, [deleteAction, org]);
+
   let contents = null;
   let icon = null;
   let actions = null;
   let footer = null;
+
   if (isCreating) {
     actions = (
       <Button
@@ -206,8 +177,8 @@
         </li>
       </ul>
     );
-<<<<<<< HEAD
     icon = <Icon category="utility" name="link" size="small" />;
+
     if (isDeleting) {
       footer = (
         <>
@@ -244,25 +215,12 @@
           iconVariant="border-filled"
           width="xx-small"
           options={[{ id: 0, label: i18n.t('Delete') }]}
-          onSelect={doDeleteOrg}
+          onSelect={doDeleteAction}
         />
-=======
-
-    if (ownedByCurrentUser && org.url) {
-      icon = (
-        <ExternalLink url={org.url} title={i18n.t('View Org')}>
-          <Icon
-            category="utility"
-            name="link"
-            size="small"
-            className="icon-link"
-          />
-        </ExternalLink>
->>>>>>> b1c90963
       );
     }
   } else {
-    actions = <Button label={i18n.t('Create Org')} onClick={action} />;
+    actions = <Button label={i18n.t('Create Org')} onClick={doCreateAction} />;
   }
 
   return (
@@ -275,37 +233,8 @@
         bodyClassName="slds-card__body_inner"
         icon={icon}
         heading={displayType}
-<<<<<<< HEAD
         headerActions={actions}
         footer={footer}
-=======
-        headerActions={
-          (isCreating || !org) && (
-            <Button
-              label={
-                isCreating ? (
-                  <LabelWithSpinner
-                    label={i18n.t('Creating Org…')}
-                    variant="base"
-                    size="x-small"
-                  />
-                ) : (
-                  i18n.t('Create Org')
-                )
-              }
-              disabled={isCreating}
-              onClick={doAction}
-            />
-          )
-        }
-        footer={
-          org &&
-          org.url &&
-          ownedByCurrentUser && (
-            <ExternalLink url={org.url}>{i18n.t('View Org')}</ExternalLink>
-          )
-        }
->>>>>>> b1c90963
       >
         {contents}
       </Card>
@@ -339,6 +268,7 @@
     [ORG_TYPES.QA]: false,
   });
   const dispatch = useDispatch<ThunkDispatch>();
+
   const createOrg = useCallback((type: OrgTypes) => {
     setIsCreatingOrg({ ...isCreatingOrg, [type]: true });
     // Subscribe to project/task for possible branch creation...
@@ -372,7 +302,8 @@
       }
     });
   }, []); // eslint-disable-line react-hooks/exhaustive-deps
-  const handleDelete = useCallback((org: Org) => {
+
+  const deleteOrg = useCallback((org: Org) => {
     setIsDeletingOrg({ ...isDeletingOrg, [org.org_type]: true });
     dispatch(
       deleteObject({
@@ -387,40 +318,28 @@
       }
     });
   }, []); // eslint-disable-line react-hooks/exhaustive-deps
-<<<<<<< HEAD
-  let deleteAction: (...args: any[]) => void = () => setConnectModalOpen(true);
-  if (user && user.valid_token_for) {
-    deleteAction = user.is_devhub_enabled
-      ? (org: Org) => {
-          if (org.has_changes) {
-            setConfirmDeleteModalOpen(org.org_type);
-          } else {
-            handleDelete(org);
-          }
-        }
-      : () => setInfoModalOpen(true);
-  }
-
-  const devOrg = orgs[ORG_TYPES.DEV];
-  const qaOrg = orgs[ORG_TYPES.QA];
-  const currentUserOwnsDevOrg = Boolean(
-    user && devOrg && devOrg.url && user.id === devOrg.owner,
-  );
-  const currentUserOwnsQAOrg = Boolean(
-    user && qaOrg && qaOrg.url && user.id === qaOrg.owner,
-  );
-=======
+
   const openConnectModal = () => {
     setConnectModalOpen(true);
   };
   const openInfoModal = () => {
     setInfoModalOpen(true);
   };
-  let action: (type: OrgTypes) => void = openConnectModal;
+
+  let deleteAction: (...args: any[]) => void = openConnectModal;
+  let createAction: (...args: any[]) => void = openConnectModal;
   if (user && user.valid_token_for) {
-    action = user && user.is_devhub_enabled ? createOrg : openInfoModal;
+    createAction = user.is_devhub_enabled ? createOrg : openInfoModal;
+    deleteAction = user.is_devhub_enabled
+      ? (org: Org) => {
+          if (org.has_changes) {
+            setConfirmDeleteModalOpen(org.org_type);
+          } else {
+            deleteOrg(org);
+          }
+        }
+      : openInfoModal;
   }
->>>>>>> b1c90963
 
   return (
     <>
@@ -430,39 +349,21 @@
           orgs={orgs}
           type={ORG_TYPES.DEV}
           displayType={i18n.t('Dev')}
-<<<<<<< HEAD
-          ownedByCurrentUser={currentUserOwnsDevOrg}
-          user={user as User}
-          createOrg={createOrg}
-          deleteAction={deleteAction}
+          userId={user && user.id}
           isCreatingOrg={isCreatingOrg}
           isDeletingOrg={isDeletingOrg}
-          toggleConnectModal={setConnectModalOpen}
-          toggleInfoModal={setInfoModalOpen}
-=======
-          userId={user && user.id}
-          isCreatingOrg={isCreatingOrg}
-          action={action}
->>>>>>> b1c90963
+          createAction={createAction}
+          deleteAction={deleteAction}
         />
         <OrgCard
           orgs={orgs}
           type={ORG_TYPES.QA}
           displayType={i18n.t('QA')}
-<<<<<<< HEAD
-          ownedByCurrentUser={currentUserOwnsQAOrg}
-          user={user as User}
-          createOrg={createOrg}
-          deleteAction={deleteAction}
+          userId={user && user.id}
           isCreatingOrg={isCreatingOrg}
           isDeletingOrg={isDeletingOrg}
-          toggleConnectModal={setConnectModalOpen}
-          toggleInfoModal={setInfoModalOpen}
-=======
-          userId={user && user.id}
-          isCreatingOrg={isCreatingOrg}
-          action={action}
->>>>>>> b1c90963
+          createAction={createAction}
+          deleteAction={deleteAction}
         />
       </div>
       <ConnectModal
@@ -483,7 +384,7 @@
         confirmDeleteModalOpen={confirmDeleteModalOpen}
         toggleModal={setConfirmDeleteModalOpen}
         orgs={orgs}
-        handleDelete={handleDelete}
+        handleDelete={deleteOrg}
       />
     </>
   );
