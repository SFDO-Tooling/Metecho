--- conflicted
+++ resolved
@@ -243,11 +243,7 @@
       />
       <ConnectionInfoModal
         user={user as User}
-<<<<<<< HEAD
         isOpen={infoModalOpen}
-=======
-        isOpen={Boolean(user && user.valid_token_for && infoModalOpen)}
->>>>>>> 30574b07
         toggleModal={setInfoModalOpen}
         onDisconnect={openConnectModal}
         successText={i18n.t(
