--- conflicted
+++ resolved
@@ -34,15 +34,10 @@
   projectSlug: string;
   isOpen: false | 'epic' | 'task';
   closeIssueModal: () => void;
-<<<<<<< HEAD
   issueSelected: issueSelectedCallback | null;
-  projectSlug: string;
   attach: boolean;
   task?: Task;
   epic?: Epic;
-=======
-  issueSelected: issueSelectedCallback;
->>>>>>> 99b5a533
 }
 
 export const GitHubIssueLink = ({ url }: { url: string }) => (
@@ -64,13 +59,9 @@
   isOpen,
   closeIssueModal,
   issueSelected,
-<<<<<<< HEAD
-  projectSlug,
   attach,
   epic,
   task,
-=======
->>>>>>> 99b5a533
 }: Props) => {
   const { issues } = useFetchIssues({
     projectId,
