import Button from '@salesforce/design-system-react/components/button';
import Icon from '@salesforce/design-system-react/components/icon';
import Modal from '@salesforce/design-system-react/components/modal';
import Radio from '@salesforce/design-system-react/components/radio';
import RadioGroup from '@salesforce/design-system-react/components/radio-group';
import { t } from 'i18next';
import React, { useState } from 'react';
import { Trans } from 'react-i18next';
import { useDispatch } from 'react-redux';
import { Link } from 'react-router-dom';

import {
  ExternalLink,
  getEpicStatus,
  getTaskStatus,
  SpinnerWrapper,
  useFetchIssues,
} from '@/js/components/utils';
import { ThunkDispatch } from '@/js/store';
import { updateObject } from '@/js/store/actions';
import { Epic } from '@/js/store/epics/reducer';
import { GitHubIssue } from '@/js/store/githubIssues/reducer';
import { Task } from '@/js/store/tasks/reducer';
import { OBJECT_TYPES } from '@/js/utils/constants';
import routes from '@/js/utils/routes';

export type issueSelectedCallback = (
  issue: GitHubIssue | null,
  type: 'epic' | 'task',
) => void;

interface Props {
  projectId: string;
  projectSlug: string;
  isOpen: boolean | 'epic' | 'task';
  closeIssueModal: () => void;
  issueSelected?: issueSelectedCallback;
  attachingToTask?: Task;
  attachingToEpic?: Epic;
}

export const GitHubIssueLink = ({ url }: { url: string }) => (
  <ExternalLink url={url}>
    {t('View on GitHub')}
    <Icon
      category="utility"
      name="new_window"
      size="xx-small"
      className="slds-button__icon slds-button__icon_right"
      containerClassName="slds-icon_container slds-current-color"
    />
  </ExternalLink>
);

const SelectIssueModal = ({
  projectId,
  projectSlug,
  isOpen,
  closeIssueModal,
  issueSelected,
  attachingToTask,
  attachingToEpic,
}: Props) => {
  const dispatch = useDispatch<ThunkDispatch>();
  const { issues } = useFetchIssues({
    projectId,
    isAttached: false,
    isOpen: Boolean(isOpen),
  });
  const { issues: attachedIssues } = useFetchIssues({
    projectId,
    isAttached: true,
    isOpen: Boolean(isOpen),
  });

  const [selectedIssue, setSelectedIssue] = useState<string>('');

  const closeForm = () => {
    closeIssueModal();
    setSelectedIssue('');
  };

  const changeSelection = (event: React.ChangeEvent<HTMLInputElement>) => {
    setSelectedIssue(event.target.value || /* istanbul ignore next */ '');
  };

  const onSubmit = (issueId: string, type: 'epic' | 'task') => {
    const issue =
      (issues && issues?.find((i) => i.id === issueId)) ||
      /* istanbul ignore next */ null;
    issueSelected?.(issue, type);
    closeForm();
  };

  const onAttach = () => {
    /* istanbul ignore else */
    if (selectedIssue) {
      if (attachingToEpic) {
        dispatch(
          updateObject({
            objectType: OBJECT_TYPES.EPIC,
            url: window.api_urls.epic_detail(attachingToEpic.id),
            data: { issue: selectedIssue },
            patch: true,
          }),
        );
      } else {
        /* istanbul ignore else */
        // eslint-disable-next-line no-lonely-if
        if (attachingToTask) {
          dispatch(
            updateObject({
              objectType: OBJECT_TYPES.TASK,
              url: window.api_urls.task_detail(attachingToTask.id),
              data: { issue: selectedIssue },
              patch: true,
            }),
          );
        }
      }
    }
    closeForm();
  };

  return (
    <Modal
      isOpen={Boolean(isOpen)}
      size="small"
      heading={t('Select GitHub Issue to Develop')}
      onRequestClose={closeForm}
<<<<<<< HEAD
      assistiveText={{ closeButton: i18n.t('Cancel') }}
      footer={
        attachingToTask || attachingToEpic
          ? [
              <Button
                key="cancel"
                label={i18n.t('Cancel')}
                onClick={closeForm}
              />,
              <Button
                key="attach"
                type="submit"
                variant="brand"
                disabled={!selectedIssue}
                label={
                  attachingToTask
                    ? i18n.t('Attach Issue to Task')
                    : i18n.t('Attach Issue to Epic')
                }
                onClick={onAttach}
              />,
            ]
          : [
              <Button
                key="cancel"
                label={i18n.t('Cancel')}
                onClick={closeForm}
              />,
              <Button
                key="createEpic"
                type="submit"
                variant={isOpen === 'epic' ? 'brand' : 'outline-brand'}
                disabled={!selectedIssue}
                label={i18n.t('Create an Epic')}
                onClick={() => onSubmit(selectedIssue, 'epic')}
              />,
              <Button
                key="createTask"
                type="submit"
                variant={isOpen === 'task' ? 'brand' : 'outline-brand'}
                disabled={!selectedIssue}
                label={i18n.t('Create a Task')}
                onClick={() => onSubmit(selectedIssue, 'task')}
              />,
            ]
      }
=======
      assistiveText={{ closeButton: t('Cancel') }}
      footer={[
        <Button key="cancel" label={t('Cancel')} onClick={closeForm} />,
        <Button
          key="createEpic"
          type="submit"
          variant={isOpen === 'epic' ? 'brand' : 'outline-brand'}
          disabled={!selectedIssue}
          label={t('Create an Epic')}
          onClick={() => onSubmit(selectedIssue, 'epic')}
        />,
        <Button
          key="createTask"
          type="submit"
          variant={isOpen === 'task' ? 'brand' : 'outline-brand'}
          disabled={!selectedIssue}
          label={t('Create a Task')}
          onClick={() => onSubmit(selectedIssue, 'task')}
        />,
      ]}
>>>>>>> 91e20a8a
    >
      <div className="slds-is-relative slds-p-around_large">
        <p>
          <Trans i18nKey="githubIssuesHelp">
            Issues are items in GitHub’s bug and enhancement tracking system.
            Select from these open Issues, and create a Task or Epic.
          </Trans>
        </p>
        {issues && attachedIssues ? (
          <form className="slds-form slds-p-top_large">
            <div className="slds-grid slds-gutters">
              <div className="slds-col slds-size_1-of-2">
                <h2 className="slds-text-heading_small">
                  {t('Available Issues')}
                </h2>
                <RadioGroup
                  assistiveText={{
                    label: t('Available Issues'),
                    required: t('Required'),
                  }}
                  className="slds-form-element_stacked slds-p-left_none"
                  name="github-issue"
                  required
                  onChange={changeSelection}
                >
                  {issues.length ? (
                    issues.map((issue, idx) => (
                      <div key={idx} className="slds-p-vertical_x-small">
                        <Radio
                          labels={{ label: `#${issue.number}: ${issue.title}` }}
                          name="github-issue"
                          value={issue.id}
                          checked={selectedIssue === issue.id}
                        />
                        <GitHubIssueLink url={issue.html_url} />
                      </div>
                    ))
                  ) : (
                    <p>{t('No Available Issues')}</p>
                  )}
                </RadioGroup>
              </div>
              <div className="slds-col slds-size_1-of-2">
                <h2 className="slds-text-heading_small">
                  {t('Attached Issues')}
                </h2>
                {attachedIssues.length ? (
                  attachedIssues.map((issue, idx) => (
                    <div key={idx} className="slds-p-vertical_x-small">
                      <Radio
                        labels={{ label: `#${issue.number}: ${issue.title}` }}
                        checked
                        value={issue.id}
                        disabled
                      />
                      {/* eslint-disable-next-line no-nested-ternary */}
                      {issue.task ? (
                        <>
                          <p>
                            {t('Task')}:{' '}
                            <Link
                              to={
                                issue.task.epic_slug
                                  ? routes.epic_task_detail(
                                      projectSlug,
                                      issue.task.epic_slug,
                                      issue.task.slug,
                                    )
                                  : routes.project_task_detail(
                                      projectSlug,
                                      issue.task.slug,
                                    )
                              }
                            >
                              {issue.task.name}
                            </Link>
                          </p>
                          <p>
                            {
                              getTaskStatus({
                                taskStatus: issue.task.status,
                                reviewStatus: issue.task.review_status,
                                reviewValid: issue.task.review_valid,
                                prIsOpen: issue.task.pr_is_open,
                              }).status
                            }
                          </p>
                        </>
                      ) : issue.epic ? (
                        <>
                          <p>
                            {t('Epic')}:{' '}
                            <Link
                              to={routes.epic_detail(
                                projectSlug,
                                issue.epic.slug,
                              )}
                            >
                              {issue.epic.name}
                            </Link>
                          </p>
                          <p>
                            {
                              getEpicStatus({ epicStatus: issue.epic.status })
                                .status
                            }
                          </p>
                        </>
                      ) : /* istanbul ignore next */ null}
                    </div>
                  ))
                ) : (
                  <p>{t('No Attached Issues')}</p>
                )}
              </div>
            </div>
          </form>
        ) : (
          // Fetching isues from API
          <div className="slds-is-relative slds-p-around_xx-large">
            <SpinnerWrapper />
          </div>
        )}
      </div>
    </Modal>
  );
};

export default SelectIssueModal;<|MERGE_RESOLUTION|>--- conflicted
+++ resolved
@@ -128,16 +128,11 @@
       size="small"
       heading={t('Select GitHub Issue to Develop')}
       onRequestClose={closeForm}
-<<<<<<< HEAD
-      assistiveText={{ closeButton: i18n.t('Cancel') }}
+      assistiveText={{ closeButton: t('Cancel') }}
       footer={
         attachingToTask || attachingToEpic
           ? [
-              <Button
-                key="cancel"
-                label={i18n.t('Cancel')}
-                onClick={closeForm}
-              />,
+              <Button key="cancel" label={t('Cancel')} onClick={closeForm} />,
               <Button
                 key="attach"
                 type="submit"
@@ -145,24 +140,20 @@
                 disabled={!selectedIssue}
                 label={
                   attachingToTask
-                    ? i18n.t('Attach Issue to Task')
-                    : i18n.t('Attach Issue to Epic')
+                    ? t('Attach Issue to Task')
+                    : t('Attach Issue to Epic')
                 }
                 onClick={onAttach}
               />,
             ]
           : [
-              <Button
-                key="cancel"
-                label={i18n.t('Cancel')}
-                onClick={closeForm}
-              />,
+              <Button key="cancel" label={t('Cancel')} onClick={closeForm} />,
               <Button
                 key="createEpic"
                 type="submit"
                 variant={isOpen === 'epic' ? 'brand' : 'outline-brand'}
                 disabled={!selectedIssue}
-                label={i18n.t('Create an Epic')}
+                label={t('Create an Epic')}
                 onClick={() => onSubmit(selectedIssue, 'epic')}
               />,
               <Button
@@ -170,33 +161,11 @@
                 type="submit"
                 variant={isOpen === 'task' ? 'brand' : 'outline-brand'}
                 disabled={!selectedIssue}
-                label={i18n.t('Create a Task')}
+                label={t('Create a Task')}
                 onClick={() => onSubmit(selectedIssue, 'task')}
               />,
             ]
       }
-=======
-      assistiveText={{ closeButton: t('Cancel') }}
-      footer={[
-        <Button key="cancel" label={t('Cancel')} onClick={closeForm} />,
-        <Button
-          key="createEpic"
-          type="submit"
-          variant={isOpen === 'epic' ? 'brand' : 'outline-brand'}
-          disabled={!selectedIssue}
-          label={t('Create an Epic')}
-          onClick={() => onSubmit(selectedIssue, 'epic')}
-        />,
-        <Button
-          key="createTask"
-          type="submit"
-          variant={isOpen === 'task' ? 'brand' : 'outline-brand'}
-          disabled={!selectedIssue}
-          label={t('Create a Task')}
-          onClick={() => onSubmit(selectedIssue, 'task')}
-        />,
-      ]}
->>>>>>> 91e20a8a
     >
       <div className="slds-is-relative slds-p-around_large">
         <p>
