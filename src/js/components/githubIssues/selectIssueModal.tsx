import Button from '@salesforce/design-system-react/components/button';
import Icon from '@salesforce/design-system-react/components/icon';
import Modal from '@salesforce/design-system-react/components/modal';
import Radio from '@salesforce/design-system-react/components/radio';
import RadioGroup from '@salesforce/design-system-react/components/radio-group';
import { t } from 'i18next';
import React, { useState } from 'react';
import { Trans } from 'react-i18next';
import { useDispatch } from 'react-redux';
import { Link } from 'react-router-dom';

import ResyncIssuesButton from '@/js/components/githubIssues/resyncIssuesButton';
import Search from '@/js/components/githubIssues/search';
import {
  ExternalLink,
  getEpicStatus,
  getTaskStatus,
  SpinnerWrapper,
  useFetchIssues,
} from '@/js/components/utils';
import { ThunkDispatch } from '@/js/store';
import { updateObject } from '@/js/store/actions';
import { Epic } from '@/js/store/epics/reducer';
import {
  GitHubIssue,
  IssueEpic,
  IssueTask,
} from '@/js/store/githubIssues/reducer';
import { Task } from '@/js/store/tasks/reducer';
import { OBJECT_TYPES } from '@/js/utils/constants';
import routes from '@/js/utils/routes';

export type issueSelectedCallback = (
  issue: GitHubIssue | null,
  type: 'epic' | 'task',
) => void;

interface Props {
  projectId: string;
  projectSlug: string;
  issueCount: number;
  isOpen: boolean | 'epic' | 'task';
  closeIssueModal: () => void;
  issueSelected?: issueSelectedCallback;
  attachingToTask?: Task;
  attachingToEpic?: Epic;
  currentlyResyncing: boolean;
}

export const GitHubIssueLink = ({ url }: { url: string }) => (
  <ExternalLink url={url}>
    {t('View on GitHub')}
    <Icon
      category="utility"
      name="new_window"
      size="xx-small"
      className="slds-button__icon
        slds-button__icon_right
        slds-m-bottom_xx-small"
      containerClassName="slds-icon_container slds-current-color"
    />
  </ExternalLink>
);

const TaskStatus = ({ task }: { task: IssueTask }) => {
  const { status, icon } = getTaskStatus({
    taskStatus: task.status,
    reviewStatus: task.review_status,
    reviewValid: task.review_valid,
    prIsOpen: task.pr_is_open,
  });

  return (
    <span
      className="slds-m-left_x-small v-align-center icon-text-block"
      title={status}
    >
      {icon}
    </span>
  );
};

const EpicStatus = ({ epic }: { epic: IssueEpic }) => {
  const { status, icon } = getEpicStatus({ epicStatus: epic.status });

  return (
    <span
      className="slds-m-left_x-small v-align-center icon-text-block"
      title={status}
    >
      {icon}
    </span>
  );
};

const SelectIssueModal = ({
  projectId,
  projectSlug,
  issueCount,
  isOpen,
  closeIssueModal,
  issueSelected,
  attachingToTask,
  attachingToEpic,
  currentlyResyncing,
}: Props) => {
  const dispatch = useDispatch<ThunkDispatch>();
  const [search, setSearch] = useState<string>('');
  const [selectedIssue, setSelectedIssue] = useState<string>('');

  const { issues, currentlyFetching, count, clearIssues } = useFetchIssues({
    projectId,
    isAttached: false,
    isOpen: Boolean(isOpen),
    currentlyResyncing,
    search,
  });
  const {
    issues: attachedIssues,
    currentlyFetching: currentlyFetchingAttached,
<<<<<<< HEAD
    count: countAttached,
=======
    clearIssues: clearAttachedIssues,
>>>>>>> 7876b431
  } = useFetchIssues({
    projectId,
    isAttached: true,
    isOpen: Boolean(isOpen),
    currentlyResyncing,
    search,
  });

  const closeForm = () => {
    closeIssueModal();
    setSelectedIssue('');
    setSearch('');
    clearIssues();
    clearAttachedIssues();
  };

  const searchIssues = (searchterm: string) => {
    const trimmed = searchterm.trim();
    setSearch(trimmed);
  };

  const changeSelection = (event: React.ChangeEvent<HTMLInputElement>) => {
    setSelectedIssue(event.target.value || /* istanbul ignore next */ '');
  };

  const onSubmit = (issueId: string, type: 'epic' | 'task') => {
    const issue =
      (issues && issues?.find((i) => i.id === issueId)) ||
      /* istanbul ignore next */ null;
    issueSelected?.(issue, type);
    closeForm();
  };

  const onAttach = () => {
    /* istanbul ignore else */
    if (selectedIssue) {
      if (attachingToEpic) {
        dispatch(
          updateObject({
            objectType: OBJECT_TYPES.EPIC,
            url: window.api_urls.epic_detail(attachingToEpic.id),
            data: { issue: selectedIssue },
            patch: true,
          }),
        );
      } else {
        /* istanbul ignore else */
        // eslint-disable-next-line no-lonely-if
        if (attachingToTask) {
          dispatch(
            updateObject({
              objectType: OBJECT_TYPES.TASK,
              url: window.api_urls.task_detail(attachingToTask.id),
              data: { issue: selectedIssue },
              patch: true,
            }),
          );
        }
      }
    }
    closeForm();
  };

  return (
    <Modal
      isOpen={Boolean(isOpen)}
      size="small"
      heading={t('Select GitHub Issue to Develop')}
      onRequestClose={closeForm}
      assistiveText={{ closeButton: t('Cancel') }}
      footer={
        attachingToTask || attachingToEpic
          ? [
              <Button key="cancel" label={t('Cancel')} onClick={closeForm} />,
              <Button
                key="attach"
                type="submit"
                variant="brand"
                disabled={!selectedIssue}
                label={
                  attachingToTask
                    ? t('Attach Issue to Task')
                    : t('Attach Issue to Epic')
                }
                onClick={onAttach}
              />,
            ]
          : [
              <Button key="cancel" label={t('Cancel')} onClick={closeForm} />,
              <Button
                key="createEpic"
                type="submit"
                variant={isOpen === 'epic' ? 'brand' : 'outline-brand'}
                disabled={!selectedIssue}
                label={t('Create an Epic')}
                onClick={() => onSubmit(selectedIssue, 'epic')}
              />,
              <Button
                key="createTask"
                type="submit"
                variant={isOpen === 'task' ? 'brand' : 'outline-brand'}
                disabled={!selectedIssue}
                label={t('Create a Task')}
                onClick={() => onSubmit(selectedIssue, 'task')}
              />,
            ]
      }
    >
      <div className="slds-is-relative slds-p-around_large">
        <div
          className="slds-grid
            slds-grid_vertical-align-start
            slds-p-bottom_large"
        >
          <div className="slds-grid slds-wrap slds-shrink slds-p-right_medium">
            <p>
              <Trans i18nKey="githubIssuesHelp">
                Issues are items in GitHub’s bug and enhancement tracking
                system. Select from these open Issues, and create a Task or
                Epic. If you don’t see the Issue you’re looking for, try
                re-syncing the list of Issues.
              </Trans>
            </p>
            <div className="slds-m-top_small">
              <Search
                searchIssues={searchIssues}
                count={count + countAttached}
                total={issueCount}
                hasSearch={Boolean(search)}
              />
            </div>
          </div>
          <div
            className="slds-grid
              slds-grow
              slds-shrink-none
              slds-grid_align-end"
          >
            <ResyncIssuesButton
              projectId={projectId}
              isRefreshing={currentlyResyncing}
              hasFetched={Boolean(issues && attachedIssues)}
              noIssues={Boolean(!issues?.length && !attachedIssues?.length)}
            />
          </div>
        </div>
        <form className="slds-form">
          <div className="slds-grid slds-gutters slds-wrap">
            <div className="slds-col slds-size_1-of-1 slds-medium-size_1-of-2">
              <h2 className="slds-text-heading_small">
                {t('Available Issues')}
              </h2>
              <RadioGroup
                assistiveText={{
                  label: t('Available Issues'),
                  required: t('Required'),
                }}
                className="slds-form-element_stacked slds-p-left_none"
                name="github-issue"
                required
                onChange={changeSelection}
              >
                {issues?.length ? (
                  issues.map((issue, idx) => (
                    <div key={idx} className="slds-p-vertical_x-small">
                      <Radio
                        labels={{ label: `#${issue.number}: ${issue.title}` }}
                        name="github-issue"
                        value={issue.id}
                        checked={selectedIssue === issue.id}
                      />
                      <GitHubIssueLink url={issue.html_url} />
                    </div>
                  ))
                ) : (
                  <p className="slds-p-top_x-small">
                    {t('No Available Issues')}
                  </p>
                )}
              </RadioGroup>
            </div>
            <div className="slds-col slds-size_1-of-1 slds-medium-size_1-of-2">
              <h2 className="slds-text-heading_small">
                {t('Attached Issues')}
              </h2>
              {attachedIssues?.length ? (
                attachedIssues.map((issue, idx) => (
                  <div key={idx} className="slds-p-vertical_x-small">
                    <Radio
                      labels={{ label: `#${issue.number}: ${issue.title}` }}
                      checked
                      value={issue.id}
                      disabled
                    />
                    {/* eslint-disable-next-line no-nested-ternary */}
                    {issue.task ? (
                      <>
                        <p>
                          {t('Task:')}{' '}
                          <Link
                            to={
                              issue.task.epic_slug
                                ? routes.epic_task_detail(
                                    projectSlug,
                                    issue.task.epic_slug,
                                    issue.task.slug,
                                  )
                                : routes.project_task_detail(
                                    projectSlug,
                                    issue.task.slug,
                                  )
                            }
                          >
                            {issue.task.name}
                          </Link>
                          <TaskStatus task={issue.task} />
                        </p>
                      </>
                    ) : issue.epic ? (
                      <>
                        <p>
                          {t('Epic:')}{' '}
                          <Link
                            to={routes.epic_detail(
                              projectSlug,
                              issue.epic.slug,
                            )}
                          >
                            {issue.epic.name}
                          </Link>
                          <EpicStatus epic={issue.epic} />
                        </p>
                      </>
                    ) : /* istanbul ignore next */ null}
                  </div>
                ))
              ) : (
                <p className="slds-p-top_x-small">{t('No Attached Issues')}</p>
              )}
            </div>
          </div>
        </form>
        {(currentlyResyncing ||
          currentlyFetching ||
          currentlyFetchingAttached) && <SpinnerWrapper />}
      </div>
    </Modal>
  );
};

export default SelectIssueModal;<|MERGE_RESOLUTION|>--- conflicted
+++ resolved
@@ -118,11 +118,8 @@
   const {
     issues: attachedIssues,
     currentlyFetching: currentlyFetchingAttached,
-<<<<<<< HEAD
     count: countAttached,
-=======
     clearIssues: clearAttachedIssues,
->>>>>>> 7876b431
   } = useFetchIssues({
     projectId,
     isAttached: true,
