--- conflicted
+++ resolved
@@ -53,13 +53,8 @@
   );
 
   const updateSelection = (
-<<<<<<< HEAD
     event: ChangeEvent<HTMLInputElement>,
-    data: { selection: GitHubUser[] },
-=======
-    event: React.ChangeEvent<HTMLInputElement>,
     data: { selection: GitHubUserTableItem[] },
->>>>>>> 77a5801a
   ) => {
     const users: GitHubUser[] = data.selection.map((u) => ({
       ...u,
