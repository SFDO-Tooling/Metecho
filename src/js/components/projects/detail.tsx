--- conflicted
+++ resolved
@@ -282,17 +282,15 @@
           onRequestClose={closeTourLandingModal}
         />
         <PlanTour run={tourRunning === 'plan'} onClose={handleTourClose} />
-<<<<<<< HEAD
         <GuidedTour
           run={tourRunning === 'self'}
           onClose={handleTourClose}
           steps={selfSteps}
-=======
+        />
         <CreateOrgModal
           project={project}
           isOpen={createOrgModalOpen}
           closeModal={closeCreateOrgModal}
->>>>>>> e76a7fa7
         />
       </DetailPageLayout>
     </DocumentTitle>
