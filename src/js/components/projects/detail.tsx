import Button from '@salesforce/design-system-react/components/button';
import i18n from 'i18next';
<<<<<<< HEAD
import React, { useState } from 'react';
=======
import React, { useEffect } from 'react';
>>>>>>> d237609d
import DocumentTitle from 'react-document-title';
import { Redirect, RouteComponentProps } from 'react-router-dom';

import FourOhFour from '@/components/404';
import TaskForm from '@/components/tasks/createForm';
import SubmitModal from '@/components/tasks/submit';
import TaskTable from '@/components/tasks/table';
import {
  DetailPageLayout,
  getProjectLoadingOrNotFound,
  getRepositoryLoadingOrNotFound,
  SpinnerWrapper,
  useFetchProjectIfMissing,
  useFetchRepositoryIfMissing,
  useFetchTasksIfMissing,
} from '@/components/utils';
import { OBJECT_TYPES } from '@/utils/constants';
import routes from '@/utils/routes';

const ProjectDetail = (props: RouteComponentProps) => {
  const { repository, repositorySlug } = useFetchRepositoryIfMissing(props);
  const { project, projectSlug } = useFetchProjectIfMissing(repository, props);
  const { tasks } = useFetchTasksIfMissing(project, props);

<<<<<<< HEAD
  // Submit modal related:
  const [submitModalOpen, setSubmitModalOpen] = useState(false);
  const openSubmitModal = () => {
    setSubmitModalOpen(true);
  };
  const currentlySubmitting = Boolean(project && project.currently_creating_pr);
  const readyToSubmit = Boolean(
    project && project.has_unmerged_commits && !project.pr_url,
  );
  console.debug('Ready to Submit', readyToSubmit);
=======
  // Subscribe to individual task WS channels once, and unsubscribe on unmount
  const taskIds = tasks && tasks.map((t) => t.id);
  useEffect(() => {
    if (taskIds && window.socket) {
      for (const id of taskIds) {
        window.socket.subscribe({
          model: OBJECT_TYPES.TASK,
          id,
        });
      }
    }
    return () => {
      if (taskIds && window.socket) {
        for (const id of taskIds) {
          window.socket.unsubscribe({
            model: OBJECT_TYPES.TASK,
            id,
          });
        }
      }
    };
  }, [taskIds]);
>>>>>>> d237609d

  const repositoryLoadingOrNotFound = getRepositoryLoadingOrNotFound({
    repository,
    repositorySlug,
  });
  if (repositoryLoadingOrNotFound !== false) {
    return repositoryLoadingOrNotFound;
  }

  const projectLoadingOrNotFound = getProjectLoadingOrNotFound({
    repository,
    project,
    projectSlug,
  });
  if (projectLoadingOrNotFound !== false) {
    return projectLoadingOrNotFound;
  }

  // This redundant check is used to satisfy TypeScript...
  /* istanbul ignore if */
  if (!repository || !project) {
    return <FourOhFour />;
  }

  if (
    (repositorySlug && repositorySlug !== repository.slug) ||
    (projectSlug && projectSlug !== project.slug)
  ) {
    // Redirect to most recent repository/project slug
    return (
      <Redirect to={routes.project_detail(repository.slug, project.slug)} />
    );
  }

  return (
    <DocumentTitle
      title={`${project.name} | ${repository.name} | ${i18n.t('MetaShare')}`}
    >
      <DetailPageLayout
        title={project.name}
        description={project.description}
        repoUrl={repository.repo_url}
        breadcrumb={[
          {
            name: repository.name,
            url: routes.repository_detail(repository.slug),
          },
          { name: project.name },
        ]}
      >
        <Button
          label={i18n.t('Submit Project')}
          className="slds-size_full slds-m-bottom_x-large"
          variant="outline-brand"
          onClick={openSubmitModal}
          disabled={!readyToSubmit || currentlySubmitting}
        />
        {tasks ? (
          <>
            <h2 className="slds-text-heading_medium slds-p-bottom_medium">
              {tasks.length ? (
                <>
                  {i18n.t('Tasks for')} {project.name}
                </>
              ) : (
                <>
                  {i18n.t('Add a Task for')} {project.name}
                </>
              )}
            </h2>
            <TaskForm project={project} startOpen={!tasks.length} />
            <TaskTable
              repositorySlug={repository.slug}
              projectSlug={project.slug}
              tasks={tasks}
            />
          </>
        ) : (
          // Fetching tasks from API
          <SpinnerWrapper />
        )}
        {readyToSubmit && (
          <SubmitModal
            taskId={project.id}
            taskName={project.name}
            taskDiffUrl={project.branch_diff_url}
            isOpen={submitModalOpen}
            toggleModal={setSubmitModalOpen}
          />
        )}
      </DetailPageLayout>
    </DocumentTitle>
  );
};

export default ProjectDetail;<|MERGE_RESOLUTION|>--- conflicted
+++ resolved
@@ -1,10 +1,6 @@
 import Button from '@salesforce/design-system-react/components/button';
 import i18n from 'i18next';
-<<<<<<< HEAD
-import React, { useState } from 'react';
-=======
-import React, { useEffect } from 'react';
->>>>>>> d237609d
+import React, { useState, useEffect } from 'react';
 import DocumentTitle from 'react-document-title';
 import { Redirect, RouteComponentProps } from 'react-router-dom';
 
@@ -29,7 +25,6 @@
   const { project, projectSlug } = useFetchProjectIfMissing(repository, props);
   const { tasks } = useFetchTasksIfMissing(project, props);
 
-<<<<<<< HEAD
   // Submit modal related:
   const [submitModalOpen, setSubmitModalOpen] = useState(false);
   const openSubmitModal = () => {
@@ -40,7 +35,7 @@
     project && project.has_unmerged_commits && !project.pr_url,
   );
   console.debug('Ready to Submit', readyToSubmit);
-=======
+
   // Subscribe to individual task WS channels once, and unsubscribe on unmount
   const taskIds = tasks && tasks.map((t) => t.id);
   useEffect(() => {
@@ -63,7 +58,6 @@
       }
     };
   }, [taskIds]);
->>>>>>> d237609d
 
   const repositoryLoadingOrNotFound = getRepositoryLoadingOrNotFound({
     repository,
