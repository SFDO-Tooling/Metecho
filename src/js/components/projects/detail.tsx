import Button from '@salesforce/design-system-react/components/button';
import Tabs from '@salesforce/design-system-react/components/tabs';
import TabsPanel from '@salesforce/design-system-react/components/tabs/panel';
import { t } from 'i18next';
import { pick } from 'lodash';
import React, { useCallback, useEffect, useState } from 'react';
import DocumentTitle from 'react-document-title';
import { Trans } from 'react-i18next';
import { useDispatch, useSelector } from 'react-redux';
import { Redirect, RouteComponentProps } from 'react-router-dom';

import CreateEpicModal from '@/js/components/epics/createForm';
import EpicTable from '@/js/components/epics/table';
import SelectIssueModal from '@/js/components/githubIssues/selectIssueModal';
import PlaygroundOrgCard from '@/js/components/orgs/playgroundCard';
import ProjectNotFound from '@/js/components/projects/project404';
import CreateTaskModal from '@/js/components/tasks/createForm';
import TasksTableComponent from '@/js/components/tasks/table';
import HelpTour, { getDemoTask } from '@/js/components/tour/help';
import LandingModal from '@/js/components/tour/landing';
import PlanTour, { getDemoEpic } from '@/js/components/tour/plan';
import PlayTour, { getDemoOrg } from '@/js/components/tour/play';
import TourPopover from '@/js/components/tour/popover';
import {
  ContributeCallback,
  ContributeWorkModal,
  CreateOrgModal,
  DetailPageLayout,
  getProjectLoadingOrNotFound,
  LabelWithSpinner,
  OrgData,
  useAssignUserToTask,
  useFetchEpicsIfMissing,
  useFetchOrgsIfMissing,
  useFetchProjectIfMissing,
  useFetchProjectTasksIfMissing,
  useIsMounted,
} from '@/js/components/utils';
import { ThunkDispatch } from '@/js/store';
import { fetchObjects } from '@/js/store/actions';
import { Org } from '@/js/store/orgs/reducer';
import { GitHubIssue } from '@/js/store/projects/reducer';
import { onboarded } from '@/js/store/user/actions';
import { User } from '@/js/store/user/reducer';
import { selectUserState } from '@/js/store/user/selectors';
import {
  OBJECT_TYPES,
  SHOW_WALKTHROUGH,
  WALKTHROUGH_TYPES,
  WalkthroughType,
} from '@/js/utils/constants';
import routes from '@/js/utils/routes';

const ProjectDetail = (
  props: RouteComponentProps<
    any,
    any,
    { [SHOW_WALKTHROUGH]?: WalkthroughType }
  >,
) => {
  const user = useSelector(selectUserState) as User;
  const [fetchingEpics, setFetchingEpics] = useState(false);
  const [selectIssueModalOpen, setSelectIssueModalOpen] = useState<
    false | 'epic' | 'task'
  >(false);
  const [issue, setIssue] = useState<GitHubIssue | null>(null);
  const [createEpicModalOpen, setCreateEpicModalOpen] = useState(false);
  const [createTaskModalOpen, setCreateTaskModalOpen] = useState(false);
  const [convertOrgData, setConvertOrgData] = useState<OrgData | null>(null);
  const [createOrgModalOpen, setCreateOrgModalOpen] = useState(false);
  const [contributeModalOpen, setContributeModalOpen] = useState(false);
  const [tourLandingModalOpen, setTourLandingModalOpen] = useState(
    Boolean(window.GLOBALS.ENABLE_WALKTHROUGHS && !user.onboarded_at),
  );
  const [tasksTabViewed, setTasksTabViewed] = useState(false);
  const [selectedTabOverride, setSelectedTabOverride] = useState<
    number | undefined
  >(undefined);
  const [tourRunning, setTourRunning] = useState<WalkthroughType | null>(null);
  const [playTourOrg, setPlayTourOrg] = useState<Org | null>(null);
  const isMounted = useIsMounted();
  const dispatch = useDispatch<ThunkDispatch>();
  const { project, projectSlug } = useFetchProjectIfMissing(props);
  const { epics } = useFetchEpicsIfMissing({ projectId: project?.id }, props);
  const { orgs } = useFetchOrgsIfMissing({ projectId: project?.id }, props);
  const { tasks } = useFetchProjectTasksIfMissing(
    {
      projectId: project?.id,
      tasksTabViewed,
    },
    props,
  );
  const assignUser = useAssignUserToTask();
  const runningPlayTour = tourRunning === WALKTHROUGH_TYPES.PLAY;
  const runningHelpTour = tourRunning === WALKTHROUGH_TYPES.HELP;
  const runningPlanTour = tourRunning === WALKTHROUGH_TYPES.PLAN;
  const playgroundOrg = runningPlayTour
    ? playTourOrg
    : ((orgs || [])[0] as Org | undefined);

  // Auto-start the tour/walkthrough if `SHOW_WALKTHROUGH` param is truthy
  const {
    history,
    location: { state },
  } = props;
  useEffect(() => {
    const tours = Object.values(WALKTHROUGH_TYPES);
    const showTour = state?.[SHOW_WALKTHROUGH];
    if (orgs && epics?.fetched && showTour && tours.includes(showTour)) {
      // Remove location state
      history.replace({ state: {} });
      /* istanbul ignore else */
      if (!tourLandingModalOpen) {
        // Start tour
        setTourRunning(showTour);
      }
    }
    // eslint-disable-next-line react-hooks/exhaustive-deps
  }, [state, tourLandingModalOpen, orgs, epics?.fetched]);

  const fetchMoreEpics = useCallback(() => {
    /* istanbul ignore else */
    if (project?.id && epics?.next) {
      /* istanbul ignore else */
      if (isMounted.current) {
        setFetchingEpics(true);
      }

      dispatch(
        fetchObjects({
          objectType: OBJECT_TYPES.EPIC,
          filters: { project: project.id },
          url: epics.next,
        }),
      ).finally(() => {
        /* istanbul ignore else */
        if (isMounted.current) {
          setFetchingEpics(false);
        }
      });
    }
  }, [dispatch, epics?.next, isMounted, project?.id]);

  // "create epic" modal related
  const openCreateEpicModal = useCallback(() => {
    setCreateEpicModalOpen(true);
    setCreateOrgModalOpen(false);
    setCreateTaskModalOpen(false);
    setContributeModalOpen(false);
    setSelectIssueModalOpen(false);
    setConvertOrgData(null);
    setIssue(null);
  }, []);
  const closeCreateEpicModal = useCallback(() => {
    setCreateEpicModalOpen(false);
  }, []);

  // "create issue" modal related
  const openSelectIssueModal = useCallback((type: 'epic' | 'task') => {
    setSelectIssueModalOpen(type);
    setCreateEpicModalOpen(false);
    setCreateOrgModalOpen(false);
    setCreateTaskModalOpen(false);
    setContributeModalOpen(false);
    setConvertOrgData(null);
    setIssue(null);
  }, []);
  const closeSelectIssueModal = useCallback(() => {
    setSelectIssueModalOpen(false);
  }, []);
  const setIssueAndCreateEpicOrTask = useCallback(
    (selectedIssue: GitHubIssue | null, type: 'epic' | 'task') => {
      setIssue(selectedIssue);
      if (type === 'epic') {
        setCreateEpicModalOpen(true);
        setCreateTaskModalOpen(false);
      } else {
        setCreateTaskModalOpen(true);
        setCreateEpicModalOpen(false);
      }
      setCreateOrgModalOpen(false);
      setContributeModalOpen(false);
      setConvertOrgData(null);
    },
    [],
  );
  // "create task" modal related
  const openCreateTaskModal = useCallback(() => {
    setCreateTaskModalOpen(true);
    setCreateEpicModalOpen(false);
    setCreateOrgModalOpen(false);
    setContributeModalOpen(false);
    setSelectIssueModalOpen(false);
    setConvertOrgData(null);
    setIssue(null);
  }, []);
  const closeCreateTaskModal = useCallback(() => {
    setCreateTaskModalOpen(false);
  }, []);

  // "create scratch org" modal related
  const openCreateOrgModal = useCallback(() => {
    setCreateOrgModalOpen(true);
    setCreateEpicModalOpen(false);
    setCreateTaskModalOpen(false);
    setContributeModalOpen(false);
    setSelectIssueModalOpen(false);
    setConvertOrgData(null);
    setIssue(null);
  }, []);
  const closeCreateOrgModal = useCallback(() => {
    setCreateOrgModalOpen(false);
  }, []);

  // "contribute work" modal related:
  const openContributeModal = () => {
    setContributeModalOpen(true);
    setCreateEpicModalOpen(false);
    setCreateTaskModalOpen(false);
    setCreateOrgModalOpen(false);
    setSelectIssueModalOpen(false);
    setConvertOrgData(null);
    setIssue(null);
  };
  const closeContributeModal = useCallback(() => {
    setContributeModalOpen(false);
  }, []);
  const createAndContribute: ContributeCallback = useCallback(
    (orgData, { createEpicLessTask }) => {
      setConvertOrgData(orgData);
      if (createEpicLessTask) {
        setCreateTaskModalOpen(true);
        setCreateEpicModalOpen(false);
      } else {
        setCreateEpicModalOpen(true);
        setCreateTaskModalOpen(false);
      }
      setCreateOrgModalOpen(false);
      setSelectIssueModalOpen(false);
      setIssue(null);
    },
    [],
  );

  // guided tour related
  const closeTourLandingModal = useCallback(() => {
    setTourLandingModalOpen(false);
    /* istanbul ignore else */
    if (!user.onboarded_at) {
      dispatch(onboarded());
    }
  }, [dispatch, user.onboarded_at]);
  const doRunTour = useCallback(
    (type: WalkthroughType) => {
      setTourRunning(type);
      closeTourLandingModal();
    },
    [closeTourLandingModal],
  );
  const handleTourClose = useCallback(() => {
    setTourRunning(null);
    setSelectedTabOverride(undefined);
  }, []);
  const setTasksTabActive = useCallback(() => {
    setSelectedTabOverride(1);
    // Activating the tab programmatically does not fire the
    // `handleTabSelect` callback to fetch Tasks from the API,
    // so do that manually:
    setTasksTabViewed(true);
  }, []);
  const demoOrg = getDemoOrg({
    project: project?.id || null,
    owner: user.id,
    owner_gh_username: user.username,
    owner_gh_id: user.github_id,
    latest_commit: project?.latest_sha || '',
  });
  /* istanbul ignore next */
  const handlePlayTourStep = useCallback(
    (index: number) => {
      switch (index) {
        case 2:
          setPlayTourOrg(demoOrg);
          break;
        case 4:
          setTasksTabActive();
          setPlayTourOrg(null);
          break;
        case 5:
          setSelectedTabOverride(0);
          break;
      }
    },
    [demoOrg, setTasksTabActive],
  );
  /* istanbul ignore next */
  const handlePlanTourStep = useCallback((index: number) => {
    switch (index) {
      case 2:
        setSelectedTabOverride(0);
        break;
    }
  }, []);

  const handleTabSelect = useCallback((idx: number) => {
    /* istanbul ignore else */
    if (idx === 1) {
      setTasksTabViewed(true);
    }
  }, []);

  const loadingOrNotFound = getProjectLoadingOrNotFound({
    project,
    projectSlug,
  });

  if (loadingOrNotFound !== false) {
    return loadingOrNotFound;
  }

  // This redundant check is used to satisfy TypeScript...
  /* istanbul ignore if */
  if (!project) {
    return <ProjectNotFound />;
  }

  if (projectSlug && projectSlug !== project.slug) {
    // Redirect to most recent project slug
    return <Redirect to={routes.project_detail(project.slug)} />;
  }

  return (
    <DocumentTitle title={`${project.name} | ${t('Metecho')}`}>
      <DetailPageLayout
        type={OBJECT_TYPES.PROJECT}
        title={project.name}
        titlePopover={
          <TourPopover
            id="tour-project-name"
            align="bottom left"
            heading={t('Project name & GitHub link')}
            body={
              <Trans i18nKey="tourProjectName">
                View, test, and contribute to Salesforce Projects using Metecho!
                Metecho Projects are equivalent to repositories on GitHub. Click
                the link below the Project name to leave Metecho and access the
                repository on GitHub. To contribute to a Project, you must be
                given permission on GitHub.
              </Trans>
            }
          />
        }
        description={project.description_rendered}
        headerUrl={project.repo_url}
        headerUrlText={`${project.repo_owner}/${project.repo_name}`}
        breadcrumb={[{ name: project.name }]}
        image={project.repo_image_url}
        sidebar={
          <div
            className="slds-m-bottom_x-large
              metecho-secondary-block
              tour-scratch-org"
          >
            <div className="slds-is-relative heading">
              <TourPopover
                id="tour-project-scratch-org"
                align="top"
                heading={t('View & play with a Project')}
                body={
                  <Trans i18nKey="tourProjectScratchOrg">
                    Scratch Orgs are a temporary place for you to view the work
                    on this Project. You can use Scratch Orgs to play with
                    changes to the Project without affecting the Project. Create
                    a Scratch Org for the entire Project or visit an Epic or
                    Task to create a Scratch Org for specific work in-progress.
                  </Trans>
                }
              />
              <h2 className="slds-text-heading_medium slds-p-bottom_medium">
                {t('My Project Scratch Org')}
              </h2>
            </div>
            {orgs || runningPlayTour ? (
              <>
                {playgroundOrg ? (
                  <div
                    className="slds-grid
                      slds-wrap
                      slds-grid_pull-padded-x-small"
                  >
                    <div className="slds-size_1-of-1 slds-p-around_x-small">
                      <PlaygroundOrgCard
                        org={playgroundOrg}
                        project={project}
                        repoUrl={project.repo_url}
                        openContributeModal={openContributeModal}
                      />
                    </div>
                  </div>
                ) : (
                  <Button
                    className="tour-create-scratch-org"
                    label={t('Create Scratch Org')}
                    variant="outline-brand"
                    onClick={openCreateOrgModal}
                  />
                )}
              </>
            ) : (
              // Fetching scratch orgs from API
              <Button
                className="tour-scratch-org"
                label={<LabelWithSpinner label={t('Loading Scratch Orgs…')} />}
                disabled
              />
            )}
          </div>
        }
      >
        <Tabs
          variant="scoped"
          onSelect={handleTabSelect}
          selectedIndex={selectedTabOverride}
        >
          <TabsPanel
            label={
              <div className="tour-project-epics-list">
                <TourPopover
                  id="tour-project-epics-list"
                  align="top left"
                  heading={t('List of Epics')}
                  body={
                    <Trans i18nKey="tourEpicsList">
                      Select the Epics tab to see a list of all Epics for this
                      Project. Each Epic is a group of related Tasks.
                    </Trans>
                  }
                />
                {t('Epics')}
              </div>
            }
          >
<<<<<<< HEAD
            <div className="slds-m-bottom_medium">
              <span className="slds-is-relative">
                <Button
                  label={
                    epics?.fetched || tourRunning
                      ? i18n.t('Create an Epic')
                      : i18n.t('Loading Epics…')
                  }
                  variant="brand"
                  onClick={openCreateEpicModal}
                  className="tour-create-epic"
                  disabled={
                    !tourRunning &&
                    (!project.has_push_permission || !epics?.fetched)
                  }
                />
                <TourPopover
                  id="tour-project-create-epic"
                  align="top left"
                  body={
                    <Trans i18nKey="tourCreateEpic">
                      Create an Epic to make a group of related Tasks. Invite
                      multiple Collaborators to your Epic and assign people as
                      Developers and Testers for each Task. Epics are equivalent
                      to GitHub branches, just like Tasks.
                    </Trans>
                  }
                  heading={i18n.t('Create Epics to group Tasks')}
                />
              </span>
              <span className="slds-is-relative slds-m-left_medium">
                <Button
                  label={i18n.t('Create Epic from GitHub Issue')}
                  variant="outline-brand"
                  onClick={() => openSelectIssueModal('epic')}
                  className="tour-create-epic-from-issue"
                  disabled={
                    !tourRunning &&
                    (!project.has_push_permission || !epics?.fetched)
                  }
                />
                <TourPopover
                  id="tour-project-create-epic-from-issue"
                  align="top left"
                  body={
                    <Trans i18nKey="tourCreateEpicFromIssue">
                      If you want to help as a Developer on this Project, one
                      option is to browse the list of GitHub Issues. Issues are
                      items in GitHub’s bug and enhancement tracking system.
                      Select an Issue to work on, and create an Epic or Task.
                      Create an Epic for an Issue if it will require multiple
                      Tasks to complete. If you’re unsure, begin with a Task and
                      create an Epic later, as needed.
                    </Trans>
                  }
                  heading={i18n.t('Create Epic from GitHub Issue')}
                />
              </span>
=======
            <div className="slds-m-bottom_medium slds-is-relative">
              <Button
                label={
                  epics?.fetched || tourRunning
                    ? t('Create an Epic')
                    : t('Loading Epics…')
                }
                variant="brand"
                onClick={openCreateEpicModal}
                className="tour-create-epic"
                disabled={
                  !tourRunning &&
                  (!project.has_push_permission || !epics?.fetched)
                }
              />
              <TourPopover
                id="tour-project-create-epic"
                align="top left"
                body={
                  <Trans i18nKey="tourCreateEpic">
                    Create an Epic to make a group of related Tasks. Invite
                    multiple Collaborators to your Epic and assign people as
                    Developers and Testers for each Task. Epics are equivalent
                    to GitHub branches, just like Tasks.
                  </Trans>
                }
                heading={t('Create Epics to group Tasks')}
              />
>>>>>>> 381b6e01
            </div>
            <EpicTable
              epics={
                /* istanbul ignore next */ tourRunning && !epics?.epics?.length
                  ? [
                      getDemoEpic({
                        project: project.id,
                        github_id: user.github_id,
                      }),
                    ]
                  : epics?.epics || []
              }
              isFetched={Boolean(epics?.fetched)}
              userHasPermissions={project.has_push_permission}
              projectSlug={project.slug}
            />
            {epics?.epics?.length && epics?.next ? (
              <div className="slds-m-top_large">
                <Button
                  label={fetchingEpics ? <LabelWithSpinner /> : t('Load More')}
                  onClick={fetchMoreEpics}
                />
              </div>
            ) : /* istanbul ignore next */ null}
          </TabsPanel>
          <TabsPanel
            label={
              <div className="tour-project-tasks-list">
                <TourPopover
                  id="tour-project-tasks-list"
                  align="top left"
                  heading={t('List of Tasks')}
                  body={
                    <Trans i18nKey="tourTasksList">
                      Select the Tasks tab to see a list of all the work being
                      done on this Project and who is working on it. Tasks
                      represent small changes to the Project, and may be part of
                      an Epic.
                    </Trans>
                  }
                />
                {t('Tasks')}
              </div>
            }
          >
<<<<<<< HEAD
            <div className="slds-m-bottom_medium">
              <span className="slds-is-relative">
                <Button
                  label={
                    tasks || tourRunning
                      ? i18n.t('Create a Task')
                      : i18n.t('Loading Tasks…')
                  }
                  variant="brand"
                  className="tour-create-task"
                  onClick={openCreateTaskModal}
                  disabled={
                    !tourRunning && (!project.has_push_permission || !tasks)
                  }
                />
                <TourPopover
                  id="tour-project-add-task"
                  align="top left"
                  heading={i18n.t('Create a Task to contribute')}
                  body={
                    <Trans i18nKey="tourProjectCreateTask">
                      To get started contributing to this Project, create a
                      Task. Tasks represent small changes to this Project; each
                      one has a Developer and a Tester. Tasks are equivalent to
                      GitHub branches.
                    </Trans>
                  }
                />
              </span>
              <span className="slds-is-relative slds-m-left_medium">
                <Button
                  label={i18n.t('Create Task from GitHub Issue')}
                  variant="outline-brand"
                  onClick={() => openSelectIssueModal('task')}
                  className="tour-create-task-from-issue"
                  disabled={
                    !tourRunning && (!project.has_push_permission || !tasks)
                  }
                />
                <TourPopover
                  id="tour-project-create-task-from-issue"
                  align="top left"
                  body={
                    <Trans i18nKey="tourCreateTaskFromIssue">
                      If you want to help as a Developer on this Project, one
                      option is to browse the list of GitHub Issues. Issues are
                      items in GitHub’s bug and enhancement tracking system.
                      Select an Issue to work on, and create an Epic or Task.
                      Create an Epic for an Issue if it will require multiple
                      Tasks to complete. If you’re unsure, begin with a Task and
                      create an Epic later, as needed.
                    </Trans>
                  }
                  heading={i18n.t('Create Task from GitHub Issue')}
                />
              </span>
=======
            <div className="slds-m-bottom_medium slds-is-relative">
              <Button
                label={
                  tasks || tourRunning
                    ? t('Create a Task')
                    : t('Loading Tasks…')
                }
                variant="brand"
                className="tour-create-task"
                onClick={openCreateTaskModal}
                disabled={
                  !tourRunning && (!project.has_push_permission || !tasks)
                }
              />
              <TourPopover
                id="tour-project-add-task"
                align="top left"
                heading={t('Create a Task to contribute')}
                body={
                  <Trans i18nKey="tourProjectCreateTask">
                    To get started contributing to this Project, create a Task.
                    Tasks represent small changes to this Project; each one has
                    a Developer and a Tester. Tasks are equivalent to GitHub
                    branches.
                  </Trans>
                }
              />
>>>>>>> 381b6e01
            </div>
            <TasksTableComponent
              projectId={project.id}
              projectSlug={project.slug}
              tasks={
                tourRunning && !tasks?.length
                  ? [
                      getDemoTask({
                        project: project.id,
                        github_id: user.github_id,
                      }),
                    ]
                  : tasks || []
              }
              isFetched={Boolean(tasks)}
              githubUsers={project.github_users}
              canAssign={project.has_push_permission}
              isRefreshingUsers={project.currently_fetching_github_users}
              assignUserAction={assignUser}
              viewEpicsColumn
            />
          </TabsPanel>
        </Tabs>
        <SelectIssueModal
          projectId={project.id}
          projectSlug={project.slug}
          isOpen={selectIssueModalOpen}
          closeIssueModal={closeSelectIssueModal}
          issueSelected={setIssueAndCreateEpicOrTask}
        />
        <CreateEpicModal
          user={user}
          project={project}
          isOpen={createEpicModalOpen}
          playgroundOrgData={convertOrgData}
          closeCreateModal={closeCreateEpicModal}
          issue={issue}
        />
        <LandingModal
          isOpen={tourLandingModalOpen}
          runTour={doRunTour}
          onRequestClose={closeTourLandingModal}
        />
        <PlayTour
          run={runningPlayTour}
          onClose={handleTourClose}
          onBeforeStep={handlePlayTourStep}
        />
        <HelpTour
          run={runningHelpTour}
          onStart={setTasksTabActive}
          onClose={handleTourClose}
        />
        <PlanTour
          run={runningPlanTour}
          onStart={setTasksTabActive}
          onClose={handleTourClose}
          onBeforeStep={handlePlanTourStep}
        />
        <CreateOrgModal
          project={project}
          isOpen={createOrgModalOpen}
          closeModal={closeCreateOrgModal}
        />
        <CreateTaskModal
          project={project}
          isOpen={createTaskModalOpen}
          playgroundOrgData={convertOrgData}
          closeCreateModal={closeCreateTaskModal}
          issue={issue}
        />
        {playgroundOrg ? (
          <ContributeWorkModal
            isOpen={contributeModalOpen}
            hasPermissions={project.has_push_permission}
            orgData={pick(playgroundOrg, ['id', 'org_config_name'])}
            closeModal={closeContributeModal}
            doContribute={createAndContribute}
          />
        ) : null}
      </DetailPageLayout>
    </DocumentTitle>
  );
};

export default ProjectDetail;<|MERGE_RESOLUTION|>--- conflicted
+++ resolved
@@ -440,14 +440,13 @@
               </div>
             }
           >
-<<<<<<< HEAD
             <div className="slds-m-bottom_medium">
               <span className="slds-is-relative">
                 <Button
                   label={
                     epics?.fetched || tourRunning
-                      ? i18n.t('Create an Epic')
-                      : i18n.t('Loading Epics…')
+                      ? t('Create an Epic')
+                      : t('Loading Epics…')
                   }
                   variant="brand"
                   onClick={openCreateEpicModal}
@@ -468,12 +467,12 @@
                       to GitHub branches, just like Tasks.
                     </Trans>
                   }
-                  heading={i18n.t('Create Epics to group Tasks')}
+                  heading={t('Create Epics to group Tasks')}
                 />
               </span>
               <span className="slds-is-relative slds-m-left_medium">
                 <Button
-                  label={i18n.t('Create Epic from GitHub Issue')}
+                  label={t('Create Epic from GitHub Issue')}
                   variant="outline-brand"
                   onClick={() => openSelectIssueModal('epic')}
                   className="tour-create-epic-from-issue"
@@ -496,39 +495,9 @@
                       create an Epic later, as needed.
                     </Trans>
                   }
-                  heading={i18n.t('Create Epic from GitHub Issue')}
+                  heading={t('Create Epic from GitHub Issue')}
                 />
               </span>
-=======
-            <div className="slds-m-bottom_medium slds-is-relative">
-              <Button
-                label={
-                  epics?.fetched || tourRunning
-                    ? t('Create an Epic')
-                    : t('Loading Epics…')
-                }
-                variant="brand"
-                onClick={openCreateEpicModal}
-                className="tour-create-epic"
-                disabled={
-                  !tourRunning &&
-                  (!project.has_push_permission || !epics?.fetched)
-                }
-              />
-              <TourPopover
-                id="tour-project-create-epic"
-                align="top left"
-                body={
-                  <Trans i18nKey="tourCreateEpic">
-                    Create an Epic to make a group of related Tasks. Invite
-                    multiple Collaborators to your Epic and assign people as
-                    Developers and Testers for each Task. Epics are equivalent
-                    to GitHub branches, just like Tasks.
-                  </Trans>
-                }
-                heading={t('Create Epics to group Tasks')}
-              />
->>>>>>> 381b6e01
             </div>
             <EpicTable
               epics={
@@ -574,14 +543,13 @@
               </div>
             }
           >
-<<<<<<< HEAD
             <div className="slds-m-bottom_medium">
               <span className="slds-is-relative">
                 <Button
                   label={
                     tasks || tourRunning
-                      ? i18n.t('Create a Task')
-                      : i18n.t('Loading Tasks…')
+                      ? t('Create a Task')
+                      : t('Loading Tasks…')
                   }
                   variant="brand"
                   className="tour-create-task"
@@ -593,7 +561,7 @@
                 <TourPopover
                   id="tour-project-add-task"
                   align="top left"
-                  heading={i18n.t('Create a Task to contribute')}
+                  heading={t('Create a Task to contribute')}
                   body={
                     <Trans i18nKey="tourProjectCreateTask">
                       To get started contributing to this Project, create a
@@ -606,7 +574,7 @@
               </span>
               <span className="slds-is-relative slds-m-left_medium">
                 <Button
-                  label={i18n.t('Create Task from GitHub Issue')}
+                  label={t('Create Task from GitHub Issue')}
                   variant="outline-brand"
                   onClick={() => openSelectIssueModal('task')}
                   className="tour-create-task-from-issue"
@@ -628,38 +596,9 @@
                       create an Epic later, as needed.
                     </Trans>
                   }
-                  heading={i18n.t('Create Task from GitHub Issue')}
+                  heading={t('Create Task from GitHub Issue')}
                 />
               </span>
-=======
-            <div className="slds-m-bottom_medium slds-is-relative">
-              <Button
-                label={
-                  tasks || tourRunning
-                    ? t('Create a Task')
-                    : t('Loading Tasks…')
-                }
-                variant="brand"
-                className="tour-create-task"
-                onClick={openCreateTaskModal}
-                disabled={
-                  !tourRunning && (!project.has_push_permission || !tasks)
-                }
-              />
-              <TourPopover
-                id="tour-project-add-task"
-                align="top left"
-                heading={t('Create a Task to contribute')}
-                body={
-                  <Trans i18nKey="tourProjectCreateTask">
-                    To get started contributing to this Project, create a Task.
-                    Tasks represent small changes to this Project; each one has
-                    a Developer and a Tester. Tasks are equivalent to GitHub
-                    branches.
-                  </Trans>
-                }
-              />
->>>>>>> 381b6e01
             </div>
             <TasksTableComponent
               projectId={project.id}
