import Button from '@salesforce/design-system-react/components/button';
import Spinner from '@salesforce/design-system-react/components/spinner';
import i18n from 'i18next';
import React from 'react';
import DocumentTitle from 'react-document-title';
import { Redirect, RouteComponentProps } from 'react-router-dom';

import FourOhFour from '@/components/404';
import TaskForm from '@/components/tasks/createForm';
import TaskTable from '@/components/tasks/table';
import DevHubConnect from '@/components/user/connect';
import {
  DetailPageLayout,
  getProductLoadingOrNotFound,
  getProjectLoadingOrNotFound,
  useFetchProductIfMissing,
  useFetchProjectIfMissing,
  useFetchTasksIfMissing,
} from '@/components/utils';
import routes from '@/utils/routes';

const ProjectDetail = (props: RouteComponentProps) => {
  const { product, productSlug } = useFetchProductIfMissing(props);
  const { project, projectSlug } = useFetchProjectIfMissing(product, props);
  const { tasks } = useFetchTasksIfMissing(project, props);

  const productLoadingOrNotFound = getProductLoadingOrNotFound({
    product,
    productSlug,
  });
  if (productLoadingOrNotFound !== false) {
    return productLoadingOrNotFound;
  }

  const projectLoadingOrNotFound = getProjectLoadingOrNotFound({
    product,
    project,
    projectSlug,
  });
  if (projectLoadingOrNotFound !== false) {
    return projectLoadingOrNotFound;
  }

  // This redundant check is used to satisfy TypeScript...
  /* istanbul ignore if */
  if (!product || !project) {
    return <FourOhFour />;
  }

  if (
    (productSlug && productSlug !== product.slug) ||
    (projectSlug && projectSlug !== project.slug)
  ) {
    // Redirect to most recent product/project slug
    return <Redirect to={routes.project_detail(product.slug, project.slug)} />;
  }

  return (
    <DocumentTitle
      title={`${project.name} | ${product.name} | ${i18n.t('MetaShare')}`}
    >
      <DetailPageLayout
        title={project.name}
        description={project.description}
        repoUrl={product.repo_url}
        breadcrumb={[
          { name: product.name, url: routes.product_detail(product.slug) },
          { name: project.name },
        ]}
      >
        <Button
          label={i18n.t('Submit Project')}
          className="slds-size_full slds-m-bottom_x-large"
          variant="outline-brand"
          disabled
        />
        {tasks ? (
          <>
            <h2 className="slds-text-heading_medium slds-p-bottom_medium">
              {tasks.length ? (
                <>
                  {i18n.t('Tasks for')} {project.name}
                </>
              ) : (
                <>
                  {i18n.t('Add a Task for')} {project.name}
                </>
              )}
            </h2>
            <TaskForm project={project} startOpen={!tasks.length} />
            <TaskTable
              productSlug={product.slug}
              projectSlug={project.slug}
              tasks={tasks}
            />
<<<<<<< HEAD
            {tasks ? (
              <>
                <h2 className="slds-text-heading_medium slds-p-bottom_medium">
                  {tasks.length ? (
                    <>
                      {i18n.t('Tasks for')} {project.name}
                    </>
                  ) : (
                    <>
                      {i18n.t('Add a Task for')} {project.name}
                    </>
                  )}
                </h2>
                <TaskForm project={project} startOpen={!tasks.length} />
                <TaskTable
                  productSlug={product.slug}
                  projectSlug={project.slug}
                  tasks={tasks}
                />
              </>
            ) : (
              // Fetching tasks from API
              <Spinner />
            )}
          </div>
          <div
            className="slds-col
              slds-size_1-of-1
              slds-medium-size_1-of-3
              slds-text-longform"
          >
            <DevHubConnect />
            {!projectDescriptionHasTitle && (
              <h2 className="slds-text-heading_medium">{project.name}</h2>
            )}
            {/* This description is pre-cleaned by the API */}
            {project.description && (
              <p
                className="markdown"
                dangerouslySetInnerHTML={{ __html: project.description }}
              />
            )}
          </div>
        </div>
      </>
=======
          </>
        ) : (
          // Fetching tasks from API
          <Spinner />
        )}
      </DetailPageLayout>
>>>>>>> 00137244
    </DocumentTitle>
  );
};

export default ProjectDetail;<|MERGE_RESOLUTION|>--- conflicted
+++ resolved
@@ -8,7 +8,6 @@
 import FourOhFour from '@/components/404';
 import TaskForm from '@/components/tasks/createForm';
 import TaskTable from '@/components/tasks/table';
-import DevHubConnect from '@/components/user/connect';
 import {
   DetailPageLayout,
   getProductLoadingOrNotFound,
@@ -93,60 +92,12 @@
               projectSlug={project.slug}
               tasks={tasks}
             />
-<<<<<<< HEAD
-            {tasks ? (
-              <>
-                <h2 className="slds-text-heading_medium slds-p-bottom_medium">
-                  {tasks.length ? (
-                    <>
-                      {i18n.t('Tasks for')} {project.name}
-                    </>
-                  ) : (
-                    <>
-                      {i18n.t('Add a Task for')} {project.name}
-                    </>
-                  )}
-                </h2>
-                <TaskForm project={project} startOpen={!tasks.length} />
-                <TaskTable
-                  productSlug={product.slug}
-                  projectSlug={project.slug}
-                  tasks={tasks}
-                />
-              </>
-            ) : (
-              // Fetching tasks from API
-              <Spinner />
-            )}
-          </div>
-          <div
-            className="slds-col
-              slds-size_1-of-1
-              slds-medium-size_1-of-3
-              slds-text-longform"
-          >
-            <DevHubConnect />
-            {!projectDescriptionHasTitle && (
-              <h2 className="slds-text-heading_medium">{project.name}</h2>
-            )}
-            {/* This description is pre-cleaned by the API */}
-            {project.description && (
-              <p
-                className="markdown"
-                dangerouslySetInnerHTML={{ __html: project.description }}
-              />
-            )}
-          </div>
-        </div>
-      </>
-=======
           </>
         ) : (
           // Fetching tasks from API
           <Spinner />
         )}
       </DetailPageLayout>
->>>>>>> 00137244
     </DocumentTitle>
   );
 };
