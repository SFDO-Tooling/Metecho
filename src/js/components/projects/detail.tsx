import Button from '@salesforce/design-system-react/components/button';
import i18n from 'i18next';
import React, { useCallback, useEffect, useState } from 'react';
import DocumentTitle from 'react-document-title';
import { Trans } from 'react-i18next';
import { useDispatch, useSelector } from 'react-redux';
import { Redirect, RouteComponentProps } from 'react-router-dom';

import CreateEpicModal from '~js/components/epics/createForm';
import EpicTable from '~js/components/epics/table';
import PlaygroundOrgCard from '~js/components/orgs/playgroundCard';
import ProjectNotFound from '~js/components/projects/project404';
import LandingModal from '~js/components/tour/landing';
import PlanTour from '~js/components/tour/plan';
import TourPopover from '~js/components/tour/popover';
import {
  CreateOrgModal,
  DetailPageLayout,
  getProjectLoadingOrNotFound,
  LabelWithSpinner,
  SpinnerWrapper,
  useFetchEpicsIfMissing,
  useFetchOrgsIfMissing,
  useFetchProjectIfMissing,
  useIsMounted,
} from '~js/components/utils';
import { ThunkDispatch } from '~js/store';
import { fetchObjects } from '~js/store/actions';
import { onboarded } from '~js/store/user/actions';
import { User } from '~js/store/user/reducer';
import { selectUserState } from '~js/store/user/selectors';
import {
  OBJECT_TYPES,
  SHOW_WALKTHROUGH,
  WALKTHROUGH_TYPES,
  WalkthroughType,
} from '~js/utils/constants';
import routes from '~js/utils/routes';

const ProjectDetail = (
  props: RouteComponentProps<
    any,
    any,
    { [SHOW_WALKTHROUGH]?: WalkthroughType }
  >,
) => {
  const user = useSelector(selectUserState) as User;
  const [fetchingEpics, setFetchingEpics] = useState(false);
  const [createModalOpen, setCreateModalOpen] = useState(false);
  const [createOrgModalOpen, setCreateOrgModalOpen] = useState(false);
  const [tourLandingModalOpen, setTourLandingModalOpen] = useState(
    Boolean(window.GLOBALS.ENABLE_WALKTHROUGHS && !user.onboarded_at),
  );
  const [tourRunning, setTourRunning] = useState<WalkthroughType | null>(null);
  const isMounted = useIsMounted();
  const dispatch = useDispatch<ThunkDispatch>();
  const { project, projectSlug } = useFetchProjectIfMissing(props);
  const { epics } = useFetchEpicsIfMissing(project, props);
  const { orgs } = useFetchOrgsIfMissing({ project, props });

  const playgroundOrg = (orgs || [])[0];

  // Auto-start the tour/walkthrough if `SHOW_WALKTHROUGH` param
  const {
    history,
    location: { state },
  } = props;
  useEffect(() => {
    const tours = Object.values(WALKTHROUGH_TYPES);
    const showTour = state?.[SHOW_WALKTHROUGH];
    if (epics?.fetched && showTour && tours.includes(showTour)) {
      // Remove location state
      history.replace({ state: {} });
      /* istanbul ignore else */
      if (!tourLandingModalOpen) {
        // Start tour
        setTourRunning(showTour);
      }
    }
    // eslint-disable-next-line react-hooks/exhaustive-deps
  }, [state, tourLandingModalOpen, epics?.fetched]);

  const fetchMoreEpics = useCallback(() => {
    /* istanbul ignore else */
    if (project?.id && epics?.next) {
      /* istanbul ignore else */
      if (isMounted.current) {
        setFetchingEpics(true);
      }

      dispatch(
        fetchObjects({
          objectType: OBJECT_TYPES.EPIC,
          filters: { project: project.id },
          url: epics.next,
        }),
      ).finally(() => {
        /* istanbul ignore else */
        if (isMounted.current) {
          setFetchingEpics(false);
        }
      });
    }
  }, [dispatch, epics?.next, isMounted, project?.id]);

  // "create epic" modal related
  const openCreateModal = useCallback(() => {
    setCreateModalOpen(true);
    setCreateOrgModalOpen(false);
  }, []);
  const closeCreateModal = useCallback(() => {
    setCreateModalOpen(false);
  }, []);

  // "create scratch org" modal related
  const openCreateOrgModal = useCallback(() => {
    setCreateOrgModalOpen(true);
    setCreateModalOpen(false);
  }, []);
  const closeCreateOrgModal = useCallback(() => {
    setCreateOrgModalOpen(false);
  }, []);

  // guided tour related
  const closeTourLandingModal = useCallback(() => {
    setTourLandingModalOpen(false);
    /* istanbul ignore else */
    if (!user.onboarded_at) {
      dispatch(onboarded());
    }
  }, [dispatch, user.onboarded_at]);
  const doRunTour = useCallback(
    (type: WalkthroughType) => {
      setTourRunning(type);
      closeTourLandingModal();
    },
    [closeTourLandingModal],
  );
  const handleTourClose = useCallback(() => {
    setTourRunning(null);
  }, []);

  const loadingOrNotFound = getProjectLoadingOrNotFound({
    project,
    projectSlug,
  });

  if (loadingOrNotFound !== false) {
    return loadingOrNotFound;
  }

  // This redundant check is used to satisfy TypeScript...
  /* istanbul ignore if */
  if (!project) {
    return <ProjectNotFound />;
  }

  if (projectSlug && projectSlug !== project.slug) {
    // Redirect to most recent project slug
    return <Redirect to={routes.project_detail(project.slug)} />;
  }

  const hasEpics = epics && epics.epics.length > 0;

  return (
    <DocumentTitle title={`${project.name} | ${i18n.t('Metecho')}`}>
      <DetailPageLayout
        title={project.name}
        titlePopover={
          <TourPopover
            align="right"
            heading={i18n.t('Project name & GitHub link')}
            body={
              <Trans i18nKey="tourProjectName">
                View, test, and contribute to Salesforce Projects using Metecho!
                Metecho Projects are equivalent to repositories on GitHub. Click
                the link below the Project name to leave Metecho and access the
                repository on GitHub. To contribute to a Project, you must be
                given permission on GitHub.
              </Trans>
            }
          />
        }
        description={project.description_rendered}
        headerUrl={project.repo_url}
        headerUrlText={`${project.repo_owner}/${project.repo_name}`}
        breadcrumb={[{ name: project.name }]}
        image={project.repo_image_url}
        sidebar={
          <div
            className="slds-m-bottom_x-large
              metecho-secondary-block
              slds-m-left_medium"
          >
            <h2 className="slds-text-heading_medium slds-p-bottom_medium slds-is-relative">
              {i18n.t('My Project Scratch Org')}
              <TourPopover
                align="top"
                heading={i18n.t('Scratch Org management')}
                body={
                  <Trans i18nKey="tourProjectScratchOrg">
                    Your Scratch Org for a Project will appear in this column.
                    Create a Scratch Org for the entire Project or visit an Epic
                    or Task to create a Scratch Org for specific work
                    in-progress.
                  </Trans>
                }
              />
            </h2>
            {orgs ? (
              <>
                {playgroundOrg ? (
                  <div
                    className="slds-grid
                      slds-wrap
                      slds-grid_pull-padded-x-small"
                  >
                    <div className="slds-size_1-of-1 slds-p-around_x-small">
                      <PlaygroundOrgCard
                        org={playgroundOrg}
                        project={project}
                        repoUrl={project.repo_url}
                      />
                    </div>
                  </div>
                ) : (
                  <div className="slds-is-relative">
                    <Button
                      label={i18n.t('Create Scratch Org')}
                      variant="outline-brand"
                      onClick={openCreateOrgModal}
                    />
                    <TourPopover
                      align="bottom"
                      heading={i18n.t('View & play with a Project')}
                      body={
                        <Trans i18nKey="tourProjectCreateScratchOrg">
                          Scratch Orgs are a temporary place for you to view the
                          work on this Project. You can use Scratch Orgs to play
                          with changes to the Project without affecting the
                          Project.
                        </Trans>
                      }
                    />
                  </div>
                )}
              </>
            ) : (
              // Fetching scratch orgs from API
              <Button
                label={
                  <LabelWithSpinner label={i18n.t('Loading Scratch Orgs…')} />
                }
                disabled
              />
            )}
          </div>
        }
      >
        {!epics || !epics.fetched ? (
          // Fetching epics from API
          <SpinnerWrapper />
        ) : (
          <>
            <h2 className="slds-text-heading_medium slds-p-bottom_medium">
              {hasEpics || !project.has_push_permission
                ? i18n.t('Epics for {{project_name}}', {
                    project_name: project.name,
                  })
                : i18n.t('Create an Epic for {{project_name}}', {
                    project_name: project.name,
                  })}
            </h2>
            {!hasEpics && (
              <p className="slds-m-bottom_large">
                {project.has_push_permission ? (
                  <Trans i18nKey="createEpicHelpText">
                    Epics in Metecho are the high-level features that can be
                    broken down into smaller parts by creating Tasks. You can
                    create a new epic or create an epic based on an existing
                    GitHub branch. Every epic requires a unique epic name, which
                    becomes the branch name in GitHub unless you choose to use
                    an existing branch.
                  </Trans>
                ) : (
                  <Trans i18nKey="noEpics">
                    Epics in Metecho are the high-level features that can be
                    broken down into smaller parts by creating Tasks. There are
                    no Epics for this Project.
                  </Trans>
                )}
              </p>
            )}
<<<<<<< HEAD
            <div className="slds-m-bottom_large slds-is-relative">
=======
            {project.has_push_permission && (
>>>>>>> 9b7c5cad
              <Button
                label={i18n.t('Create an Epic')}
                variant="brand"
                onClick={openCreateModal}
<<<<<<< HEAD
                className="tour-create-epic"
              />
              <TourPopover
                align="right"
                body={
                  <Trans i18nKey="tourCreateEpic">
                    Create an Epic to make a group of related Tasks. Invite
                    multiple Collaborators to your Epic and assign people as
                    Developers & Testers for each Task. Epics are equivalent to
                    GitHub branches, just like Tasks.
                  </Trans>
                }
                heading={i18n.t('Create Epics to group Tasks')}
              />
            </div>
=======
                className="slds-m-bottom_large tour-create-epic"
              />
            )}
>>>>>>> 9b7c5cad
            {hasEpics && (
              <>
                <EpicTable epics={epics.epics} projectSlug={project.slug} />
                {epics.next ? (
                  <div className="slds-m-top_large">
                    <Button
                      label={
                        fetchingEpics ? (
                          <LabelWithSpinner />
                        ) : (
                          i18n.t('Load More')
                        )
                      }
                      onClick={fetchMoreEpics}
                    />
                  </div>
                ) : null}
              </>
            )}
          </>
        )}
        <CreateEpicModal
          user={user}
          project={project}
          isOpen={createModalOpen}
          closeCreateModal={closeCreateModal}
        />
        <LandingModal
          isOpen={tourLandingModalOpen}
          runTour={doRunTour}
          onRequestClose={closeTourLandingModal}
        />
        <PlanTour
          run={tourRunning === WALKTHROUGH_TYPES.PLAN}
          onClose={handleTourClose}
        />
        <CreateOrgModal
          project={project}
          isOpen={createOrgModalOpen}
          closeModal={closeCreateOrgModal}
        />
      </DetailPageLayout>
    </DocumentTitle>
  );
};

export default ProjectDetail;<|MERGE_RESOLUTION|>--- conflicted
+++ resolved
@@ -291,36 +291,28 @@
                 )}
               </p>
             )}
-<<<<<<< HEAD
-            <div className="slds-m-bottom_large slds-is-relative">
-=======
             {project.has_push_permission && (
->>>>>>> 9b7c5cad
-              <Button
-                label={i18n.t('Create an Epic')}
-                variant="brand"
-                onClick={openCreateModal}
-<<<<<<< HEAD
-                className="tour-create-epic"
-              />
-              <TourPopover
-                align="right"
-                body={
-                  <Trans i18nKey="tourCreateEpic">
-                    Create an Epic to make a group of related Tasks. Invite
-                    multiple Collaborators to your Epic and assign people as
-                    Developers & Testers for each Task. Epics are equivalent to
-                    GitHub branches, just like Tasks.
-                  </Trans>
-                }
-                heading={i18n.t('Create Epics to group Tasks')}
-              />
-            </div>
-=======
-                className="slds-m-bottom_large tour-create-epic"
-              />
+              <div className="slds-m-bottom_large slds-is-relative">
+                <Button
+                  label={i18n.t('Create an Epic')}
+                  variant="brand"
+                  onClick={openCreateModal}
+                  className="tour-create-epic"
+                />
+                <TourPopover
+                  align="right"
+                  body={
+                    <Trans i18nKey="tourCreateEpic">
+                      Create an Epic to make a group of related Tasks. Invite
+                      multiple Collaborators to your Epic and assign people as
+                      Developers & Testers for each Task. Epics are equivalent
+                      to GitHub branches, just like Tasks.
+                    </Trans>
+                  }
+                  heading={i18n.t('Create Epics to group Tasks')}
+                />
+              </div>
             )}
->>>>>>> 9b7c5cad
             {hasEpics && (
               <>
                 <EpicTable epics={epics.epics} projectSlug={project.slug} />
