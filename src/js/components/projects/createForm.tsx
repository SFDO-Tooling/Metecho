--- conflicted
+++ resolved
@@ -6,12 +6,11 @@
 import Textarea from '@salesforce/design-system-react/components/textarea';
 import classNames from 'classnames';
 import i18n from 'i18next';
-import React, { useState, useEffect } from 'react';
+import React, { useEffect, useState } from 'react';
 import { Trans } from 'react-i18next';
 import { useDispatch } from 'react-redux';
 import { RouteComponentProps, withRouter } from 'react-router-dom';
 import { AnyAction } from 'redux';
-import { Selection } from 'src/js/@types/design-system-react.d.ts';
 
 import { useForm } from '@/components/utils';
 import { ThunkDispatch } from '@/store';
@@ -37,11 +36,7 @@
   // state related to setting base branch on project creation
   const [fromBranchChecked, setFromBranchChecked] = useState(false);
   const [fetchingBranches, setFetchingBranches] = useState(false);
-<<<<<<< HEAD
-  const [baseBranch, setBaseBranch] = useState<Selection>('');
-=======
   const [baseBranch, setBaseBranch] = useState('');
->>>>>>> 2f6495c6
   const [repoBranches, setRepoBranches] = useState<string[]>([]);
   const [branchMenuOpen, setBranchMenuOpen] = useState(false);
   const dispatch = useDispatch<ThunkDispatch>();
@@ -127,8 +122,6 @@
 
   const handleBranchSelection = (selection: any) => {
     setBaseBranch(selection[0].label);
-    console.log('hi');
-    // setInputs({ ...inputs, branch_name: baseBranch });
     setBranchMenuOpen(false);
   };
   useEffect(() => {
