--- conflicted
+++ resolved
@@ -13,9 +13,9 @@
   project: Project;
 }
 
-<<<<<<< HEAD
 const ProjectListItem = ({ repositorySlug, project }: Props) => {
-  const { name, description_rendered, slug } = project;
+  const { name, description_rendered, slug, branch_url, branch_name } = project;
+
   return (
     <li className="slds-item slds-p-horizontal_none slds-p-vertical_xx-small">
       <h3 className="slds-text-heading_small slds-p-bottom_xx-small">
@@ -27,23 +27,6 @@
           dangerouslySetInnerHTML={{ __html: description_rendered }}
         />
       )}
-    </li>
-=======
-const ProjectListItem = ({ repository, project }: Props) => {
-  const { name, description_rendered, slug, branch_url, branch_name } = project;
-
-  return (
-    <>
-      <li className="slds-item slds-p-horizontal_none slds-p-vertical_medium">
-        <h3 className="slds-text-heading_small">
-          <Link to={routes.project_detail(repository.slug, slug)}>{name}</Link>
-        </h3>
-        {description_rendered && (
-          <p
-            className="markdown"
-            dangerouslySetInnerHTML={{ __html: description_rendered }}
-          />
-        )}
         {branch_url && (
           <p
             className="slds-text-body_small
@@ -65,7 +48,6 @@
         )}
       </li>
     </>
->>>>>>> 2071fb62
   );
 };
 
