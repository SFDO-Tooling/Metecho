--- conflicted
+++ resolved
@@ -200,15 +200,7 @@
 
   return (
     <Modal
-<<<<<<< HEAD
-      isOpen={Boolean(
-        user && user.valid_token_for && !user.is_devhub_enabled && isOpen,
-      )}
-      heading={i18n.t('Enable Dev Hub')}
-      tagline={<ConnectionInfoWarning />}
-      prompt="warning"
-=======
-      isOpen={isOpen}
+      isOpen={Boolean(user && user.valid_token_for && isOpen)}
       heading={
         user.is_devhub_enabled
           ? i18n.t('Dev Hub Enabled')
@@ -225,7 +217,6 @@
           />,
         ]
       }
->>>>>>> 30574b07
       onRequestClose={handleClose}
     >
       <div className="slds-p-vertical_medium slds-is-relative">
