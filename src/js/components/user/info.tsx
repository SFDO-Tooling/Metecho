--- conflicted
+++ resolved
@@ -202,11 +202,7 @@
 
   return (
     <Modal
-<<<<<<< HEAD
-      isOpen={Boolean(user?.valid_token_for && isOpen)}
-=======
       isOpen={isConnected && isOpen}
->>>>>>> e4a26688
       heading={
         user.is_devhub_enabled
           ? i18n.t('Dev Hub Enabled')
