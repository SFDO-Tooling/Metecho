import Button from '@salesforce/design-system-react/components/button';
import Input from '@salesforce/design-system-react/components/input';
import Modal from '@salesforce/design-system-react/components/modal';
import cookies from 'js-cookie';
import React, { ChangeEvent, FormEvent, useRef, useState } from 'react';
import { Trans, useTranslation } from 'react-i18next';

import { ExternalLink } from '@/js/components/utils';
import { User } from '@/js/store/user/reducer';
<<<<<<< HEAD
import { extractCustomDomain } from '@/js/utils/helpers';
=======
import { checkCustomDomain } from '@/js/utils/helpers';
>>>>>>> 53c5e3b7

const ConnectModal = ({
  user,
  isOpen,
  toggleModal,
}: {
  user: User;
  isOpen: boolean;
  toggleModal: (open: boolean) => void;
}) => {
  const { t } = useTranslation();
  const [url, setUrl] = useState('');
  const [isCustomDomain, setIsCustomDomain] = useState(false);
  const customDomainSubmitButton = useRef<HTMLButtonElement | null>(null);

  const handleClose = () => {
    setUrl('');
    setIsCustomDomain(false);
    toggleModal(false);
  };

  const openCustomDomain = () => {
    setIsCustomDomain(true);
  };

  const closeCustomDomain = () => {
    setUrl('');
    setIsCustomDomain(false);
  };

  const handleCustomDomainChange = (event: ChangeEvent<HTMLInputElement>) => {
    setUrl(event.target.value);
  };

  const customDomain = url.trim();

  /* istanbul ignore next */
  const handleCustomDomainConnect = (event: FormEvent<HTMLFormElement>) => {
    if (!customDomain) {
      event.preventDefault();
    }
  };

  const isConnected = Boolean(
    user.valid_token_for || user.devhub_username || user.uses_global_devhub,
  );

  const csrftoken = cookies.get('csrftoken');

  /* istanbul ignore next */
  const submitClicked = () => {
    customDomainSubmitButton.current?.click();
  };

  return (
    <Modal
      isOpen={isOpen && !isConnected}
      heading={t('Connect to Salesforce')}
      dismissOnClickOutside={false}
      assistiveText={{ closeButton: t('Close') }}
      tagline={
        <Trans i18nKey="devHubInfo">
          Connection to a Salesforce Org with Dev Hub enabled is required to
          create a Dev, Test, or Scratch Org. Learn how to{' '}
          <ExternalLink url="https://developer.salesforce.com/signup">
            create a Developer Edition Org
          </ExternalLink>{' '}
          and{' '}
          <ExternalLink url="https://help.salesforce.com/articleView?id=sfdx_setup_enable_devhub.htm&type=0">
            enable Dev Hub
          </ExternalLink>
          .
        </Trans>
      }
      footer={
        isCustomDomain && [
          <Button key="back" label={t('Back')} onClick={closeCustomDomain} />,
          <Button
            key="submit"
            label={t('Continue')}
            variant="brand"
            onClick={submitClicked}
            disabled={!customDomain}
          />,
        ]
      }
      onRequestClose={handleClose}
    >
      {isCustomDomain ? (
        /* POSTing instead of redirecting to the login endpoint is more secure */
        <form
          className="slds-p-around_large"
          action={window.api_urls.salesforce_login?.()}
          method="POST"
          onSubmit={handleCustomDomainConnect}
        >
          <input type="hidden" name="csrfmiddlewaretoken" value={csrftoken} />
          <input
            type="hidden"
            name="next"
            value={window.location.pathname}
            data-testid="sf-login-custom-domain-next"
          />
          <input
            type="hidden"
            name="custom_domain"
            value={extractCustomDomain(url.trim())}
            data-testid="sf-login-custom-domain"
          />
          <input type="hidden" name="process" value="connect" />
          <div className="slds-form-element__help slds-p-bottom_small">
            {t(
              'To go to your company’s login page, enter the custom domain name.',
            )}
          </div>
          <Input
            id="login-custom-domain"
            label={t('Custom Domain')}
            value={url}
            onChange={handleCustomDomainChange}
            aria-describedby="login-custom-domain-help"
          >
            <div
              id="login-custom-domain-help"
              className="slds-form-element__help slds-truncate slds-p-top_small"
              data-testid="custom-domain"
            >
<<<<<<< HEAD
              https://
              {extractCustomDomain(url.trim()) || <em>domain</em>}
              .my.salesforce.com
=======
              {checkCustomDomain(customDomain.trim())}
>>>>>>> 53c5e3b7
            </div>
          </Input>
          <button
            ref={customDomainSubmitButton}
            type="submit"
            disabled={!customDomain}
            hidden
          />
        </form>
      ) : (
        <div className="slds-p-around_large">
          {/* POSTing instead of redirecting to the login endpoint is more secure */}
          <form action={window.api_urls.salesforce_login?.()} method="POST">
            <input type="hidden" name="csrfmiddlewaretoken" value={csrftoken} />
            <input
              type="hidden"
              name="next"
              value={window.location.pathname}
              data-testid="sf-login-next"
            />
            <input type="hidden" name="custom_domain" value="login" />
            <input type="hidden" name="process" value="connect" />
            <Button
              type="submit"
              label={t('Connect to Salesforce')}
              variant="brand"
              className="slds-size_full
                slds-p-vertical_x-small
                slds-m-bottom_large"
            />
          </form>
          <Button
            label={t('Use Custom Domain')}
            variant="outline-brand"
            className="slds-size_full slds-p-vertical_x-small slds-m-left_none"
            onClick={openCustomDomain}
          />
        </div>
      )}
    </Modal>
  );
};

export default ConnectModal;<|MERGE_RESOLUTION|>--- conflicted
+++ resolved
@@ -7,11 +7,8 @@
 
 import { ExternalLink } from '@/js/components/utils';
 import { User } from '@/js/store/user/reducer';
-<<<<<<< HEAD
 import { extractCustomDomain } from '@/js/utils/helpers';
-=======
-import { checkCustomDomain } from '@/js/utils/helpers';
->>>>>>> 53c5e3b7
+
 
 const ConnectModal = ({
   user,
@@ -139,13 +136,9 @@
               className="slds-form-element__help slds-truncate slds-p-top_small"
               data-testid="custom-domain"
             >
-<<<<<<< HEAD
               https://
               {extractCustomDomain(url.trim()) || <em>domain</em>}
               .my.salesforce.com
-=======
-              {checkCustomDomain(customDomain.trim())}
->>>>>>> 53c5e3b7
             </div>
           </Input>
           <button
