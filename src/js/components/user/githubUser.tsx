import Avatar from '@salesforce/design-system-react/components/avatar';
import Button from '@salesforce/design-system-react/components/button';
import Card from '@salesforce/design-system-react/components/card';
import DataTable from '@salesforce/design-system-react/components/data-table';
import DataTableCell from '@salesforce/design-system-react/components/data-table/cell';
import DataTableColumn from '@salesforce/design-system-react/components/data-table/column';
import Modal from '@salesforce/design-system-react/components/modal';
import classNames from 'classnames';
import i18n from 'i18next';
import React, { useCallback, useEffect, useState } from 'react';
import { Trans } from 'react-i18next';

import { EmptyIllustration } from '~js/components/404';
import ReSyncGithubUserButton from '~js/components/user/github/reSyncButton';
import { SpinnerWrapper } from '~js/components/utils';
import { GitHubUser } from '~js/store/user/reducer';

export interface TableCellProps {
  [key: string]: any;
  item?: GitHubUser;
  handleUserClick: (user: GitHubUser) => void;
}

export const GitHubUserAvatar = ({
  user,
  size,
}: {
  user: GitHubUser;
  size?: string;
}) => (
  <Avatar
    imgAlt={i18n.t('avatar for user {{username}}', { username: user.login })}
    imgSrc={user.avatar_url}
    title={user.login}
    size={size || 'small'}
  />
);
// includes avatar and name (todo change to username && fullname)
export const GitHubUserButton = ({
  user,
  isAssigned,
  isSelected,
  withName,
  ...props
}: {
  user: GitHubUser;
  isAssigned?: boolean;
  isSelected?: boolean;
  withName?: boolean;
  [key: string]: any;
}) => (
  <Button
    className={classNames(
      'slds-size_full',
      'slds-p-around_xx-small',
      'collaborator-button',
      {
        'is-assigned': isAssigned,
        'is-selected': isSelected,
      },
    )}
    title={user.login}
    label={
      <>
        <GitHubUserAvatar user={user} />
        <span className="collaborator-username">{user.login}</span>
        {withName && (
          <span className="collaborator-username">({user.name})</span>
        )}
      </>
    }
    variant="base"
    disabled={isSelected || isAssigned}
    {...props}
  />
);

export const UserCard = ({
  user,
  removeUser,
  className,
}: {
  user: GitHubUser;
  removeUser?: () => void;
  className?: string;
}) => (
  <Card
    className={classNames(className, 'collaborator-card')}
    icon={<GitHubUserAvatar user={user} />}
    heading={user.login}
    headerActions={
      removeUser && (
        <Button
          assistiveText={{ icon: i18n.t('Remove') }}
          iconCategory="utility"
          iconName="close"
          iconSize="small"
          iconVariant="border-filled"
          variant="icon"
          title={i18n.t('Remove')}
          onClick={removeUser}
        />
      )
    }
  />
);

export const UserCards = ({
  users,
  removeUser,
}: {
  users: GitHubUser[];
  removeUser: (user: GitHubUser) => void;
}) => (
  <div
    className="slds-grid
      slds-wrap
      slds-grid_pull-padded-xx-small
      slds-m-top_large"
  >
    {users.map((user) => {
      const doRemoveUser = () => removeUser(user);
      return (
        <div
          key={user.id}
          className="slds-size_1-of-1
            slds-large-size_1-of-2
            slds-p-around_xx-small"
        >
          <UserCard user={user} removeUser={doRemoveUser} />
        </div>
      );
    })}
  </div>
);

const UserTableCell = ({ item, handleUserClick, ...props }: TableCellProps) => {
  /* istanbul ignore if */
  if (!item) {
    return null;
  }
  const { login } = item;
  const handleClick = () => {
    handleUserClick(item);
  };
  return (
    <DataTableCell {...props} title={login} className="slds-p-around_none">
      <GitHubUserButton user={item} onClick={handleClick} />
    </DataTableCell>
  );
};
UserTableCell.displayName = DataTableCell.displayName;

// has allUsers with avatar, login, & login
export const AssignUsersModal = ({
  allUsers,
  selectedUsers,
  heading,
  isOpen,
  onRequestClose,
  setUsers,
  isRefreshing,
  refreshUsers,
}: {
  allUsers: GitHubUser[];
  selectedUsers: GitHubUser[];
  heading: string;
  isOpen: boolean;
  onRequestClose: () => void;
  setUsers: (users: GitHubUser[]) => void;
  isRefreshing: boolean;
  refreshUsers: () => void;
}) => {
  const [selection, setSelection] = useState(selectedUsers);
  const reset = useCallback(() => setSelection(selectedUsers), [selectedUsers]);

  // When selected users change, update row selection
  useEffect(() => {
    reset();
  }, [reset]);

  const handleUserClick = useCallback(
    (user: GitHubUser) => {
      const isSelected = selection.findIndex((u) => u.id === user.id) > -1;
      if (isSelected) {
        setSelection(selection.filter((u) => u.id !== user.id));
      } else {
        setSelection([...selection, user]);
      }
    },
    [selection],
  );

  // When modal is canceled, reset row selection
  const handleClose = () => {
    reset();
    onRequestClose();
  };
  const updateSelection = (
    event: React.ChangeEvent<HTMLInputElement>,
    data: { selection: GitHubUser[] },
  ) => {
    setSelection(data.selection);
  };
  const handleSubmit = () => {
    setUsers([...selection]);
    reset();
  };

  return (
    <Modal
      isOpen={isOpen}
      heading={heading}
      assistiveText={{ closeButton: i18n.t('Cancel') }}
      footer={
        allUsers.length
          ? [
              <Button
                key="cancel"
                label={i18n.t('Cancel')}
                onClick={handleClose}
              />,
              <Button
                key="submit"
                type="submit"
                label={i18n.t('Save')}
                variant="brand"
                onClick={handleSubmit}
              />,
            ]
          : null
      }
      size="small"
      onRequestClose={handleClose}
    >
      <div
        className="slds-grid
          slds-grid_vertical-align-start
          slds-p-around_medium"
      >
        <div className="slds-grid slds-wrap slds-shrink slds-p-right_medium">
          <p>
            <Trans i18nKey="epicCollaborators">
              Only users who have access to the GitHub repository for this epic
              will appear in the list below. Visit GitHub to invite additional
              collaborators.
            </Trans>
          </p>
        </div>
        <div
          className="slds-grid
            slds-grow
            slds-shrink-none
            slds-grid_align-end"
        >
          <ReSyncGithubUserButton
            isRefreshing={isRefreshing}
            refreshUsers={refreshUsers}
          />
        </div>
      </div>
      <div className="slds-is-relative">
        {allUsers.length ? (
          <DataTable
            className="align-checkboxes table-row-targets"
            items={allUsers}
            selectRows="checkbox"
            selection={selection}
            onRowChange={updateSelection}
          >
            <DataTableColumn
              label={i18n.t('GitHub Users')}
              property="login"
              primaryColumn
              truncate
            >
              <UserTableCell handleUserClick={handleUserClick} />
            </DataTableColumn>
          </DataTable>
        ) : (
          <div className="slds-p-around_medium">
            <EmptyIllustration
              message={
                <Trans i18nKey="noGitHubUsers">
                  We couldn’t find any GitHub users who have access to this
                  project. Try re-syncing the list of available collaborators,
                  or contact an admin for this project on GitHub.
                </Trans>
              }
            />
          </div>
        )}
        {isRefreshing && <SpinnerWrapper />}
      </div>
    </Modal>
  );
<<<<<<< HEAD
=======
};

export const AssignUserModal = ({
  allUsers,
  selectedUser,
  orgType,
  isOpen,
  emptyMessageText,
  emptyMessageAction,
  onRequestClose,
  setUser,
}: {
  allUsers: GitHubUser[];
  selectedUser: GitHubUser | null;
  orgType: OrgTypes;
  isOpen: boolean;
  emptyMessageText: string;
  emptyMessageAction: () => void;
  onRequestClose: () => void;
  setUser: (user: GitHubUser | null, shouldAlertAssignee: boolean) => void;
}) => {
  const currentUser = useSelector(selectUserState) as User;

  const [selection, setSelection] = useState<GitHubUser | null>(null);
  const [shouldAlertAssignee, setShouldAlertAssignee] = useState(true);
  const [autoToggle, setAutoToggle] = useState(true);
  const handleAlertAssignee = (
    event: React.FormEvent<HTMLFormElement>,
    { checked }: { checked: boolean },
  ) => {
    setShouldAlertAssignee(checked);
    setAutoToggle(false);
  };
  const handleAssigneeSelection = (user: GitHubUser) => {
    const currentUserSelected = user.login === currentUser.username;
    setSelection(user);
    if (autoToggle) {
      setShouldAlertAssignee(!currentUserSelected);
    }
  };
  const handleClose = () => {
    onRequestClose();
    setSelection(null);
    setShouldAlertAssignee(true);
    setAutoToggle(true);
  };
  const handleSave = () => {
    setUser(selection, shouldAlertAssignee);
    handleClose();
  };

  const filteredUsers = allUsers.filter((user) => user.id !== selectedUser?.id);
  const heading =
    orgType === ORG_TYPES.QA
      ? i18n.t('Assign Tester')
      : i18n.t('Assign Developer');
  const checkboxLabel =
    orgType === ORG_TYPES.QA
      ? i18n.t('Notify Assigned Tester by Email')
      : i18n.t('Notify Assigned Developer by Email');
  const alertType =
    orgType === ORG_TYPES.DEV ? 'should_alert_dev' : 'should_alert_qa';

  return (
    <Modal
      isOpen={isOpen}
      onRequestClose={handleClose}
      assistiveText={{ closeButton: i18n.t('Cancel') }}
      heading={heading}
      directional
      tagline={
        filteredUsers.length ? (
          <>
            {i18n.t('Only epic collaborators appear in the list below.')}{' '}
            <Button
              label={i18n.t('View the epic to add collaborators.')}
              variant="link"
              onClick={emptyMessageAction}
            />
          </>
        ) : null
      }
      footer={
        filteredUsers.length ? (
          [
            <Checkbox
              key="alert"
              labels={{ label: checkboxLabel }}
              className="slds-float_left slds-p-top_xx-small"
              name={alertType}
              checked={shouldAlertAssignee}
              onChange={handleAlertAssignee}
            />,
            <Button
              key="cancel"
              label={i18n.t('Cancel')}
              onClick={handleClose}
            />,
            <Button
              key="submit"
              label={i18n.t('Save')}
              variant="brand"
              onClick={handleSave}
            />,
          ]
        ) : (
          <Button
            label={emptyMessageText}
            variant="brand"
            onClick={emptyMessageAction}
          />
        )
      }
    >
      {selectedUser && (
        <>
          <div className="slds-p-around_small">
            <div className="slds-text-title slds-m-bottom_xx-small">
              {i18n.t('Currently Assigned')}
            </div>
            <GitHubUserButton user={selectedUser} isAssigned />
          </div>
          <hr className="slds-m-vertical_none slds-m-horizontal_small" />
        </>
      )}
      {filteredUsers.length ? (
        <div className="slds-p-around_small">
          <div className="slds-text-title slds-m-bottom_xx-small">
            {i18n.t('Assign To GitHub User')}
          </div>
          <ul>
            {filteredUsers.map((user) => (
              <li key={user.id}>
                <GitHubUserButton
                  user={user}
                  isSelected={selection === user}
                  onClick={() => handleAssigneeSelection(user)}
                />
              </li>
            ))}
          </ul>
        </div>
      ) : (
        <div className="slds-p-around_medium">
          {i18n.t(
            'There are no collaborators on this epic. Add collaborators to the epic before assigning them to this task.',
          )}
        </div>
      )}
    </Modal>
  );
>>>>>>> b5d91e58
};<|MERGE_RESOLUTION|>--- conflicted
+++ resolved
@@ -294,158 +294,4 @@
       </div>
     </Modal>
   );
-<<<<<<< HEAD
-=======
-};
-
-export const AssignUserModal = ({
-  allUsers,
-  selectedUser,
-  orgType,
-  isOpen,
-  emptyMessageText,
-  emptyMessageAction,
-  onRequestClose,
-  setUser,
-}: {
-  allUsers: GitHubUser[];
-  selectedUser: GitHubUser | null;
-  orgType: OrgTypes;
-  isOpen: boolean;
-  emptyMessageText: string;
-  emptyMessageAction: () => void;
-  onRequestClose: () => void;
-  setUser: (user: GitHubUser | null, shouldAlertAssignee: boolean) => void;
-}) => {
-  const currentUser = useSelector(selectUserState) as User;
-
-  const [selection, setSelection] = useState<GitHubUser | null>(null);
-  const [shouldAlertAssignee, setShouldAlertAssignee] = useState(true);
-  const [autoToggle, setAutoToggle] = useState(true);
-  const handleAlertAssignee = (
-    event: React.FormEvent<HTMLFormElement>,
-    { checked }: { checked: boolean },
-  ) => {
-    setShouldAlertAssignee(checked);
-    setAutoToggle(false);
-  };
-  const handleAssigneeSelection = (user: GitHubUser) => {
-    const currentUserSelected = user.login === currentUser.username;
-    setSelection(user);
-    if (autoToggle) {
-      setShouldAlertAssignee(!currentUserSelected);
-    }
-  };
-  const handleClose = () => {
-    onRequestClose();
-    setSelection(null);
-    setShouldAlertAssignee(true);
-    setAutoToggle(true);
-  };
-  const handleSave = () => {
-    setUser(selection, shouldAlertAssignee);
-    handleClose();
-  };
-
-  const filteredUsers = allUsers.filter((user) => user.id !== selectedUser?.id);
-  const heading =
-    orgType === ORG_TYPES.QA
-      ? i18n.t('Assign Tester')
-      : i18n.t('Assign Developer');
-  const checkboxLabel =
-    orgType === ORG_TYPES.QA
-      ? i18n.t('Notify Assigned Tester by Email')
-      : i18n.t('Notify Assigned Developer by Email');
-  const alertType =
-    orgType === ORG_TYPES.DEV ? 'should_alert_dev' : 'should_alert_qa';
-
-  return (
-    <Modal
-      isOpen={isOpen}
-      onRequestClose={handleClose}
-      assistiveText={{ closeButton: i18n.t('Cancel') }}
-      heading={heading}
-      directional
-      tagline={
-        filteredUsers.length ? (
-          <>
-            {i18n.t('Only epic collaborators appear in the list below.')}{' '}
-            <Button
-              label={i18n.t('View the epic to add collaborators.')}
-              variant="link"
-              onClick={emptyMessageAction}
-            />
-          </>
-        ) : null
-      }
-      footer={
-        filteredUsers.length ? (
-          [
-            <Checkbox
-              key="alert"
-              labels={{ label: checkboxLabel }}
-              className="slds-float_left slds-p-top_xx-small"
-              name={alertType}
-              checked={shouldAlertAssignee}
-              onChange={handleAlertAssignee}
-            />,
-            <Button
-              key="cancel"
-              label={i18n.t('Cancel')}
-              onClick={handleClose}
-            />,
-            <Button
-              key="submit"
-              label={i18n.t('Save')}
-              variant="brand"
-              onClick={handleSave}
-            />,
-          ]
-        ) : (
-          <Button
-            label={emptyMessageText}
-            variant="brand"
-            onClick={emptyMessageAction}
-          />
-        )
-      }
-    >
-      {selectedUser && (
-        <>
-          <div className="slds-p-around_small">
-            <div className="slds-text-title slds-m-bottom_xx-small">
-              {i18n.t('Currently Assigned')}
-            </div>
-            <GitHubUserButton user={selectedUser} isAssigned />
-          </div>
-          <hr className="slds-m-vertical_none slds-m-horizontal_small" />
-        </>
-      )}
-      {filteredUsers.length ? (
-        <div className="slds-p-around_small">
-          <div className="slds-text-title slds-m-bottom_xx-small">
-            {i18n.t('Assign To GitHub User')}
-          </div>
-          <ul>
-            {filteredUsers.map((user) => (
-              <li key={user.id}>
-                <GitHubUserButton
-                  user={user}
-                  isSelected={selection === user}
-                  onClick={() => handleAssigneeSelection(user)}
-                />
-              </li>
-            ))}
-          </ul>
-        </div>
-      ) : (
-        <div className="slds-p-around_medium">
-          {i18n.t(
-            'There are no collaborators on this epic. Add collaborators to the epic before assigning them to this task.',
-          )}
-        </div>
-      )}
-    </Modal>
-  );
->>>>>>> b5d91e58
 };