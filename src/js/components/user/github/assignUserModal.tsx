--- conflicted
+++ resolved
@@ -142,7 +142,6 @@
   UserTableCell.displayName = DataTableCell.displayName;
 
   const emptyCollaboratorsText = (
-<<<<<<< HEAD
     <div className="slds-p-top_small">
       {findText ? (
         <Trans i18nKey="noUsersFound">No users found.</Trans>
@@ -153,14 +152,6 @@
         </Trans>
       )}
     </div>
-=======
-    <p className="slds-p-top_small">
-      <Trans i18nKey="noEpicCollaborators">
-        There are no Epic Collaborators. Select GitHub users to add as
-        Collaborators.
-      </Trans>
-    </p>
->>>>>>> eecec827
   );
   useEffect(() => {
     const epicCollaborators = usersWithoutAssignee.filter(
