--- conflicted
+++ resolved
@@ -32,11 +32,7 @@
   const tours: Tour[] = [
     {
       header: i18n.t('I want to Play'),
-<<<<<<< HEAD
-      tag: i18n.t('Make a Scratch Org to view Project and play.'),
-=======
-      tag: i18n.t('Make a Scratch Org to view the Project & play.'),
->>>>>>> 2ff3c719
+      tag: i18n.t('Make a Scratch Org to view the Project and play.'),
       linkText: i18n.t('Start Play Walkthrough'),
       type: WALKTHROUGH_TYPES.PLAY,
       icon: seesawSvg,
@@ -108,13 +104,8 @@
           ))}
         </div>
         <div className="slds-align_absolute-center">
-<<<<<<< HEAD
-          <p className="slds-small-size_2-of-5 slds-text-align_center">
+          <p className="slds-small-size_3-of-5 slds-text-align_center">
             <Trans i18nKey="walkthroughHelp">
-=======
-          <p className="slds-small-size_3-of-5 slds-text-align_center">
-            <Trans i18nKey="tourHelp">
->>>>>>> 2ff3c719
               Review these walkthroughs anytime you need them, or turn on the
               self-guided tour when you have specific questions.
             </Trans>
