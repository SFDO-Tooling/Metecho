import * as i18n from 'i18next';
import React from 'react';
import { Trans, useTranslation } from 'react-i18next';
import { Step } from 'react-joyride';
import { GitHubUser } from 'src/js/store/user/reducer';

import GuidedTour, {
  getFinalStep,
  TourProps,
} from '@/js/components/tour/guided';
import { Epic } from '@/js/store/epics/reducer';
import { EPIC_STATUSES } from '@/js/utils/constants';

export const getDemoEpic = ({
  project,
  demoGithubUser,
}: {
  project: string;
<<<<<<< HEAD
  demoGithubUser: GitHubUser | null;
=======
  github_id: number | null;
>>>>>>> a9763a42
}): Epic => {
  const description = i18n.t(
    'This is a sample description to show where the description of the Epic would appear.',
  );

  return {
    id: 'demo-epic',
    name: i18n.t('This is a Sample Epic'),
    created_at: '',
    description,
    description_rendered: `<p>${description}</p>`,
    slug: 'this-is-a-sample-epic',
    old_slugs: [],
    project,
    task_count: 1,
    branch_url: '#',
    branch_diff_url: null,
    branch_name: 'feature/this-is-a-sample-epic',
    has_unmerged_commits: false,
    currently_creating_branch: false,
    currently_creating_pr: false,
    pr_url: null,
    pr_is_open: false,
    pr_is_merged: false,
    status: EPIC_STATUSES.IN_PROGRESS,
    github_users: /* istanbul ignore next */ demoGithubUser
      ? [demoGithubUser?.id]
      : [],
    latest_sha: '',
    issue: null,
  };
};

const PlanTour = (props: TourProps) => {
  const { t } = useTranslation();

  /*
    Note: Any step which targets an element that may be hidden (or not in the
    DOM) will be skipped unless the element is made visible when the *prior*
    step is active.
  */
  const steps: Step[] = [
    {
      target: '.tour-project-tasks-list',
      title: t('List of Tasks'),
      content: (
        <Trans i18nKey="walkthroughPlanListTasks">
          Select the Tasks tab to see a list of all the work being done on this
          Project and who is doing it. Tasks represent small changes to the
          Project, and may be part of an Epic.
        </Trans>
      ),
      placement: 'right',
      disableBeacon: true,
    },
    {
      target: '.tour-create-task',
      title: t('Create a Task to contribute'),
      content: (
        <Trans i18nKey="walkthroughPlanCreateTask">
          To get started contributing to this Project, create a Task. Tasks
          represent small changes to this Project; each one has a Developer and
          a Tester. Tasks are equivalent to GitHub branches.
        </Trans>
      ),
      placement: 'right',
      disableBeacon: true,
    },
    {
      target: '.tour-project-epics-list',
      title: t('List of Epics'),
      content: (
        <Trans i18nKey="walkthroughPlanListEpics">
          Select the Epics tab to see a list of all the Epics for this Project.
          Each Epic is a group of related Tasks.
        </Trans>
      ),
      placement: 'right',
      disableBeacon: true,
    },
    {
      target: '.tour-create-epic',
      title: t('Create Epics to group Tasks'),
      content: (
        <Trans i18nKey="walkthroughPlanCreateEpic">
          Epics represent larger changes to the Project. You can invite multiple
          Collaborators to your Epic and assign different people as Developers
          and Testers for each Task.
        </Trans>
      ),
      placement: 'right',
      disableBeacon: true,
    },
    {
      target: '.tour-create-epic-from-issue',
      title: t('Create Epic from GitHub Issue'),
      content: (
        <Trans i18nKey="walkthroughPlanCreateEpicFromIssue">
          One way to start planning work for an Epic or a Task is to browse the
          list of GitHub Issues. Issues are items in GitHub’s bug and
          enhancement tracking system. Select an Issue to work on, and create an
          Epic or Task. Create an Epic for an Issue if it will require multiple
          Tasks to complete. If you’re unsure, begin with a Task and create an
          Epic later, as needed.
        </Trans>
      ),
      placement: 'right',
      disableBeacon: true,
    },
    getFinalStep(),
  ];

  return <GuidedTour steps={steps} {...props} />;
};

export default PlanTour;<|MERGE_RESOLUTION|>--- conflicted
+++ resolved
@@ -2,25 +2,21 @@
 import React from 'react';
 import { Trans, useTranslation } from 'react-i18next';
 import { Step } from 'react-joyride';
-import { GitHubUser } from 'src/js/store/user/reducer';
 
 import GuidedTour, {
   getFinalStep,
   TourProps,
 } from '@/js/components/tour/guided';
 import { Epic } from '@/js/store/epics/reducer';
+import { GitHubUser } from '@/js/store/user/reducer';
 import { EPIC_STATUSES } from '@/js/utils/constants';
 
 export const getDemoEpic = ({
   project,
-  demoGithubUser,
+  githubUser,
 }: {
   project: string;
-<<<<<<< HEAD
-  demoGithubUser: GitHubUser | null;
-=======
-  github_id: number | null;
->>>>>>> a9763a42
+  githubUser: GitHubUser | null;
 }): Epic => {
   const description = i18n.t(
     'This is a sample description to show where the description of the Epic would appear.',
@@ -46,9 +42,7 @@
     pr_is_open: false,
     pr_is_merged: false,
     status: EPIC_STATUSES.IN_PROGRESS,
-    github_users: /* istanbul ignore next */ demoGithubUser
-      ? [demoGithubUser?.id]
-      : [],
+    github_users: /* istanbul ignore next */ githubUser ? [githubUser.id] : [],
     latest_sha: '',
     issue: null,
   };
