import Button from '@salesforce/design-system-react/components/button';
import Card from '@salesforce/design-system-react/components/card';
import Modal from '@salesforce/design-system-react/components/modal';
import RadioGroup from '@salesforce/design-system-react/components/radio-group';
import Radio from '@salesforce/design-system-react/components/radio-group/radio';
import i18n from 'i18next';
import React, { useCallback, useState } from 'react';
import { Trans } from 'react-i18next';

import mapSvg from '@/img/map-lg.svg?raw';
import { Illustration } from '@/js/components/utils';
import { Epic } from '@/js/store/epics/reducer';
import { Project } from '@/js/store/projects/reducer';
import { Task } from '@/js/store/tasks/reducer';

type ContributeCallback = ({
  id,
  useExistingTask,
}: {
  id: string;
  useExistingTask: boolean;
}) => void;

interface Props {
  project?: Project;
  epic?: Epic;
  task?: Task;
  isOpen: boolean;
  hasPermissions: boolean;
  orgId: string;
  hasDevOrg?: boolean;
  closeModal: () => void;
  doContribute: ContributeCallback;
}

const ContributeWorkModal = ({
  project,
  epic,
  task,
  isOpen,
  hasPermissions,
  orgId,
  hasDevOrg,
  closeModal,
  doContribute,
}: Props) => {
  const [useExistingTask, setUseExistingTask] = useState(!hasDevOrg);

  const doClose = useCallback(() => {
    setUseExistingTask(!hasDevOrg);
    closeModal();
  }, [closeModal, hasDevOrg]);

  const handleSubmit = useCallback(
    () => doContribute({ id: orgId, useExistingTask }),
    [doContribute, orgId, useExistingTask],
  );

  let contents = null;
  if (!hasPermissions) {
    contents = (
      <Trans i18nKey="cannotContributeWork">
        <p>
          <b>
            You do not have “push” access to the GitHub repository for this
            Project,
          </b>{' '}
          and cannot contribute changes in Metecho.
        </p>
        <p>
          Contact an admin for the repository on GitHub to grant additional
          permissions, then refresh this page to try again.
        </p>
      </Trans>
    );
  } else if (task) {
    const handleTaskSelectChange = (
      event: React.ChangeEvent<HTMLInputElement>,
    ) => {
      if (event.target.value === 'true') {
        setUseExistingTask(true);
      } else {
        setUseExistingTask(false);
      }
    };

    contents = (
      <>
        {hasDevOrg ? (
          <Trans i18nKey="contributeWorkFromTaskWithDevOrg">
            <p>
              <b>To contribute the work you’ve done in your Scratch Org,</b>{' '}
              you’ll start by creating a new Task.
            </p>
            <p>
              You cannot convert your Scratch Org into the Dev Org for this Task
              because there is already an existing Dev Org.
            </p>
          </Trans>
        ) : (
          <p>
            <Trans i18nKey="contributeWorkFromTask">
              <b>To contribute the work you’ve done in your Scratch Org,</b>{' '}
              you’ll start by making this org the Dev Org for <em>this</em> task
              or a <em>new</em> task.
            </Trans>
          </p>
        )}
        <RadioGroup
          assistiveText={{
            label: i18n.t('Select Task Type'),
            required: i18n.t('Required'),
          }}
          className="slds-p-left_none"
          name="task-contribute-work"
          required
          onChange={handleTaskSelectChange}
          disabled={hasDevOrg}
        >
          <Radio
            id="org-current-task"
            labels={{
              label: i18n.t('Convert Scratch Org into Dev Org for this Task'),
            }}
            checked={useExistingTask}
            name="task-contribute-work"
            value="true"
          />
          <Radio
            id="org-new-task"
            labels={{
              label: i18n.t('Convert Scratch Org into Dev Org on a new Task'),
            }}
            checked={!useExistingTask}
            name="task-contribute-work"
            value="false"
          />
        </RadioGroup>
      </>
    );
<<<<<<< HEAD
  } /* istanbul ignore else */ else if (epic) {
    contents = (
      <Trans i18nKey="contributeWorkFromEpic">
        <p>
          <b>To contribute the work you’ve done in your Scratch Org,</b> you’ll
          start by creating a new Task.
        </p>
        <p>
          Your Scratch Org will become the Dev Org for the newly created Task.
        </p>
      </Trans>
    );
  } /* istanbul ignore next */ else if (project) {
    // @@@
=======
  } else {
    /* istanbul ignore else */
    // eslint-disable-next-line no-lonely-if
    if (epic) {
      contents = (
        <Trans i18nKey="contributeWorkFromEpic">
          <p>
            <b>To contribute the work you’ve done in your Scratch Org,</b>{' '}
            you’ll start by creating a new task.
          </p>
          <p>
            Your Scratch Org will become the Dev Org for the newly created task.
          </p>
        </Trans>
      );
    } else if (project) {
      // @@@ Add this when project Scratch Orgs can be converted...
    }
>>>>>>> aabbb5ce
  }

  return (
    <Modal
      isOpen={isOpen}
      size="small"
      heading={i18n.t('Contribute Work from Scratch Org')}
      footer={[
        <Button key="cancel" label={i18n.t('Cancel')} onClick={doClose} />,
        hasPermissions ? (
          <Button
            key="submit"
            label={i18n.t('Contribute')}
            variant="brand"
            onClick={handleSubmit}
          />
        ) : null,
      ]}
      prompt={hasPermissions ? undefined : 'warning'}
      onRequestClose={doClose}
    >
      <div className="slds-grid slds-wrap slds-p-around_medium">
        <div
          className="slds-p-around_small
            slds-size_1-of-1
            slds-small-size_2-of-5"
        >
          <Card
            className="slds-card_boundary"
            bodyClassName="slds-card__body_inner"
            hasNoHeader
          >
            <Illustration svg={mapSvg} />
          </Card>
        </div>
        <div
          className="slds-p-around_small
            slds-size_1-of-1
            slds-small-size_3-of-5
            slds-text-longform"
        >
          {contents}
        </div>
      </div>
    </Modal>
  );
};

export default ContributeWorkModal;<|MERGE_RESOLUTION|>--- conflicted
+++ resolved
@@ -138,22 +138,6 @@
         </RadioGroup>
       </>
     );
-<<<<<<< HEAD
-  } /* istanbul ignore else */ else if (epic) {
-    contents = (
-      <Trans i18nKey="contributeWorkFromEpic">
-        <p>
-          <b>To contribute the work you’ve done in your Scratch Org,</b> you’ll
-          start by creating a new Task.
-        </p>
-        <p>
-          Your Scratch Org will become the Dev Org for the newly created Task.
-        </p>
-      </Trans>
-    );
-  } /* istanbul ignore next */ else if (project) {
-    // @@@
-=======
   } else {
     /* istanbul ignore else */
     // eslint-disable-next-line no-lonely-if
@@ -172,7 +156,6 @@
     } else if (project) {
       // @@@ Add this when project Scratch Orgs can be converted...
     }
->>>>>>> aabbb5ce
   }
 
   return (
