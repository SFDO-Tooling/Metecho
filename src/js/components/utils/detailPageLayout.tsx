import BreadCrumb from '@salesforce/design-system-react/components/breadcrumb';
import PageHeader from '@salesforce/design-system-react/components/page-header';
import i18n from 'i18next';
import React, { ReactNode } from 'react';
import { Link } from 'react-router-dom';

<<<<<<< HEAD
import ExternalLink from '@/components/utils/externalLink';
import PageDescription from '@/components/utils/pageDescription';
=======
import { ExternalLink } from '@/components/utils';
>>>>>>> c352f98f
import routes from '@/utils/routes';

interface Crumb {
  name: string;
  url?: string;
}

const DetailPageLayout = ({
  title,
  description,
  repoUrl,
  breadcrumb,
  onRenderHeaderActions,
  sidebar,
  children,
  image,
}: {
  title: string;
  description?: string;
  repoUrl: string;
  breadcrumb: Crumb[];
  onRenderHeaderActions?: () => JSX.Element;
  sidebar?: ReactNode;
  children?: ReactNode;
  image?: string;
}) => {
  const showImage = image && !description;

  return (
    <>
      <PageHeader
        className="page-header slds-p-around_x-large"
        title={title}
        info={<ExternalLink url={repoUrl} shortenGithub />}
        onRenderControls={onRenderHeaderActions}
        icon={
          showImage && <img src={image} alt={`social image for ${title}`} />
        }
      />
      <div
        className="slds-p-horizontal_x-large
          slds-p-top_x-small
          ms-breadcrumb
          slds-truncate"
      >
        <BreadCrumb
          trail={[
            <Link to={routes.home()} key="home">
              {i18n.t('Home')}
            </Link>,
          ].concat(
            breadcrumb.map((crumb, idx) => {
              if (crumb.url) {
                return (
                  <Link to={crumb.url} key={idx}>
                    {crumb.name}
                  </Link>
                );
              }
              return (
                <div className="slds-p-horizontal_x-small" key={idx}>
                  {crumb.name}
                </div>
              );
            }),
          )}
        />
      </div>
      <div
        className="slds-p-around_x-large
          slds-grid
          slds-gutters
          slds-wrap"
      >
        <div
          className="slds-col
            slds-size_1-of-1
            slds-medium-size_7-of-12
            slds-p-bottom_x-large"
        >
          {children}
        </div>
        <div
          className="slds-col
            slds-size_1-of-1
            slds-medium-size_5-of-12"
        >
          {description && (
            <PageDescription
              title={title}
              description={description}
              image={image}
            />
          )}
          {sidebar}
        </div>
      </div>
    </>
  );
};

export default DetailPageLayout;<|MERGE_RESOLUTION|>--- conflicted
+++ resolved
@@ -4,12 +4,8 @@
 import React, { ReactNode } from 'react';
 import { Link } from 'react-router-dom';
 
-<<<<<<< HEAD
-import ExternalLink from '@/components/utils/externalLink';
+import { ExternalLink } from '@/components/utils';
 import PageDescription from '@/components/utils/pageDescription';
-=======
-import { ExternalLink } from '@/components/utils';
->>>>>>> c352f98f
 import routes from '@/utils/routes';
 
 interface Crumb {
