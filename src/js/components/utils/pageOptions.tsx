--- conflicted
+++ resolved
@@ -26,11 +26,8 @@
     case OBJECT_TYPES.PROJECT:
       assistiveText = i18n.t('Project Options');
       editLabel = i18n.t('Edit Project');
-<<<<<<< HEAD
       deleteLabel = i18n.t('Delete Project');
-=======
       break;
->>>>>>> 22644ea9
   }
   return (
     <Dropdown
