import Button from '@salesforce/design-system-react/components/button';
import Modal from '@salesforce/design-system-react/components/modal';
import i18n from 'i18next';
import React, { useCallback } from 'react';
import { Trans } from 'react-i18next';
import { useDispatch } from 'react-redux';

import { ThunkDispatch } from '@/store';
import { deleteObject } from '@/store/actions';
import { Project } from '@/store/projects/reducer';
import { Task } from '@/store/tasks/reducer';
import { OBJECT_TYPES } from '@/utils/constants';

const DeleteModal = ({
  model,
  modelType,
  isOpen,
  handleClose,
}: {
  model: Project | Task;
<<<<<<< HEAD
  instanceType: 'project' | 'task';
=======
  modelType: 'project';
>>>>>>> 06b2c6f4
  isOpen: boolean;
  handleClose: () => void;
}) => {
  const dispatch = useDispatch<ThunkDispatch>();

  const doDelete = useCallback(() => {
    /* istanbul ignore else */
    if (model) {
      dispatch(
        deleteObject({
          objectType: OBJECT_TYPES.PROJECT,
          object: model,
        }),
      ).finally(() => {
        handleClose();
      });
    }
  }, [dispatch, model, handleClose]);

  let heading;
  switch (modelType) {
    case OBJECT_TYPES.PROJECT:
      heading = i18n.t('Delete Project');
      break;
  }

  return (
    <Modal
      isOpen={isOpen}
      heading={heading}
      onRequestClose={handleClose}
      prompt="warning"
      footer={[
        <Button key="cancel" label={i18n.t('Cancel')} onClick={handleClose} />,
        <Button
          key="submit"
          label={i18n.t('Delete')}
          variant="brand"
          onClick={doDelete}
        />,
      ]}
    >
      <div className="slds-p-vertical_medium slds-text-align_center">
        <Trans i18nKey="confirmDelete" name={name}>
          Are you sure you want to delete{' '}
          <span className="lowercase">{{ status: model.status }}</span>{' '}
          {{ modelType }} &quot;{{ name: model.name }}&quot;?
        </Trans>
      </div>
    </Modal>
  );
};

export default DeleteModal;<|MERGE_RESOLUTION|>--- conflicted
+++ resolved
@@ -18,11 +18,7 @@
   handleClose,
 }: {
   model: Project | Task;
-<<<<<<< HEAD
-  instanceType: 'project' | 'task';
-=======
   modelType: 'project';
->>>>>>> 06b2c6f4
   isOpen: boolean;
   handleClose: () => void;
 }) => {
