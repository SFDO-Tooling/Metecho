--- conflicted
+++ resolved
@@ -30,11 +30,7 @@
 
   const steps: Step[] = [
     {
-<<<<<<< HEAD
-      label: i18n.t('Add a Task'),
-=======
-      label: i18n.t('Create a task'),
->>>>>>> c3790e73
+      label: i18n.t('Create a Task'),
       active: !hasTasks,
       complete: hasTasks || isMerged,
     },
