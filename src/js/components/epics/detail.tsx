--- conflicted
+++ resolved
@@ -683,17 +683,10 @@
                   align="top left"
                   heading={i18n.t('Create a Task to contribute')}
                   body={
-<<<<<<< HEAD
-                    <Trans i18nKey="tourAddTask">
-                      To get started contributing to this Epic, add a Task. You
-                      will be asked for a name and optional description. You can
-                      chose an Org type, but “Dev” is recommended. Tasks
-=======
                     <Trans i18nKey="tourCreateTask">
                       To get started contributing to this Epic, create a Task.
                       You will be asked for a name and optional description. You
-                      can chose an org type, but “dev” is recommended. Tasks
->>>>>>> c3790e73
+                      can chose an org type, but “Dev” is recommended. Tasks
                       represent small changes to this Epic; each one has a
                       Developer and a Tester.
                     </Trans>
