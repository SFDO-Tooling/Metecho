import Button from '@salesforce/design-system-react/components/button';
import PageHeaderControl from '@salesforce/design-system-react/components/page-header/control';
import i18n from 'i18next';
import React, { useCallback, useEffect, useMemo, useState } from 'react';
import DocumentTitle from 'react-document-title';
import { Trans } from 'react-i18next';
import { useDispatch, useSelector } from 'react-redux';
import { Redirect, RouteComponentProps } from 'react-router-dom';

import FourOhFour from '#js/components/404';
import ConfirmRemoveUserModal from '#js/components/epics/confirmRemoveUserModal';
import EpicStatusPath from '#js/components/epics/path';
import EpicProgress from '#js/components/epics/progress';
import EpicStatusSteps from '#js/components/epics/steps';
import AssignEpicCollaboratorsModal from '#js/components/githubUsers/assignEpicCollaborators';
import UserCards from '#js/components/githubUsers/cards';
import PlaygroundOrgCard from '#js/components/orgs/playgroundCard';
import { Step } from '#js/components/steps/stepsItem';
import CreateTaskModal from '#js/components/tasks/createForm';
import TaskTable from '#js/components/tasks/table';
import TourPopover from '#js/components/tour/popover';
import {
  ContributeWorkModal,
  CreateOrgModal,
  DeleteModal,
  DetailPageLayout,
  EditModal,
  ExternalLink,
  getEpicLoadingOrNotFound,
  getProjectLoadingOrNotFound,
  LabelWithSpinner,
  PageOptions,
  SpinnerWrapper,
  SubmitModal,
  useFetchEpicIfMissing,
  useFetchOrgsIfMissing,
  useFetchProjectIfMissing,
  useFetchTasksIfMissing,
<<<<<<< HEAD
} from '~js/components/utils';
import useAssignUserToTask from '~js/components/utils/useAssignUserToTask';
import { ThunkDispatch } from '~js/store';
import { updateObject } from '~js/store/actions';
import { Org } from '~js/store/orgs/reducer';
import { GitHubUser, User } from '~js/store/user/reducer';
import { selectUserState } from '~js/store/user/selectors';
import { EPIC_STATUSES, OBJECT_TYPES } from '~js/utils/constants';
import { getBranchLink, getCompletedTasks } from '~js/utils/helpers';
import routes from '~js/utils/routes';
=======
} from '#js/components/utils';
import { ThunkDispatch } from '#js/store';
import { updateObject } from '#js/store/actions';
import { Org } from '#js/store/orgs/reducer';
import { Task } from '#js/store/tasks/reducer';
import { GitHubUser, User } from '#js/store/user/reducer';
import { selectUserState } from '#js/store/user/selectors';
import {
  EPIC_STATUSES,
  OBJECT_TYPES,
  ORG_TYPES,
  OrgTypes,
} from '#js/utils/constants';
import { getBranchLink, getCompletedTasks } from '#js/utils/helpers';
import routes from '#js/utils/routes';
>>>>>>> aa609324

const EpicDetail = (props: RouteComponentProps) => {
  const dispatch = useDispatch<ThunkDispatch>();
  const { project, projectSlug } = useFetchProjectIfMissing(props);
  const { epic, epicSlug, epicCollaborators } = useFetchEpicIfMissing(
    project,
    props,
  );
  const { tasks } = useFetchTasksIfMissing(epic, props);
  const { orgs } = useFetchOrgsIfMissing({ epic, props });
  const assignUser = useAssignUserToTask();
  const currentUser = useSelector(selectUserState) as User;

  const [assignUsersModalOpen, setAssignUsersModalOpen] = useState(false);
  const [submitModalOpen, setSubmitModalOpen] = useState(false);
  const [editModalOpen, setEditModalOpen] = useState(false);
  const [deleteModalOpen, setDeleteModalOpen] = useState(false);
  const [createModalOrgIdOrOpen, setCreateModalOrgIdOrOpen] = useState<
    boolean | string
  >(false);
  const [createOrgModalOpen, setCreateOrgModalOpen] = useState(false);
  const [contributeModalOpen, setContributeModalOpen] = useState(false);

  const playgroundOrg = (orgs || [])[0] as Org | undefined;

  // "Assign users to epic" modal related:
  const openAssignUsersModal = useCallback(() => {
    setAssignUsersModalOpen(true);
    setContributeModalOpen(false);
    setSubmitModalOpen(false);
    setEditModalOpen(false);
    setDeleteModalOpen(false);
    setCreateModalOrgIdOrOpen(false);
    setCreateOrgModalOpen(false);
  }, []);
  const closeAssignUsersModal = useCallback(() => {
    setAssignUsersModalOpen(false);
  }, []);

  // "Confirm remove user from epic" modal related:
  const [waitingToUpdateUsers, setWaitingToUpdateUsers] = useState<
    GitHubUser[] | null
  >(null);
  const [confirmRemoveUsers, setConfirmRemoveUsers] = useState<
    GitHubUser[] | null
  >(null);
  const closeConfirmRemoveUsersModal = useCallback(() => {
    setWaitingToUpdateUsers(null);
    setConfirmRemoveUsers(null);
  }, []);

  // If the epic slug changes, make sure EditEpic modal is closed
  useEffect(() => {
    if (epicSlug && epic && epicSlug !== epic.slug) {
      setEditModalOpen(false);
    }
  }, [epic, epicSlug]);

  const usersAssignedToTasks = useMemo(() => {
    const users = new Set<string>();
    (tasks || []).forEach((task) => {
      if (task.assigned_dev) {
        users.add(task.assigned_dev);
      }
      if (task.assigned_qa) {
        users.add(task.assigned_qa);
      }
    });
    return users;
  }, [tasks]);

  const getRemovedUsers = useCallback(
    (users: GitHubUser[]) => {
      /* istanbul ignore if */
      if (!epic) {
        return [];
      }
      return epicCollaborators.filter(
        (oldUser) =>
          usersAssignedToTasks.has(oldUser.id) &&
          !users.find((user) => user.id === oldUser.id),
      );
    },
    [epic, epicCollaborators, usersAssignedToTasks],
  );
  const updateEpicUsers = useCallback(
    (users: GitHubUser[]) => {
      /* istanbul ignore if */
      if (!epic) {
        return;
      }
      dispatch(
        updateObject({
          objectType: OBJECT_TYPES.EPIC,
          url: window.api_urls.epic_collaborators(epic.id),
          data: {
            github_users: users
              .sort((a, b) =>
                /* istanbul ignore next */
                a.login.toLowerCase() > b.login.toLowerCase() ? 1 : -1,
              )
              .map((user) => user.id),
          },
        }),
      );
    },
    [epic, dispatch],
  );
  const setEpicUsers = useCallback(
    (users: GitHubUser[]) => {
      const removedUsers = getRemovedUsers(users);
      if (removedUsers.length) {
        setWaitingToUpdateUsers(users);
        setConfirmRemoveUsers(removedUsers);
        setAssignUsersModalOpen(false);
        setSubmitModalOpen(false);
        setEditModalOpen(false);
        setDeleteModalOpen(false);
        setContributeModalOpen(false);
        setCreateModalOrgIdOrOpen(false);
        setCreateOrgModalOpen(false);
      } else {
        updateEpicUsers(users);
      }
      setAssignUsersModalOpen(false);
    },
    [updateEpicUsers, getRemovedUsers],
  );
  const removeEpicUser = useCallback(
    (user: GitHubUser) => {
      /* istanbul ignore if */
      if (!epic) {
        return;
      }
      const users = epicCollaborators.filter(
        (possibleUser) => user.id !== possibleUser.id,
      );
      const removedUsers = getRemovedUsers(users);
      if (removedUsers.length) {
        setWaitingToUpdateUsers(users);
        setConfirmRemoveUsers(removedUsers);
        setAssignUsersModalOpen(false);
        setSubmitModalOpen(false);
        setEditModalOpen(false);
        setDeleteModalOpen(false);
        setContributeModalOpen(false);
        setCreateModalOrgIdOrOpen(false);
        setCreateOrgModalOpen(false);
      } else {
        updateEpicUsers(users);
      }
    },
    [epic, epicCollaborators, updateEpicUsers, getRemovedUsers],
  );

  // "Submit" modal related:
  const openSubmitModal = () => {
    setSubmitModalOpen(true);
    setEditModalOpen(false);
    setDeleteModalOpen(false);
    setAssignUsersModalOpen(false);
    setCreateModalOrgIdOrOpen(false);
    setCreateOrgModalOpen(false);
    setContributeModalOpen(false);
  };
  const currentlySubmitting = Boolean(epic?.currently_creating_pr);
  const readyToSubmit = Boolean(
    epic?.has_unmerged_commits &&
      !epic?.pr_is_open &&
      epic?.status !== EPIC_STATUSES.MERGED,
  );

  // "edit" modal related:
  const openEditModal = () => {
    setEditModalOpen(true);
    setDeleteModalOpen(false);
    setSubmitModalOpen(false);
    setAssignUsersModalOpen(false);
    setCreateModalOrgIdOrOpen(false);
    setCreateOrgModalOpen(false);
    setContributeModalOpen(false);
  };
  const closeEditModal = () => {
    setEditModalOpen(false);
  };

  // "delete" modal related:
  const openDeleteModal = () => {
    setDeleteModalOpen(true);
    setEditModalOpen(false);
    setSubmitModalOpen(false);
    setAssignUsersModalOpen(false);
    setCreateModalOrgIdOrOpen(false);
    setCreateOrgModalOpen(false);
    setContributeModalOpen(false);
  };
  const closeDeleteModal = () => {
    setDeleteModalOpen(false);
  };

  // "create task" modal related:
  const openCreateModal = () => {
    setCreateModalOrgIdOrOpen(true);
    setDeleteModalOpen(false);
    setEditModalOpen(false);
    setSubmitModalOpen(false);
    setAssignUsersModalOpen(false);
    setCreateOrgModalOpen(false);
    setContributeModalOpen(false);
  };
  const closeCreateModal = () => {
    setCreateModalOrgIdOrOpen(false);
  };

  // "create scratch org" modal related:
  const openCreateOrgModal = () => {
    setCreateOrgModalOpen(true);
    setCreateModalOrgIdOrOpen(false);
    setDeleteModalOpen(false);
    setEditModalOpen(false);
    setSubmitModalOpen(false);
    setAssignUsersModalOpen(false);
    setContributeModalOpen(false);
  };
  const closeCreateOrgModal = () => {
    setCreateOrgModalOpen(false);
  };

  // "contribute work" modal related:
  const openContributeModal = () => {
    setContributeModalOpen(true);
    setCreateModalOrgIdOrOpen(false);
    setDeleteModalOpen(false);
    setEditModalOpen(false);
    setSubmitModalOpen(false);
    setAssignUsersModalOpen(false);
    setCreateOrgModalOpen(false);
  };
  const closeContributeModal = useCallback(() => {
    setContributeModalOpen(false);
  }, []);
  const createAndContribute = useCallback(({ id }: { id: string }) => {
    setCreateModalOrgIdOrOpen(id);
    setDeleteModalOpen(false);
    setEditModalOpen(false);
    setSubmitModalOpen(false);
    setAssignUsersModalOpen(false);
    setCreateOrgModalOpen(false);
    setContributeModalOpen(false);
  }, []);

  // "Next Steps" action handler
  const handleStepAction = useCallback(
    (step: Step) => {
      const action = step.action;
      switch (action) {
        case 'submit':
          /* istanbul ignore else */
          if (readyToSubmit && !currentlySubmitting) {
            openSubmitModal();
          }
          break;
      }
    },
    [readyToSubmit, currentlySubmitting],
  );

  const projectLoadingOrNotFound = getProjectLoadingOrNotFound({
    project,
    projectSlug,
  });
  if (projectLoadingOrNotFound !== false) {
    return projectLoadingOrNotFound;
  }

  const epicLoadingOrNotFound = getEpicLoadingOrNotFound({
    project,
    epic,
    epicSlug,
  });
  if (epicLoadingOrNotFound !== false) {
    return epicLoadingOrNotFound;
  }

  // This redundant check is used to satisfy TypeScript...
  /* istanbul ignore if */
  if (!project || !epic) {
    return <FourOhFour />;
  }

  if (
    (projectSlug && projectSlug !== project.slug) ||
    (epicSlug && epicSlug !== epic.slug)
  ) {
    // Redirect to most recent project/epic slug
    return <Redirect to={routes.epic_detail(project.slug, epic.slug)} />;
  }

  // Progress Bar:
  const tasksCompleted = tasks ? getCompletedTasks(tasks).length : 0;
  const tasksTotal = tasks?.length || 0;
  const epicProgress: [number, number] = [tasksCompleted, tasksTotal];

  // "Submit Epic for Review on GitHub" button:
  let submitButton: React.ReactNode = null;
  if (readyToSubmit && project.has_push_permission) {
    const submitButtonText = currentlySubmitting ? (
      <LabelWithSpinner
        label={i18n.t('Submitting Epic for Review on GitHub…')}
        variant="inverse"
      />
    ) : (
      i18n.t('Submit Epic for Review on GitHub')
    );
    submitButton = (
      <div className="slds-is-relative">
        <Button
          label={submitButtonText}
          className="slds-m-bottom_large"
          variant="brand"
          onClick={openSubmitModal}
          disabled={currentlySubmitting}
        />
        <TourPopover
          id="tour-epic-submit-review"
          align="right"
          heading={i18n.t('Submit this Epic for review')}
          body={
            <Trans i18nKey="tourEpicSubmitReview">
              When an Epic has completed Tasks, it can be submitted for review.
              The GitHub Project maintainers will approve the Epic or ask for
              changes.
            </Trans>
          }
        />
      </div>
    );
  }

  const handlePageOptionSelect = (selection: 'edit' | 'delete') => {
    switch (selection) {
      case 'edit':
        openEditModal();
        break;
      case 'delete':
        openDeleteModal();
        break;
    }
  };
  const { branchLink, branchLinkText, popover } = getBranchLink(epic, 'epic');
  const onRenderHeaderActions = () => (
    <PageHeaderControl>
      {project.has_push_permission && (
        <div className="slds-is-relative inline-container">
          <PageOptions
            modelType={OBJECT_TYPES.EPIC}
            handleOptionSelect={handlePageOptionSelect}
          />
          <TourPopover
            id="tour-epic-edit"
            align="left"
            heading={i18n.t('Edit or delete this Epic')}
            body={
              <Trans i18nKey="tourEditEpic">
                Here you can change the name and description of this Epic. You
                can also delete the Epic. Deleting an Epic deletes all the Tasks
                and Orgs in the Epic as well.
              </Trans>
            }
          />
        </div>
      )}
      {branchLink && (
        <div className="slds-is-relative inline-container">
          <ExternalLink
            url={branchLink}
            showButtonIcon
            className="slds-button slds-button_outline-brand"
          >
            {branchLinkText}
          </ExternalLink>
          {popover}
        </div>
      )}
    </PageHeaderControl>
  );

  const projectUrl = routes.project_detail(project.slug);
  let headerUrl, headerUrlText;
  /* istanbul ignore else */
  if (epic.branch_url && epic.branch_name) {
    headerUrl = epic.branch_url;
    headerUrlText = epic.branch_name;
  } else {
    headerUrl = project.repo_url;
    headerUrlText = `${project.repo_owner}/${project.repo_name}`;
  }

  const epicIsMerged = epic.status === EPIC_STATUSES.MERGED;
  const epicHasTasks = Boolean(tasks && tasks.length > 0);
  let taskHeader = i18n.t('Tasks for {{epic_name}}', { epic_name: epic.name });
  if (!epicHasTasks && !epicIsMerged) {
    taskHeader = project.has_push_permission
      ? i18n.t('Add a Task for {{epic_name}}', {
          epic_name: epic.name,
        })
      : i18n.t('No Tasks for {{epic_name}}', { epic_name: epic.name });
  }

  return (
    <DocumentTitle
      title={`${epic.name} | ${project.name} | ${i18n.t('Metecho')}`}
    >
      <DetailPageLayout
        type={OBJECT_TYPES.EPIC}
        title={epic.name}
        titlePopover={
          <TourPopover
            id="tour-epic-name"
            align="bottom left"
            heading={i18n.t('Epic name & GitHub link')}
            body={
              <Trans i18nKey="tourEpicName">
                This is the name of the Epic you are viewing. Select the link
                below the Epic name to leave Metecho and access the Project’s
                branch on GitHub. To edit this name, click the gear icon. Epics
                and Tasks are equivalent to GitHub branches.
              </Trans>
            }
          />
        }
        description={epic.description_rendered}
        headerUrl={headerUrl}
        headerUrlText={headerUrlText}
        breadcrumb={[
          {
            name: project.name,
            url: projectUrl,
          },
          { name: epic.name },
        ]}
        onRenderHeaderActions={onRenderHeaderActions}
        sidebar={
          <>
            <div className="slds-m-bottom_x-large metecho-secondary-block">
              <h2 className="slds-text-heading_medium slds-p-bottom_small">
                {project.has_push_permission || epicCollaborators.length
                  ? i18n.t('Collaborators')
                  : i18n.t('No Collaborators')}
              </h2>
              {project.has_push_permission && (
                <>
                  <div className="slds-is-relative">
                    <Button
                      label={i18n.t('Add or Remove Collaborators')}
                      variant="outline-brand"
                      onClick={openAssignUsersModal}
                    />
                    <TourPopover
                      id="tour-epic-collaborators"
                      align="top"
                      heading={i18n.t('Epic Collaborators')}
                      body={
                        <Trans i18nKey="tourEpicCollaborators">
                          Add Collaborators to help develop and test the Tasks
                          in this Epic. Anyone with a GitHub account can be
                          added as an Epic Collaborator. If you assign someone
                          as a Task Developer or Tester that isn’t a
                          Collaborator, they will automatically be added to this
                          list.
                        </Trans>
                      }
                    />
                  </div>
                  <AssignEpicCollaboratorsModal
                    allUsers={project.github_users}
                    selectedUsers={epicCollaborators}
                    heading={i18n.t(
                      'Add or Remove Collaborators for {{epic_name}}',
                      { epic_name: epic.name },
                    )}
                    isOpen={assignUsersModalOpen}
                    onRequestClose={closeAssignUsersModal}
                    setUsers={setEpicUsers}
                    isRefreshing={project.currently_fetching_github_users}
                    projectId={project.id}
                  />
                </>
              )}
              <ConfirmRemoveUserModal
                confirmRemoveUsers={confirmRemoveUsers}
                waitingToUpdateUsers={waitingToUpdateUsers}
                handleClose={closeConfirmRemoveUsersModal}
                handleUpdateUsers={updateEpicUsers}
              />
              {epicCollaborators.length ? (
                <UserCards
                  users={epicCollaborators}
                  userId={currentUser.github_id}
                  canRemoveUser={project.has_push_permission}
                  removeUser={removeEpicUser}
                />
              ) : null}
            </div>
            <div
              className="slds-m-bottom_x-large
                metecho-secondary-block
                slds-is-relative
                heading"
            >
              <EpicStatusSteps
                epic={epic}
                tasks={tasks || []}
                readyToSubmit={readyToSubmit}
                currentlySubmitting={currentlySubmitting}
                canSubmit={project.has_push_permission}
                handleAction={handleStepAction}
              />
              <TourPopover
                id="tour-epic-next-steps"
                align="top"
                heading={i18n.t('Wondering what to do next?')}
                body={
                  <Trans i18nKey="tourEpicNextSteps">
                    The Next Steps section is designed as a quick reference to
                    guide you through the process from adding your first Task to
                    getting your Epic merged into the Project on GitHub. The
                    next step is indicated with a blue ring, and completed steps
                    are checked.
                  </Trans>
                }
              />
            </div>
          </>
        }
      >
        <div className="slds-is-relative">
          <EpicStatusPath status={epic.status} prIsOpen={epic.pr_is_open} />
          <TourPopover
            id="tour-epic-progress"
            align="bottom left"
            heading={i18n.t('Epic progress path')}
            body={
              <Trans i18nKey="tourEpicProgress">
                An Epic starts its journey as <b>Planned</b>. The Epic is{' '}
                <b>In Progress</b> when a Developer creates a Dev Org for any
                Task in the Epic. When all the Epic’s Tasks are complete, and
                the Epic is ready to be submitted for review on GitHub, the Epic
                moves to <b>Review</b>. The Epic is ready to be <b>Merged</b>{' '}
                once it is submitted for review, and is <b>Complete</b> when the
                Epic has been added to the Project on GitHub.
              </Trans>
            }
          />
        </div>
        {submitButton}
        <div className="slds-m-bottom_large">
          <div className="slds-is-relative heading">
            <TourPopover
              id="tour-epic-scratch-org"
              align="top left"
              heading={i18n.t('View & play with an Epic')}
              body={
                <Trans i18nKey="tourEpicScratchOrg">
                  Your Scratch Org is a temporary place for you to view the work
                  on this Epic. You can also use a Scratch Org to play with
                  changes to the Epic without affecting the Epic.
                </Trans>
              }
            />
            <h2 className="slds-text-heading_medium slds-p-bottom_medium">
              {i18n.t('My Epic Scratch Org')}
            </h2>
          </div>
          {orgs ? (
            <>
              {playgroundOrg ? (
                <div
                  className="slds-grid
                    slds-wrap
                    slds-grid_pull-padded-x-small"
                >
                  <div
                    className="slds-size_1-of-1
                      slds-large-size_1-of-2
                      slds-p-around_x-small"
                  >
                    <PlaygroundOrgCard
                      org={playgroundOrg}
                      epic={epic}
                      repoUrl={project.repo_url}
                      openContributeModal={
                        epicIsMerged ? undefined : openContributeModal
                      }
                    />
                  </div>
                </div>
              ) : (
                <Button
                  label={i18n.t('Create Scratch Org')}
                  variant="outline-brand"
                  onClick={openCreateOrgModal}
                  disabled={epic.currently_creating_branch}
                />
              )}
            </>
          ) : (
            // Fetching scratch orgs from API
            <Button
              label={
                <LabelWithSpinner label={i18n.t('Loading Scratch Orgs…')} />
              }
              disabled
            />
          )}
        </div>
        {tasks ? (
          <>
            <h2 className="slds-text-heading_medium slds-p-bottom_medium">
              {taskHeader}
            </h2>
            {project.has_push_permission && !epicIsMerged ? (
              <div className="slds-is-relative">
                <Button
                  label={i18n.t('Add a Task')}
                  variant="brand"
                  onClick={openCreateModal}
                  className="slds-m-bottom_large"
                />
                <TourPopover
                  id="tour-epic-add-task"
                  align="top left"
                  heading={i18n.t('Add a Task to contribute')}
                  body={
                    <Trans i18nKey="tourAddTask">
                      To get started contributing to this Epic, add a Task. You
                      will be asked for a name and optional description. You can
                      chose an org type, but “dev” is recommended. Tasks
                      represent small changes to this Epic; each one has a
                      Developer and a Tester.
                    </Trans>
                  }
                />
              </div>
            ) : null}
            {epicHasTasks && (
              <>
                <EpicProgress range={epicProgress} />
                <TaskTable
                  projectId={project.id}
                  projectSlug={project.slug}
                  epicSlug={epic.slug}
                  tasks={tasks}
                  epicUsers={epicCollaborators}
                  githubUsers={project.github_users}
                  canAssign={project.has_push_permission}
                  isRefreshingUsers={project.currently_fetching_github_users}
                  assignUserAction={assignUser}
                />
              </>
            )}
          </>
        ) : (
          // Fetching tasks from API
          <SpinnerWrapper />
        )}
        {project.has_push_permission && (
          <>
            {readyToSubmit && (
              <SubmitModal
                instanceId={epic.id}
                instanceName={epic.name}
                instanceDiffUrl={epic.branch_diff_url}
                instanceType={OBJECT_TYPES.EPIC}
                isOpen={submitModalOpen}
                toggleModal={setSubmitModalOpen}
              />
            )}
            <EditModal
              model={epic}
              modelType={OBJECT_TYPES.EPIC}
              isOpen={editModalOpen}
              handleClose={closeEditModal}
            />
            <DeleteModal
              model={epic}
              modelType={OBJECT_TYPES.EPIC}
              isOpen={deleteModalOpen}
              redirect={projectUrl}
              handleClose={closeDeleteModal}
            />
            {!epicIsMerged && (
              <CreateTaskModal
                project={project}
                epic={epic}
                isOpenOrOrgId={createModalOrgIdOrOpen}
                playgroundOrg={playgroundOrg}
                closeCreateModal={closeCreateModal}
              />
            )}
          </>
        )}
        {playgroundOrg && !epicIsMerged ? (
          <ContributeWorkModal
            epic={epic}
            isOpen={contributeModalOpen}
            hasPermissions={project.has_push_permission}
            orgId={playgroundOrg.id}
            closeModal={closeContributeModal}
            doContribute={createAndContribute}
          />
        ) : null}
        <CreateOrgModal
          project={project}
          epic={epic}
          isOpen={createOrgModalOpen}
          closeModal={closeCreateOrgModal}
        />
      </DetailPageLayout>
    </DocumentTitle>
  );
};

export default EpicDetail;<|MERGE_RESOLUTION|>--- conflicted
+++ resolved
@@ -36,34 +36,16 @@
   useFetchOrgsIfMissing,
   useFetchProjectIfMissing,
   useFetchTasksIfMissing,
-<<<<<<< HEAD
-} from '~js/components/utils';
-import useAssignUserToTask from '~js/components/utils/useAssignUserToTask';
-import { ThunkDispatch } from '~js/store';
-import { updateObject } from '~js/store/actions';
-import { Org } from '~js/store/orgs/reducer';
-import { GitHubUser, User } from '~js/store/user/reducer';
-import { selectUserState } from '~js/store/user/selectors';
-import { EPIC_STATUSES, OBJECT_TYPES } from '~js/utils/constants';
-import { getBranchLink, getCompletedTasks } from '~js/utils/helpers';
-import routes from '~js/utils/routes';
-=======
 } from '#js/components/utils';
+import useAssignUserToTask from '#js/components/utils/useAssignUserToTask';
 import { ThunkDispatch } from '#js/store';
 import { updateObject } from '#js/store/actions';
 import { Org } from '#js/store/orgs/reducer';
-import { Task } from '#js/store/tasks/reducer';
 import { GitHubUser, User } from '#js/store/user/reducer';
 import { selectUserState } from '#js/store/user/selectors';
-import {
-  EPIC_STATUSES,
-  OBJECT_TYPES,
-  ORG_TYPES,
-  OrgTypes,
-} from '#js/utils/constants';
+import { EPIC_STATUSES, OBJECT_TYPES } from '#js/utils/constants';
 import { getBranchLink, getCompletedTasks } from '#js/utils/helpers';
 import routes from '#js/utils/routes';
->>>>>>> aa609324
 
 const EpicDetail = (props: RouteComponentProps) => {
   const dispatch = useDispatch<ThunkDispatch>();
