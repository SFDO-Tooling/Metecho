--- conflicted
+++ resolved
@@ -3,12 +3,8 @@
 import i18n from 'i18next';
 import React, { useCallback, useEffect, useMemo, useState } from 'react';
 import DocumentTitle from 'react-document-title';
-<<<<<<< HEAD
 import { Trans } from 'react-i18next';
-import { useDispatch } from 'react-redux';
-=======
 import { useDispatch, useSelector } from 'react-redux';
->>>>>>> 5439be07
 import { Redirect, RouteComponentProps } from 'react-router-dom';
 
 import FourOhFour from '~js/components/404';
