/* eslint-disable react-hooks/rules-of-hooks */

import Button from '@salesforce/design-system-react/components/button';
import PageHeaderControl from '@salesforce/design-system-react/components/page-header/control';
import classNames from 'classnames';
import { addMinutes, isPast, parseISO } from 'date-fns';
import cookies from 'js-cookie';
import { pick } from 'lodash';
import React, { ReactNode, useCallback, useEffect, useState } from 'react';
import DocumentTitle from 'react-document-title';
import { Trans, useTranslation } from 'react-i18next';
import { useDispatch, useSelector } from 'react-redux';
import { Redirect, RouteComponentProps } from 'react-router-dom';

import FourOhFour from '@/js/components/404';
import CommitList from '@/js/components/commits/list';
import IssueCard from '@/js/components/githubIssues/issueCard';
import SelectIssueModal from '@/js/components/githubIssues/selectIssueModal';
import SubmitReviewModal from '@/js/components/orgs/cards/submitReview';
import PlaygroundOrgCard from '@/js/components/orgs/playgroundCard';
import TaskOrgCards, {
  ORG_TYPE_TRACKER_DEFAULT,
  OrgTypeTracker,
} from '@/js/components/orgs/taskOrgCards';
import { Step } from '@/js/components/steps/stepsItem';
import CreateTaskModal from '@/js/components/tasks/createForm';
import TaskStatusPath from '@/js/components/tasks/path';
import RetrieveDatasetModal from '@/js/components/tasks/retrieveDataset';
import RetrieveMetadataModal from '@/js/components/tasks/retrieveMetadata';
import RetrieveOmnistudioModal from '@/js/components/tasks/retrieveOmnistudio';
import TaskStatusSteps from '@/js/components/tasks/steps';
import TourPopover from '@/js/components/tour/popover';
import {
  ContributeCallback,
  ContributeWorkModal,
  CreateOrgModal,
  DeleteModal,
  DetailPageLayout,
  EditModal,
  ExternalLink,
  getEpicLoadingOrNotFound,
  getProjectLoadingOrNotFound,
  getTaskLoadingOrNotFound,
  LabelWithSpinner,
  OrgData,
  PageOptions,
  SpinnerWrapper,
  SubmitModal,
  useFetchEpicIfMissing,
  useFetchOrgsIfMissing,
  useFetchProjectIfMissing,
  useFetchTaskIfMissing,
  useIsMounted,
} from '@/js/components/utils';
import { ThunkDispatch } from '@/js/store';
import { createObject, updateObject } from '@/js/store/actions';
import { refetchOrg, refreshOrg } from '@/js/store/orgs/actions';
import { Org, OrgsByParent } from '@/js/store/orgs/reducer';
import { User } from '@/js/store/user/reducer';
import { selectUserState } from '@/js/store/user/selectors';
import {
  DEFAULT_ORG_CONFIG_NAME,
  OBJECT_TYPES,
  ORG_TYPES,
  OrgTypes,
  RETRIEVE_CHANGES,
  REVIEW_STATUSES,
  TASK_STATUSES,
} from '@/js/utils/constants';
import { getBranchLink, getTaskCommits } from '@/js/utils/helpers';
import routes from '@/js/utils/routes';

const ResubmitButton = ({
  canSubmit,
  onClick,
  children,
}: {
  canSubmit: boolean;
  onClick: any;
  children: ReactNode;
}) => {
  if (canSubmit) {
    return (
      <Button variant="link" onClick={onClick}>
        {children}
      </Button>
    );
  }
  return <>{children}</>;
};

const TaskDetail = (
  props: RouteComponentProps<any, any, { [RETRIEVE_CHANGES]?: boolean }>,
) => {
  const { t } = useTranslation();
  const dispatch = useDispatch<ThunkDispatch>();
  const [fetchingChanges, setFetchingChanges] = useState(false);
  const [retrieveMetadataModalOpen, setRetrieveMetadataModalOpen] =
    useState(false);
  const [retrieveDatasetModalOpen, setRetrieveDatasetModalOpen] =
    useState(false);
  const [retrieveOmnistudioModalOpen, setRetrieveOmnistudioModalOpen] =
    useState(false);
  const [submitModalOpen, setSubmitModalOpen] = useState(false);
  const [editModalOpen, setEditModalOpen] = useState(false);
  const [deleteModalOpen, setDeleteModalOpen] = useState(false);
  const [createOrgModalOpen, setCreateOrgModalOpen] = useState(false);
  const [assignUserModalOpen, setAssignUserModalOpen] =
    useState<OrgTypes | null>(null);
  const [isCreatingOrg, setIsCreatingOrg] = useState<OrgTypeTracker>(
    ORG_TYPE_TRACKER_DEFAULT,
  );
  const [submitReviewModalOpen, setSubmitReviewModalOpen] = useState(false);
  const [contributeModalOpen, setContributeModalOpen] = useState(false);
  const [convertOrgData, setConvertOrgData] = useState<OrgData | null>(null);
  const [selectIssueModalOpen, setSelectIssueModalOpen] = useState(false);
  const isMounted = useIsMounted();

  const { project, projectSlug } = useFetchProjectIfMissing(props);
  const { epic, epicSlug, epicCollaborators } = useFetchEpicIfMissing(
    { project },
    props,
  );
  const hasEpic = Boolean(epicSlug);
  const { task, taskSlug } = useFetchTaskIfMissing(
    {
      projectId: project?.id,
      epicId: epic?.id,
      filterByEpic: hasEpic,
    },
    props,
  );
  const { orgs } = useFetchOrgsIfMissing({ taskId: task?.id }, props);
  const user = useSelector(selectUserState) as User;
  const {
    history,
    location: { state },
  } = props;

  const readyToSubmit = Boolean(
    task?.has_unmerged_commits && !task?.pr_is_open,
  );
  const taskIsMerged = task?.status === TASK_STATUSES.COMPLETED;
  const currentlySubmitting = Boolean(task?.currently_creating_pr);
  const userIsAssignedDev = Boolean(
    task?.assigned_dev && user.github_id === task.assigned_dev.id,
  );
  const userIsAssignedTester = Boolean(
    task?.assigned_qa && user.github_id === task.assigned_qa.id,
  );
  const hasReviewRejected = Boolean(
    task?.review_valid &&
      task?.review_status === REVIEW_STATUSES.CHANGES_REQUESTED,
  );
  let currentlyFetching = false;
  let currentlyCommittingMetadata = false;
  let currentlyCommittingDataset = false;
  let currentlyCommittingOmnistudio = false;
  let currentlyReassigning = false;
  let hasOmnistudioInstalled = false;
  let orgHasChanges = false;
  let userIsDevOwner = false;
  let userIsTestOwner = false;
  let devOrg: Org | null | undefined,
    testOrg: Org | null | undefined,
    playgroundOrg: Org | null | undefined,
    taskOrgs: OrgsByParent | undefined;
  let hasOrgs = false;
  let testOrgSubmittingReview = false;
  let devOrgIsCreating = false;
  let testOrgIsCreating = false;
  let devOrgIsDeleting = false;
  let testOrgIsDeleting = false;
  let testOrgIsRefreshing = false;
  if (orgs) {
    taskOrgs = {
      [ORG_TYPES.DEV]:
        orgs.find((org) => org.org_type === ORG_TYPES.DEV) || null,
      [ORG_TYPES.QA]: orgs.find((org) => org.org_type === ORG_TYPES.QA) || null,
      [ORG_TYPES.PLAYGROUND]:
        orgs.find((org) => org.org_type === ORG_TYPES.PLAYGROUND) || null,
    };
    devOrg = taskOrgs[ORG_TYPES.DEV];
    testOrg = taskOrgs[ORG_TYPES.QA];
    playgroundOrg = taskOrgs[ORG_TYPES.PLAYGROUND];
    orgHasChanges =
      (devOrg?.total_unsaved_changes || 0) -
        (devOrg?.total_ignored_changes || 0) >
      0;
    userIsDevOwner = Boolean(
      userIsAssignedDev && devOrg?.is_created && devOrg?.owner === user.id,
    );
    userIsTestOwner = Boolean(
      userIsAssignedTester && testOrg?.is_created && testOrg?.owner === user.id,
    );
    currentlyFetching = Boolean(devOrg?.currently_refreshing_changes);
    currentlyCommittingMetadata = Boolean(
      devOrg?.currently_retrieving_metadata,
    );
    currentlyCommittingDataset = Boolean(devOrg?.currently_retrieving_dataset);
    currentlyCommittingOmnistudio = Boolean(
      devOrg?.currently_retrieving_omnistudio,
    );
    currentlyReassigning = Boolean(devOrg?.currently_reassigning_user);
    testOrgSubmittingReview = Boolean(task?.currently_submitting_review);
    devOrgIsCreating = Boolean(
      isCreatingOrg[ORG_TYPES.DEV] || (devOrg && !devOrg.is_created),
    );
    testOrgIsCreating = Boolean(
      isCreatingOrg[ORG_TYPES.QA] || (testOrg && !testOrg.is_created),
    );
    devOrgIsDeleting = Boolean(devOrg?.delete_queued_at);
    testOrgIsDeleting = Boolean(testOrg?.delete_queued_at);
    testOrgIsRefreshing = Boolean(testOrg?.currently_refreshing_org);
    if (devOrg || testOrg) {
      hasOrgs = true;
    }
    hasOmnistudioInstalled = Boolean(devOrg?.is_omnistudio_installed);
  }
  const readyToRetrieveMetadata = userIsDevOwner && orgHasChanges;
  const orgHasBeenVisited = Boolean(userIsDevOwner && devOrg?.has_been_visited);
  const taskCommits = task ? getTaskCommits(task) : [];
  const testOrgOutOfDate = Boolean(
    testOrg?.is_created &&
      taskCommits.indexOf(testOrg.latest_commit || '') !== 0,
  );
  const testOrgReadyForReview = Boolean(
    task?.pr_is_open &&
      userIsAssignedTester &&
      !testOrgOutOfDate &&
      (userIsTestOwner || (!testOrg && task.review_valid)),
  );
  const devOrgLoading =
    devOrgIsCreating ||
    devOrgIsDeleting ||
    currentlyFetching ||
    currentlyReassigning ||
    currentlyCommittingMetadata ||
    currentlyCommittingDataset ||
    currentlyCommittingOmnistudio;
  const testOrgLoading =
    testOrgIsCreating ||
    testOrgIsDeleting ||
    testOrgIsRefreshing ||
    testOrgSubmittingReview;

  const openSelectIssueModal = useCallback(() => {
    setSelectIssueModalOpen(true);
    setSubmitReviewModalOpen(false);
    setRetrieveMetadataModalOpen(false);
    setRetrieveDatasetModalOpen(false);
    setRetrieveOmnistudioModalOpen(false);
    setSubmitModalOpen(false);
    setEditModalOpen(false);
    setDeleteModalOpen(false);
    setCreateOrgModalOpen(false);
    setAssignUserModalOpen(null);
    setContributeModalOpen(false);
    setConvertOrgData(null);
  }, []);
  const closeSelectIssueModal = useCallback(() => {
    setSelectIssueModalOpen(false);
  }, []);
  const openSubmitReviewModal = () => {
    setSubmitReviewModalOpen(true);
    setRetrieveMetadataModalOpen(false);
    setRetrieveDatasetModalOpen(false);
    setRetrieveOmnistudioModalOpen(false);
    setSubmitModalOpen(false);
    setEditModalOpen(false);
    setDeleteModalOpen(false);
    setCreateOrgModalOpen(false);
    setAssignUserModalOpen(null);
    setContributeModalOpen(false);
    setConvertOrgData(null);
    setSelectIssueModalOpen(false);
  };
  const closeSubmitReviewModal = () => {
    setSubmitReviewModalOpen(false);
  };
  const openRetrieveMetadataModal = () => {
    setRetrieveMetadataModalOpen(true);
    setRetrieveDatasetModalOpen(false);
    setRetrieveOmnistudioModalOpen(false);
    setSubmitReviewModalOpen(false);
    setSubmitModalOpen(false);
    setEditModalOpen(false);
    setDeleteModalOpen(false);
    setCreateOrgModalOpen(false);
    setAssignUserModalOpen(null);
    setContributeModalOpen(false);
    setConvertOrgData(null);
    setSelectIssueModalOpen(false);
  };
  const closeRetrieveMetadataModal = () => {
    setRetrieveMetadataModalOpen(false);
  };
  const openRetrieveDatasetModal = () => {
    setRetrieveDatasetModalOpen(true);
    setRetrieveMetadataModalOpen(false);
    setRetrieveOmnistudioModalOpen(false);
    setSubmitReviewModalOpen(false);
    setSubmitModalOpen(false);
    setEditModalOpen(false);
    setDeleteModalOpen(false);
    setCreateOrgModalOpen(false);
    setAssignUserModalOpen(null);
    setContributeModalOpen(false);
    setConvertOrgData(null);
    setSelectIssueModalOpen(false);
  };
  const closeRetrieveDatasetModal = () => {
    setRetrieveDatasetModalOpen(false);
  };
  const openRetrieveOmnistudioModal = () => {
    setRetrieveDatasetModalOpen(false);
    setRetrieveMetadataModalOpen(false);
    setRetrieveOmnistudioModalOpen(true);
    setSubmitReviewModalOpen(false);
    setSubmitModalOpen(false);
    setEditModalOpen(false);
    setDeleteModalOpen(false);
    setCreateOrgModalOpen(false);
    setAssignUserModalOpen(null);
    setContributeModalOpen(false);
    setConvertOrgData(null);
    setSelectIssueModalOpen(false);
  };
  const closeRetrieveOmnistudioModal = () => {
    setRetrieveOmnistudioModalOpen(false);
  };
  const openSubmitModal = () => {
    setSubmitModalOpen(true);
    setSubmitReviewModalOpen(false);
    setRetrieveMetadataModalOpen(false);
    setRetrieveDatasetModalOpen(false);
    setRetrieveOmnistudioModalOpen(false);
    setEditModalOpen(false);
    setDeleteModalOpen(false);
    setCreateOrgModalOpen(false);
    setAssignUserModalOpen(null);
    setContributeModalOpen(false);
    setConvertOrgData(null);
    setSelectIssueModalOpen(false);
  };
  // edit modal related...
  const openEditModal = () => {
    setEditModalOpen(true);
    setSubmitReviewModalOpen(false);
    setSubmitModalOpen(false);
    setRetrieveMetadataModalOpen(false);
    setRetrieveDatasetModalOpen(false);
    setRetrieveOmnistudioModalOpen(false);
    setDeleteModalOpen(false);
    setCreateOrgModalOpen(false);
    setAssignUserModalOpen(null);
    setContributeModalOpen(false);
    setConvertOrgData(null);
    setSelectIssueModalOpen(false);
  };
  const closeEditModal = () => {
    setEditModalOpen(false);
  };
  // delete modal related
  const openDeleteModal = () => {
    setDeleteModalOpen(true);
    setSubmitReviewModalOpen(false);
    setEditModalOpen(false);
    setSubmitModalOpen(false);
    setRetrieveMetadataModalOpen(false);
    setRetrieveDatasetModalOpen(false);
    setRetrieveOmnistudioModalOpen(false);
    setCreateOrgModalOpen(false);
    setAssignUserModalOpen(null);
    setContributeModalOpen(false);
    setConvertOrgData(null);
    setSelectIssueModalOpen(false);
  };
  const closeDeleteModal = () => {
    setDeleteModalOpen(false);
  };

  // assign user modal related
  const openAssignUserModal = (type: OrgTypes) => {
    setAssignUserModalOpen(type);
    setSubmitReviewModalOpen(false);
    setRetrieveMetadataModalOpen(false);
    setRetrieveDatasetModalOpen(false);
    setRetrieveOmnistudioModalOpen(false);
    setSubmitModalOpen(false);
    setEditModalOpen(false);
    setDeleteModalOpen(false);
    setCreateOrgModalOpen(false);
    setContributeModalOpen(false);
    setConvertOrgData(null);
    setSelectIssueModalOpen(false);
  };
  const closeAssignUserModal = () => {
    setAssignUserModalOpen(null);
  };

  // create playground org modal related...
  const openCreateOrgModal = () => {
    setCreateOrgModalOpen(true);
    setEditModalOpen(false);
    setSubmitReviewModalOpen(false);
    setSubmitModalOpen(false);
    setRetrieveMetadataModalOpen(false);
    setRetrieveDatasetModalOpen(false);
    setRetrieveOmnistudioModalOpen(false);
    setDeleteModalOpen(false);
    setAssignUserModalOpen(null);
    setContributeModalOpen(false);
    setConvertOrgData(null);
    setSelectIssueModalOpen(false);
  };
  const closeCreateOrgModal = () => {
    setCreateOrgModalOpen(false);
  };

  // "contribute work" modal related:
  const openContributeModal = () => {
    setContributeModalOpen(true);
    setSubmitReviewModalOpen(false);
    setRetrieveMetadataModalOpen(false);
    setRetrieveDatasetModalOpen(false);
    setRetrieveOmnistudioModalOpen(false);
    setSubmitModalOpen(false);
    setEditModalOpen(false);
    setDeleteModalOpen(false);
    setCreateOrgModalOpen(false);
    setAssignUserModalOpen(null);
    setConvertOrgData(null);
    setSelectIssueModalOpen(false);
  };
  const closeContributeModal = useCallback(() => {
    setContributeModalOpen(false);
  }, []);

  // "create task" modal related:
  const openCreateModal = useCallback((orgData: OrgData) => {
    setConvertOrgData(orgData);
    setContributeModalOpen(false);
    setSubmitReviewModalOpen(false);
    setRetrieveMetadataModalOpen(false);
    setRetrieveDatasetModalOpen(false);
    setRetrieveOmnistudioModalOpen(false);
    setSubmitModalOpen(false);
    setEditModalOpen(false);
    setDeleteModalOpen(false);
    setCreateOrgModalOpen(false);
    setAssignUserModalOpen(null);
    setSelectIssueModalOpen(false);
  }, []);
  const closeCreateModal = () => {
    setConvertOrgData(null);
  };

  const doRefetchOrg = useCallback(
    (org: Org) => {
      dispatch(refetchOrg(org));
    },
    [dispatch],
  );

  const doRefreshOrg = useCallback(
    (org: Org) => {
      dispatch(refreshOrg(org));
    },
    [dispatch],
  );

  const doCreateOrg = useCallback(
    (type: OrgTypes) => {
      /* istanbul ignore else */
      if (!epic?.currently_creating_branch) {
        setIsCreatingOrg({ ...isCreatingOrg, [type]: true });
        dispatch(
          createObject({
            objectType: OBJECT_TYPES.ORG,
            data: {
              task: task?.id,
              org_type: type,
              org_config_name: task?.org_config_name || DEFAULT_ORG_CONFIG_NAME,
            },
            shouldSubscribeToObject: false,
          }),
        ).finally(() => {
          /* istanbul ignore else */
          if (isMounted.current) {
            setIsCreatingOrg({ ...isCreatingOrg, [type]: false });
          }
        });
      }
    },
    [
      dispatch,
      isCreatingOrg,
      isMounted,
      epic?.currently_creating_branch,
      task?.id,
      task?.org_config_name,
    ],
  );

  const doRetrieveMetadata = useCallback(() => {
    /* istanbul ignore else */
    if (devOrg) {
      let shouldCheck = true;
      const checkAfterMinutes = window.GLOBALS.ORG_RECHECK_MINUTES;
      if (
        orgHasChanges &&
        devOrg.last_checked_unsaved_changes_at !== null &&
        typeof checkAfterMinutes === 'number'
      ) {
        const lastChecked = parseISO(devOrg.last_checked_unsaved_changes_at);
        const shouldCheckAfter = addMinutes(lastChecked, checkAfterMinutes);
        shouldCheck = isPast(shouldCheckAfter);
      }
      if (shouldCheck) {
        setFetchingChanges(true);
        doRefetchOrg(devOrg);
      } else {
        openRetrieveMetadataModal();
      }
    }
  }, [devOrg, doRefetchOrg, orgHasChanges]);

  const doContributeFromScratchOrg: ContributeCallback = useCallback(
    (orgData, { useExistingTask }) => {
      // eslint-disable-next-line no-negated-condition
      if (!useExistingTask) {
        openCreateModal(orgData);
      } else {
        /* istanbul ignore else */
        // eslint-disable-next-line no-lonely-if
        if (!devOrg) {
          /* istanbul ignore else */
          if (!userIsAssignedDev) {
            // Assign current user as Dev
            dispatch(
              updateObject({
                objectType: OBJECT_TYPES.TASK,
                url: window.api_urls.task_assignees(task?.id),
                data: {
                  assigned_dev: user.github_id,
                },
              }),
            );
          }
          // Convert Scratch Org to Dev Org
          dispatch(
            updateObject({
              objectType: OBJECT_TYPES.ORG,
              url: window.api_urls.scratch_org_detail(orgData.id),
              data: { org_type: ORG_TYPES.DEV },
              patch: true,
            }),
          );
          history.replace({ state: { [RETRIEVE_CHANGES]: true } });
        }
      }
    },
    // eslint-disable-next-line react-hooks/exhaustive-deps
    [openCreateModal, devOrg, task?.id, user.github_id, userIsAssignedDev],
  );

  const handleStepAction = useCallback(
    (step: Step) => {
      const action = step.action;
      switch (action) {
        case 'assign-dev': {
          openAssignUserModal(ORG_TYPES.DEV);
          break;
        }
        case 'create-dev-org': {
          /* istanbul ignore else */
          if (!devOrg && userIsAssignedDev) {
            doCreateOrg(ORG_TYPES.DEV);
          }
          break;
        }
        case 'retrieve-changes': {
          /* istanbul ignore else */
          if (readyToRetrieveMetadata && !devOrgLoading) {
            doRetrieveMetadata();
          }
          break;
        }
        case 'submit-changes': {
          /* istanbul ignore else */
          if (readyToSubmit && !currentlySubmitting) {
            openSubmitModal();
          }
          break;
        }
        case 'assign-qa': {
          openAssignUserModal(ORG_TYPES.QA);
          break;
        }
        case 'create-qa-org': {
          /* istanbul ignore else */
          if (!testOrg && userIsAssignedTester) {
            doCreateOrg(ORG_TYPES.QA);
          }
          break;
        }
        case 'refresh-test-org': {
          /* istanbul ignore else */
          if (
            testOrg &&
            userIsTestOwner &&
            testOrgOutOfDate &&
            !testOrgLoading
          ) {
            doRefreshOrg(testOrg);
          }
          break;
        }
        case 'submit-review': {
          /* istanbul ignore else */
          if (userIsAssignedTester && !testOrgSubmittingReview) {
            openSubmitReviewModal();
          }
          break;
        }
      }
    },
    [
      devOrg,
      testOrg,
      userIsAssignedDev,
      userIsAssignedTester,
      userIsTestOwner,
      readyToRetrieveMetadata,
      readyToSubmit,
      testOrgOutOfDate,
      devOrgLoading,
      testOrgLoading,
      currentlySubmitting,
      testOrgSubmittingReview,
      doCreateOrg,
      doRetrieveMetadata,
      doRefreshOrg,
    ],
  );

  // Auto-open the retrieve-changes modal if `RETRIEVE_CHANGES` param is truthy
  const shouldRetrieve = state?.[RETRIEVE_CHANGES];
  useEffect(() => {
    if (
      shouldRetrieve &&
      readyToRetrieveMetadata &&
      project?.has_push_permission
    ) {
      // Remove location state
      history.replace({ state: {} });
      doRetrieveMetadata();
    }
    // eslint-disable-next-line react-hooks/exhaustive-deps
  }, [
    doRetrieveMetadata,
    project?.has_push_permission,
    readyToRetrieveMetadata,
    shouldRetrieve,
  ]);

  // When retrieve-metadata has been triggered wait until org has been refreshed
  useEffect(() => {
    const changesFetched =
      fetchingChanges && devOrg && !devOrg.currently_refreshing_changes;

    if (changesFetched && devOrg) {
      setFetchingChanges(false);
      /* istanbul ignore else */
      if (orgHasChanges && !submitModalOpen) {
        openRetrieveMetadataModal();
      }
    }
  }, [fetchingChanges, devOrg, orgHasChanges, submitModalOpen]);

  // If the task slug changes, make sure EditTask modal is closed
  useEffect(() => {
    if (taskSlug && task && taskSlug !== task.slug) {
      setEditModalOpen(false);
    }
  }, [task, taskSlug]);

  const projectLoadingOrNotFound = getProjectLoadingOrNotFound({
    project,
    projectSlug,
  });
  if (projectLoadingOrNotFound !== false) {
    return projectLoadingOrNotFound;
  }

  const epicLoadingOrNotFound =
    hasEpic &&
    getEpicLoadingOrNotFound({
      project,
      epic,
      epicSlug,
    });

  if (epicLoadingOrNotFound !== false) {
    return epicLoadingOrNotFound;
  }

  const taskLoadingOrNotFound = getTaskLoadingOrNotFound({
    project,
    epic,
    epicSlug,
    task,
    taskSlug,
  });

  if (taskLoadingOrNotFound !== false) {
    return taskLoadingOrNotFound;
  }

  // This redundant check is used to satisfy TypeScript...
  /* istanbul ignore if */
  if (!project || (hasEpic && !epic) || !task) {
    return <FourOhFour />;
  }

  if (
    (projectSlug && projectSlug !== project.slug) ||
    (epicSlug && epicSlug !== epic?.slug) ||
    (taskSlug && taskSlug !== task.slug)
  ) {
    // Redirect to most recent project/epic/task slug
    return hasEpic && epic ? (
      <Redirect
        to={routes.epic_task_detail(project.slug, epic.slug, task.slug)}
      />
    ) : (
      <Redirect to={routes.project_task_detail(project.slug, task.slug)} />
    );
  }

  const handlePageOptionSelect = (selection: 'edit' | 'delete') => {
    switch (selection) {
      case 'edit': {
        openEditModal();
        break;
      }
      case 'delete': {
        openDeleteModal();
        break;
      }
    }
  };

  const { branchLink, branchLinkText, popover } = getBranchLink(task, 'task');
  const onRenderHeaderActions = () => (
    <PageHeaderControl>
      {project.has_push_permission && (
        <div className="slds-is-relative inline-container">
          <PageOptions
            modelType={OBJECT_TYPES.TASK}
            handleOptionSelect={handlePageOptionSelect}
          />
          <TourPopover
            id="tour-task-edit"
            align="left"
            heading={t('Edit or delete this Task')}
            body={
              <Trans i18nKey="tourEditTask">
                Here you can change the name and description of this Task. You
                can also delete the Task. Deleting a Task deletes all the Orgs
                in the Task as well.
              </Trans>
            }
          />
        </div>
      )}
      {branchLink && (
        <div className="slds-is-relative inline-container slds-m-left_x-small">
          <ExternalLink
            url={branchLink}
            showButtonIcon
            className="slds-button slds-button_outline-brand"
          >
            {branchLinkText}
          </ExternalLink>
          {popover}
        </div>
      )}
    </PageHeaderControl>
  );

  let submitButton: ReactNode = null;
  if (readyToSubmit && project.has_push_permission && !taskIsMerged) {
    const isPrimary = !readyToRetrieveMetadata;
    const submitButtonText = currentlySubmitting ? (
      <LabelWithSpinner
        label={t('Submitting Task for Testing…')}
        variant={isPrimary ? 'inverse' : 'base'}
      />
    ) : (
      t('Submit Task for Testing')
    );
    submitButton = (
      <div className="slds-is-relative slds-m-bottom_x-large">
        <Button
          label={submitButtonText}
          variant={isPrimary ? 'brand' : 'outline-brand'}
          onClick={openSubmitModal}
          disabled={currentlySubmitting}
        />
        <TourPopover
          id="tour-task-submit"
          align="top left"
          heading={t('Submit changes for testing')}
          body={
            <Trans i18nKey="tourTaskSubmit">
              When the work is complete, it’s time to submit the changes so that
              the person assigned as the Tester can access them for testing.
              Developers can retrieve new changes as many times as needed before
              submitting changes for testing.
            </Trans>
          }
        />
      </div>
    );
  }

  let retrieveButtons: ReactNode = null;
  let retrieveMetadataButton: ReactNode = null;
  let retrieveDatasetButton: ReactNode = null;
  let retrieveOmnistudioButton: ReactNode = null;
  if (
    project.has_push_permission &&
    !taskIsMerged &&
    (readyToRetrieveMetadata || orgHasBeenVisited)
  ) {
    let retrieveMetadataText: JSX.Element = t('Check for Unretrieved Changes');
    const isPrimary =
      (orgHasChanges || !readyToSubmit) &&
      (!task.pr_is_open || hasReviewRejected);
    if (currentlyCommittingMetadata) {
      /* istanbul ignore next */
      retrieveMetadataText = (
        <LabelWithSpinner
          label={t('Retrieving Selected Changes…')}
          variant={isPrimary ? 'inverse' : 'base'}
        />
      );
    } else if (fetchingChanges || currentlyFetching) {
      /* istanbul ignore next */
      retrieveMetadataText = (
        <LabelWithSpinner
          label={t('Checking for Unretrieved Changes…')}
          variant={isPrimary ? 'inverse' : 'base'}
        />
      );
    } else if (currentlyReassigning) {
      /* istanbul ignore next */
      retrieveMetadataText = (
        <LabelWithSpinner
          label={t('Reassigning Org Ownership…')}
          variant={isPrimary ? 'inverse' : 'base'}
        />
      );
    } else if (orgHasChanges) {
      retrieveMetadataText = t('Retrieve Changes from Dev Org');
    }

<<<<<<< HEAD
    retrieveDatasetButton = (
      <div className="inline-container slds-m-right_small">
=======
    const should_show_datasets_button = cookies.get(
      'should_show_datasets_button',
    );

    if (
      should_show_datasets_button &&
      !(currentlyReassigning || currentlyCommittingMetadata)
    ) {
      retrieveDatasetButton = (
        <div className="inline-container slds-m-right_small">
          <Button
            label={
              currentlyCommittingDataset ? (
                <LabelWithSpinner
                  label={t('Retrieving Selected Dataset…')}
                  variant="base"
                />
              ) : (
                t('Retrieve Dataset')
              )
            }
            variant="outline-brand"
            className={classNames('slds-align-middle', {
              'slds-m-bottom_medium': readyToSubmit,
              'slds-m-bottom_x-large': !readyToSubmit,
            })}
            onClick={openRetrieveDatasetModal}
            disabled={
              fetchingChanges ||
              currentlyFetching ||
              currentlyCommittingDataset ||
              currentlyCommittingOmnistudio ||
              currentlyReassigning
            }
          />
        </div>
      );
      retrieveOmnistudioButton = (
        <div className="inline-container slds-m-right_small">
          <Button
            label={
              currentlyCommittingOmnistudio ? (
                <LabelWithSpinner
                  label={t('Retrieving Selected Omnistudio Configuration…')}
                  variant="base"
                />
              ) : (
                t('Retrieve Omnistudio Configuration')
              )
            }
            variant="outline-brand"
            className={classNames('slds-align-middle', {
              'slds-m-bottom_medium': readyToSubmit,
              'slds-m-bottom_x-large': !readyToSubmit,
            })}
            onClick={openRetrieveOmnistudioModal}
            disabled={
              fetchingChanges ||
              currentlyFetching ||
              currentlyCommittingDataset ||
              currentlyCommittingOmnistudio ||
              currentlyReassigning
            }
          />
        </div>
      );
    }
    retrieveButtons = (
      <div className="slds-is-relative">
>>>>>>> 655305e7
        <Button
          label={
            currentlyCommittingDataset ? (
              <LabelWithSpinner
                label={t('Retrieving Selected Dataset…')}
                variant="base"
              />
            ) : (
              t('Retrieve Dataset')
            )
          }
          variant="outline-brand"
          className={classNames('slds-align-middle', {
            'slds-m-bottom_medium': readyToSubmit,
            'slds-m-bottom_x-large': !readyToSubmit,
          })}
          onClick={openRetrieveDatasetModal}
          disabled={
            fetchingChanges ||
            currentlyFetching ||
            currentlyCommittingMetadata ||
            currentlyCommittingDataset ||
            currentlyCommittingOmnistudio ||
            currentlyReassigning
          }
        />
      </div>
    );

    retrieveOmnistudioButton = (
      <div className="inline-container slds-m-right_small">
        {/* {hasOmnistudioInstalled ? 'yay' : 'no'} */}
        <Button
          label={
            currentlyCommittingOmnistudio ? (
              <LabelWithSpinner
                label={t('Retrieving Selected Omnistudio Configuration…')}
                variant="base"
              />
            ) : (
              t('Retrieve Omnistudio Configuration')
            )
          }
          variant="outline-brand"
          className={classNames('slds-align-middle', {
            'slds-m-bottom_medium': readyToSubmit,
            'slds-m-bottom_x-large': !readyToSubmit,
          })}
          onClick={openRetrieveOmnistudioModal}
          disabled={
            fetchingChanges ||
            currentlyFetching ||
            currentlyCommittingMetadata ||
            currentlyCommittingDataset ||
            currentlyCommittingOmnistudio ||
            currentlyReassigning
          }
        />
      </div>
    );

    retrieveMetadataButton = (
      <Button
        label={retrieveMetadataText}
        variant={isPrimary ? 'brand' : 'outline-brand'}
        className={classNames('slds-align-middle', 'slds-m-right_small', {
          'slds-m-bottom_medium': readyToSubmit,
          'slds-m-bottom_x-large': !readyToSubmit,
        })}
        onClick={doRetrieveMetadata}
        disabled={
          fetchingChanges ||
          currentlyFetching ||
          currentlyCommittingMetadata ||
          currentlyCommittingDataset ||
          currentlyCommittingOmnistudio ||
          currentlyReassigning
        }
      />
    );

    retrieveButtons = (
      <div className="slds-is-relative">
        {retrieveMetadataButton}
        {retrieveDatasetButton}
        {retrieveOmnistudioButton}
        <TourPopover
          id="tour-task-retrieve"
          align="right"
          heading={t('Retrieve changes')}
          body={
            <Trans i18nKey="tourTaskRetrieve">
              After you’ve made changes, come back to Metecho to save or
              “retrieve” your changes. You will be asked to select which changes
              to retrieve (or ignore). You will create a “commit” message
              summarizing your changes, so other Collaborators know what was
              changed.
            </Trans>
          }
        />
      </div>
    );
  }

  const projectUrl = routes.project_detail(project.slug);
  const epicUrl = epic ? routes.epic_detail(project.slug, epic.slug) : null;
  let headerUrl, headerUrlText; // eslint-disable-line one-var

  /* istanbul ignore else */
  if (task.branch_url && task.branch_name) {
    headerUrl = task.branch_url;
    headerUrlText = task.branch_name;
  } else if (epic?.branch_url && epic?.branch_name) {
    headerUrl = epic.branch_url;
    headerUrlText = epic.branch_name;
  } else {
    headerUrl = project.repo_url;
    headerUrlText = `${project.repo_owner}/${project.repo_name}`;
  }

  return (
    <DocumentTitle
      title={
        epic
          ? `${task.name} | ${epic.name} | ${project.name} | ${t('Metecho')}`
          : `${task.name} | ${project.name} | ${t('Metecho')}`
      }
    >
      <DetailPageLayout
        type={OBJECT_TYPES.TASK}
        title={task.name}
        titlePopover={
          <TourPopover
            id="tour-task-name"
            align="bottom left"
            heading={t('Task name & GitHub link')}
            body={
              <Trans i18nKey="tourTaskName">
                This is the name of the Task you are viewing. Select the link
                below to leave Metecho and access this branch on GitHub. To edit
                this name, click the gear icon. Epics and Tasks are equivalent
                to GitHub branches.
              </Trans>
            }
          />
        }
        description={task.description_rendered}
        headerUrl={headerUrl}
        headerUrlText={headerUrlText}
        breadcrumb={[
          {
            name: project.name,
            url: routes.project_detail(project.slug),
          },
          epic
            ? {
                name: epic.name,
                url: epicUrl as string,
              }
            : {
                name: t('no Epic'),
                emphasis: true,
              },
          { name: task.name },
        ]}
        onRenderHeaderActions={onRenderHeaderActions}
        sidebar={
          <>
            <div className="slds-m-bottom_x-large metecho-secondary-block">
              <h2 className="slds-text-heading_medium slds-p-bottom_small">
                {t('GitHub Issue')}
              </h2>
              {task.issue ? (
                <IssueCard issueId={task.issue} taskId={task.id} />
              ) : (
                <Button
                  label={t('Attach Issue to Task')}
                  variant="outline-brand"
                  onClick={openSelectIssueModal}
                />
              )}
            </div>
            <div
              className="slds-m-bottom_x-large
                metecho-secondary-block
                slds-is-relative"
            >
              <TaskStatusPath task={task} />
              <TourPopover
                id="tour-task-path"
                align="left"
                heading={t('Task progress path')}
                body={
                  <Trans i18nKey="tourTaskPath">
                    A Task starts its journey as <b>Planned</b>. When a Dev Org
                    is created, the Task is <b>In Progress</b>, and the
                    Developer begins work. When the Developer submits changes
                    for testing, the Task moves to <b>Test</b>. If the Developer
                    retrieves new changes, the Task is again <b>In Progress</b>.
                    The Task is ready to be <b>Merged</b> after the Tester
                    approves the work, and is <b>Complete</b> when the Task has
                    been added to the Project on GitHub.
                  </Trans>
                }
              />
            </div>
            {taskOrgs && !taskIsMerged ? (
              <div
                className="slds-m-bottom_x-large
                  metecho-secondary-block
                  slds-is-relative
                  heading"
              >
                {task.status === TASK_STATUSES.CANCELED ? (
                  <>
                    <h2 className="slds-text-heading_medium slds-m-bottom_small">
                      {t('Next Steps for this Task')}
                    </h2>
                    <p>
                      <Trans i18nKey="taskCanceledHelp">
                        This Task was canceled on GitHub before completion.
                        Progress on this Task has not been lost, but the Task
                        must be{' '}
                        <ResubmitButton
                          canSubmit={
                            readyToSubmit &&
                            project.has_push_permission &&
                            !currentlySubmitting
                          }
                          onClick={openSubmitModal}
                        >
                          re-submitted for testing
                        </ResubmitButton>{' '}
                        before continuing work.
                      </Trans>
                    </p>
                  </>
                ) : (
                  <>
                    <TaskStatusSteps
                      task={task}
                      orgs={taskOrgs}
                      user={user}
                      hasPermissions={project.has_push_permission}
                      isCreatingOrg={isCreatingOrg}
                      handleAction={handleStepAction}
                    />
                    <TourPopover
                      id="tour-task-next-steps"
                      align="top"
                      heading={t('Wondering what to do next?')}
                      body={
                        <Trans i18nKey="tourTaskNextSteps">
                          The Next Steps section is designed as a quick
                          reference to guide you through the process from
                          assigning a Developer to getting your work added to
                          the Project on GitHub. The next step is indicated with
                          a blue ring, and completed steps are checked. You can
                          assign a Tester at any time. Many steps become a link
                          when they are active, giving you a shortcut to take
                          the next action.
                        </Trans>
                      }
                    />
                  </>
                )}
              </div>
            ) : null}
          </>
        }
      >
        {retrieveButtons}
        {submitButton}

        {taskOrgs ? (
          <TaskOrgCards
            orgs={taskOrgs}
            task={task}
            projectId={project.id}
            userHasPermissions={project.has_push_permission}
            epicUsers={epicCollaborators}
            githubUsers={project.github_users}
            epicCreatingBranch={Boolean(epic?.currently_creating_branch)}
            repoUrl={project.repo_url}
            openRetrieveMetadataModal={openRetrieveMetadataModal}
            assignUserModalOpen={assignUserModalOpen}
            isCreatingOrg={isCreatingOrg}
            isRefreshingUsers={project.currently_fetching_github_users}
            openAssignUserModal={openAssignUserModal}
            closeAssignUserModal={closeAssignUserModal}
            openSubmitReviewModal={openSubmitReviewModal}
            testOrgReadyForReview={testOrgReadyForReview}
            testOrgSubmittingReview={testOrgSubmittingReview}
            convertingOrg={Boolean(shouldRetrieve)}
            doCreateOrg={doCreateOrg}
            doRefreshOrg={doRefreshOrg}
          />
        ) : (
          <SpinnerWrapper />
        )}
        <div className="slds-m-vertical_large slds-is-relative heading">
          <TourPopover
            id="tour-task-scratch-org"
            align="top left"
            heading={t('View & play with a Task')}
            body={
              <Trans i18nKey="tourTaskScratchOrg">
                Your Scratch Org is a temporary place for you to view the work
                on this Task. You can also use a Scratch Org to play with
                changes to the Task without affecting the Task.
              </Trans>
            }
          />
          <h2 className="slds-text-heading_medium slds-p-bottom_medium">
            {t('My Task Scratch Org')}
          </h2>
          {taskOrgs ? (
            <>
              {playgroundOrg ? (
                <div
                  className="slds-grid
                    slds-wrap
                    slds-grid_pull-padded-x-small"
                >
                  <div
                    className="slds-size_1-of-1
                      slds-large-size_1-of-2
                      slds-p-around_x-small"
                  >
                    <PlaygroundOrgCard
                      org={playgroundOrg}
                      task={task}
                      repoUrl={project.repo_url}
                      openContributeModal={
                        taskIsMerged ? undefined : openContributeModal
                      }
                    />
                  </div>
                </div>
              ) : (
                <Button
                  label={t('Create Scratch Org')}
                  variant="outline-brand"
                  onClick={openCreateOrgModal}
                  disabled={Boolean(epic?.currently_creating_branch)}
                />
              )}
            </>
          ) : (
            // Fetching scratch orgs from API
            <Button
              label={<LabelWithSpinner label={t('Loading Scratch Orgs…')} />}
              disabled
            />
          )}
        </div>
        {project.has_push_permission && (
          <>
            {devOrg &&
              userIsDevOwner &&
              (orgHasChanges || devOrg.has_ignored_changes) && (
                <RetrieveMetadataModal
                  org={devOrg}
                  isOpen={retrieveMetadataModalOpen}
                  closeModal={closeRetrieveMetadataModal}
                />
              )}
            {orgHasBeenVisited && (
              <RetrieveDatasetModal
                orgId={(devOrg as Org).id}
                datasets={(devOrg as Org).datasets ?? {}}
                datasetErrors={(devOrg as Org).dataset_errors ?? []}
                schema={(devOrg as Org).dataset_schema}
                fetchingDatasets={(devOrg as Org).currently_parsing_datasets}
                isOpen={retrieveDatasetModalOpen}
                closeModal={closeRetrieveDatasetModal}
              />
            )}
            {orgHasBeenVisited && (
              <RetrieveOmnistudioModal
                orgId={(devOrg as Org).id}
                isOpen={retrieveOmnistudioModalOpen}
                closeModal={closeRetrieveOmnistudioModal}
              />
            )}
            {readyToSubmit && (
              <SubmitModal
                instanceId={task.id}
                instanceName={task.name}
                instanceDiffUrl={task.branch_diff_url}
                instanceType="task"
                isOpen={submitModalOpen}
                toggleModal={setSubmitModalOpen}
                assignee={task?.assigned_qa}
                originatingUser={user.github_id}
              />
            )}
            <EditModal
              model={task}
              modelType={OBJECT_TYPES.TASK}
              hasOrgs={hasOrgs}
              projectId={project.id}
              orgConfigsLoading={project.currently_fetching_org_config_names}
              orgConfigs={project.org_config_names}
              isOpen={editModalOpen}
              handleClose={closeEditModal}
            />
            <DeleteModal
              model={task}
              modelType={OBJECT_TYPES.TASK}
              isOpen={deleteModalOpen}
              redirect={epicUrl || projectUrl}
              handleClose={closeDeleteModal}
            />
          </>
        )}
        {testOrgReadyForReview && (
          <SubmitReviewModal
            orgId={testOrg?.id}
            url={window.api_urls.task_review(task.id)}
            reviewStatus={task.review_valid ? task.review_status : null}
            isOpen={submitReviewModalOpen && !testOrgSubmittingReview}
            handleClose={closeSubmitReviewModal}
          />
        )}
        <CreateOrgModal
          project={project}
          task={task}
          isOpen={createOrgModalOpen}
          closeModal={closeCreateOrgModal}
        />
        {playgroundOrg && !taskIsMerged ? (
          <>
            <ContributeWorkModal
              task={task}
              isOpen={contributeModalOpen}
              hasPermissions={project.has_push_permission}
              orgData={pick(playgroundOrg, ['id', 'org_config_name'])}
              hasDevOrg={Boolean(devOrg)}
              closeModal={closeContributeModal}
              doContribute={doContributeFromScratchOrg}
            />
            <CreateTaskModal
              project={project}
              epic={epic}
              isOpen={Boolean(convertOrgData)}
              playgroundOrgData={convertOrgData}
              closeCreateModal={closeCreateModal}
            />
          </>
        ) : null}
        <SelectIssueModal
          projectId={project.id}
          projectSlug={project.slug}
          issueCount={project.github_issue_count}
          isOpen={selectIssueModalOpen}
          closeIssueModal={closeSelectIssueModal}
          attachingToTask={task}
          currentlyResyncing={project.currently_fetching_issues}
        />
        <CommitList commits={task.commits} />
      </DetailPageLayout>
    </DocumentTitle>
  );
};

export default TaskDetail;<|MERGE_RESOLUTION|>--- conflicted
+++ resolved
@@ -827,7 +827,7 @@
   }
 
   let retrieveButtons: ReactNode = null;
-  let retrieveMetadataButton: ReactNode = null;
+  const retrieveMetadataButton: ReactNode = null;
   let retrieveDatasetButton: ReactNode = null;
   let retrieveOmnistudioButton: ReactNode = null;
   if (
@@ -866,11 +866,6 @@
     } else if (orgHasChanges) {
       retrieveMetadataText = t('Retrieve Changes from Dev Org');
     }
-
-<<<<<<< HEAD
-    retrieveDatasetButton = (
-      <div className="inline-container slds-m-right_small">
-=======
     const should_show_datasets_button = cookies.get(
       'should_show_datasets_button',
     );
@@ -901,6 +896,7 @@
             disabled={
               fetchingChanges ||
               currentlyFetching ||
+              currentlyCommittingMetadata ||
               currentlyCommittingDataset ||
               currentlyCommittingOmnistudio ||
               currentlyReassigning
@@ -930,6 +926,7 @@
             disabled={
               fetchingChanges ||
               currentlyFetching ||
+              currentlyCommittingMetadata ||
               currentlyCommittingDataset ||
               currentlyCommittingOmnistudio ||
               currentlyReassigning
@@ -938,89 +935,6 @@
         </div>
       );
     }
-    retrieveButtons = (
-      <div className="slds-is-relative">
->>>>>>> 655305e7
-        <Button
-          label={
-            currentlyCommittingDataset ? (
-              <LabelWithSpinner
-                label={t('Retrieving Selected Dataset…')}
-                variant="base"
-              />
-            ) : (
-              t('Retrieve Dataset')
-            )
-          }
-          variant="outline-brand"
-          className={classNames('slds-align-middle', {
-            'slds-m-bottom_medium': readyToSubmit,
-            'slds-m-bottom_x-large': !readyToSubmit,
-          })}
-          onClick={openRetrieveDatasetModal}
-          disabled={
-            fetchingChanges ||
-            currentlyFetching ||
-            currentlyCommittingMetadata ||
-            currentlyCommittingDataset ||
-            currentlyCommittingOmnistudio ||
-            currentlyReassigning
-          }
-        />
-      </div>
-    );
-
-    retrieveOmnistudioButton = (
-      <div className="inline-container slds-m-right_small">
-        {/* {hasOmnistudioInstalled ? 'yay' : 'no'} */}
-        <Button
-          label={
-            currentlyCommittingOmnistudio ? (
-              <LabelWithSpinner
-                label={t('Retrieving Selected Omnistudio Configuration…')}
-                variant="base"
-              />
-            ) : (
-              t('Retrieve Omnistudio Configuration')
-            )
-          }
-          variant="outline-brand"
-          className={classNames('slds-align-middle', {
-            'slds-m-bottom_medium': readyToSubmit,
-            'slds-m-bottom_x-large': !readyToSubmit,
-          })}
-          onClick={openRetrieveOmnistudioModal}
-          disabled={
-            fetchingChanges ||
-            currentlyFetching ||
-            currentlyCommittingMetadata ||
-            currentlyCommittingDataset ||
-            currentlyCommittingOmnistudio ||
-            currentlyReassigning
-          }
-        />
-      </div>
-    );
-
-    retrieveMetadataButton = (
-      <Button
-        label={retrieveMetadataText}
-        variant={isPrimary ? 'brand' : 'outline-brand'}
-        className={classNames('slds-align-middle', 'slds-m-right_small', {
-          'slds-m-bottom_medium': readyToSubmit,
-          'slds-m-bottom_x-large': !readyToSubmit,
-        })}
-        onClick={doRetrieveMetadata}
-        disabled={
-          fetchingChanges ||
-          currentlyFetching ||
-          currentlyCommittingMetadata ||
-          currentlyCommittingDataset ||
-          currentlyCommittingOmnistudio ||
-          currentlyReassigning
-        }
-      />
-    );
 
     retrieveButtons = (
       <div className="slds-is-relative">
