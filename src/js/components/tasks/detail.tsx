import Button from '@salesforce/design-system-react/components/button';
import Icon from '@salesforce/design-system-react/components/icon';
import PageHeaderControl from '@salesforce/design-system-react/components/page-header/control';
import Spinner from '@salesforce/design-system-react/components/spinner';
import i18n from 'i18next';
import React, { useCallback, useEffect, useState } from 'react';
import DocumentTitle from 'react-document-title';
import { useDispatch, useSelector } from 'react-redux';
import { Redirect, RouteComponentProps } from 'react-router-dom';

import FourOhFour from '@/components/404';
import CaptureModal from '@/components/orgs/capture';
import OrgCards from '@/components/orgs/cards';
import ConnectModal from '@/components/user/connect';
import { ConnectionInfoModal } from '@/components/user/info';
import {
  DetailPageLayout,
  ExternalLink,
  getProjectLoadingOrNotFound,
  getRepositoryLoadingOrNotFound,
  getTaskLoadingOrNotFound,
  LabelWithSpinner,
  useFetchOrgsIfMissing,
  useFetchProjectIfMissing,
  useFetchRepositoryIfMissing,
  useFetchTasksIfMissing,
} from '@/components/utils';
import { AppState, ThunkDispatch } from '@/store';
import { refetchOrg } from '@/store/orgs/actions';
import { Org } from '@/store/orgs/reducer';
import { selectTask, selectTaskSlug } from '@/store/tasks/selectors';
import { User } from '@/store/user/reducer';
import { selectUserState } from '@/store/user/selectors';
import { ORG_TYPES } from '@/utils/constants';
import routes from '@/utils/routes';

import SubmitModal from './submit';

const TaskDetail = (props: RouteComponentProps) => {
  const [fetchingChanges, setFetchingChanges] = useState(false);
  const [connectModalOpen, setConnectModalOpen] = useState(false);
  const [infoModalOpen, setInfoModalOpen] = useState(false);
  const [captureModalOpen, setCaptureModalOpen] = useState(false);
  const [readyForReview, setReadyForReview] = useState(true); // true for now
  const [submitModalOpen, setSubmitModalOpen] = useState(false);
  const [openingReview, setOpeningReview] = useState(false);

  const { repository, repositorySlug } = useFetchRepositoryIfMissing(props);
  const { project, projectSlug } = useFetchProjectIfMissing(repository, props);
  const dispatch = useDispatch<ThunkDispatch>();
  useFetchTasksIfMissing(project, props);
  const selectTaskWithProps = useCallback(selectTask, []);
  const selectTaskSlugWithProps = useCallback(selectTaskSlug, []);
  const task = useSelector((state: AppState) =>
    selectTaskWithProps(state, props),
  );
  const taskSlug = useSelector((state: AppState) =>
    selectTaskSlugWithProps(state, props),
  );
  const { orgs } = useFetchOrgsIfMissing(task, props);
  const user = useSelector(selectUserState) as User;

  let currentlyFetching,
    currentlyCommitting,
    orgHasChanges,
    userIsOwner,
    devOrg: Org | null | undefined;
  if (orgs) {
    devOrg = orgs[ORG_TYPES.DEV];
    orgHasChanges = Boolean(devOrg && devOrg.has_unsaved_changes);
    userIsOwner = devOrg && devOrg.owner === user.id;
    currentlyFetching = Boolean(devOrg && devOrg.currently_refreshing_changes);
    currentlyCommitting = Boolean(devOrg && devOrg.currently_capturing_changes);
  }

  // When capture changes has been triggered, wait until org has been refreshed
  useEffect(() => {
    const changesFetched =
      fetchingChanges && devOrg && !devOrg.currently_refreshing_changes;

    if (changesFetched && devOrg) {
      setFetchingChanges(false);
      /* istanbul ignore else */
      if (devOrg.has_unsaved_changes) {
        setCaptureModalOpen(true);
      }
    }
    if (openingReview && !submitModalOpen) {
      setOpeningReview(false);
    }
  }, [fetchingChanges, devOrg, submitModalOpen, openingReview]);

  const doRefetchOrg = useCallback((org: Org) => {
    dispatch(refetchOrg(org));
  }, []); // eslint-disable-line react-hooks/exhaustive-deps

  const openConnectModal = () => {
    setInfoModalOpen(false);
    setConnectModalOpen(true);
  };
  const openInfoModal = () => {
    setConnectModalOpen(false);
    setInfoModalOpen(true);
  };
  const openSubmitModal = () => {
    setOpeningReview(true);
    setSubmitModalOpen(true);
  };

  let action = openConnectModal;
  if (user.valid_token_for) {
    action = user.is_devhub_enabled
      ? () => {
          /* istanbul ignore else */
          if (devOrg) {
            setFetchingChanges(true);
            doRefetchOrg(devOrg);
          }
        }
      : openInfoModal;
  }
  if (readyForReview) {
    action = openSubmitModal;
  }

  const repositoryLoadingOrNotFound = getRepositoryLoadingOrNotFound({
    repository,
    repositorySlug,
  });
  if (repositoryLoadingOrNotFound !== false) {
    return repositoryLoadingOrNotFound;
  }

  const projectLoadingOrNotFound = getProjectLoadingOrNotFound({
    repository,
    project,
    projectSlug,
  });

  if (projectLoadingOrNotFound !== false) {
    return projectLoadingOrNotFound;
  }

  const taskLoadingOrNotFound = getTaskLoadingOrNotFound({
    repository,
    project,
    task,
    taskSlug,
  });

  if (taskLoadingOrNotFound !== false) {
    return taskLoadingOrNotFound;
  }

  // This redundant check is used to satisfy TypeScript...
  /* istanbul ignore if */
  if (!repository || !project || !task) {
    return <FourOhFour />;
  }

  if (
    (repositorySlug && repositorySlug !== repository.slug) ||
    (projectSlug && projectSlug !== project.slug) ||
    (taskSlug && taskSlug !== task.slug)
  ) {
    // Redirect to most recent repository/project/task slug
    return (
      <Redirect
        to={routes.task_detail(repository.slug, project.slug, task.slug)}
      />
    );
  }

  const onRenderHeaderActions = () => (
    <PageHeaderControl>
      <Button
        iconCategory="utility"
        iconName="delete"
        iconPosition="left"
        label={i18n.t('Delete Task')}
        variant="text-destructive"
        disabled
      />
      {task.branch_url ? (
        <ExternalLink
          url={task.branch_url}
          className="slds-button slds-button_outline-brand"
        >
          <Icon
            category="utility"
            name="new_window"
            size="xx-small"
            className="slds-button__icon slds-button__icon_left"
            containerClassName="slds-icon_container slds-current-color"
          />
          {i18n.t('View Branch')}
        </ExternalLink>
      ) : null}
    </PageHeaderControl>
  );

  let buttonText: string | React.ReactNode = i18n.t('Capture Task Changes');
  if (currentlyCommitting) {
    buttonText = (
      <LabelWithSpinner
        label={i18n.t('Capturing Selected Changes…')}
        variant="inverse"
      />
    );
<<<<<<< HEAD
  }
  if (committing) {
=======
  } else if (fetchingChanges || currentlyFetching) {
>>>>>>> cfca2103
    buttonText = (
      <LabelWithSpinner
        label={i18n.t('Checking for Uncaptured Changes…')}
        variant="inverse"
      />
    );
  }
  if (readyForReview) {
    buttonText = i18n.t('Submit Task for Review');
  }

  return (
    <DocumentTitle
      title={` ${task.name} | ${project.name} | ${repository.name} | ${i18n.t(
        'MetaShare',
      )}`}
    >
      <DetailPageLayout
        title={task.name}
        description={task.description}
        repoUrl={repository.repo_url}
        breadcrumb={[
          {
            name: repository.name,
            url: routes.repository_detail(repository.slug),
          },
          {
            name: project.name,
            url: routes.project_detail(repository.slug, project.slug),
          },
          { name: task.name },
        ]}
        onRenderHeaderActions={onRenderHeaderActions}
      >
        {userIsOwner && orgHasChanges ? (
          <Button
            label={buttonText}
            className="slds-size_full slds-m-bottom_x-large"
            variant="brand"
            onClick={action}
            disabled={
<<<<<<< HEAD
              fetchingChanges ||
              currentlyFetching ||
              committing ||
              openingReview
=======
              fetchingChanges || currentlyFetching || currentlyCommitting
>>>>>>> cfca2103
            }
          />
        ) : null}

        {orgs ? (
          <OrgCards orgs={orgs} task={task} project={project} />
        ) : (
          <Spinner />
        )}
        <ConnectModal
          user={user}
          isOpen={connectModalOpen}
          toggleModal={setConnectModalOpen}
        />
        <ConnectionInfoModal
          user={user}
          isOpen={infoModalOpen}
          toggleModal={setInfoModalOpen}
          onDisconnect={openConnectModal}
          successText={i18n.t(
            'Please close this message and try capturing task changes again.',
          )}
        />
        {devOrg && devOrg.has_unsaved_changes && (
          <CaptureModal
            orgId={devOrg.id}
            changeset={devOrg.unsaved_changes}
            isOpen={captureModalOpen}
            toggleModal={setCaptureModalOpen}
          />
        )}
        <SubmitModal
          isOpen={submitModalOpen}
          toggleModal={setSubmitModalOpen}
        />
      </DetailPageLayout>
    </DocumentTitle>
  );
};

export default TaskDetail;<|MERGE_RESOLUTION|>--- conflicted
+++ resolved
@@ -207,12 +207,7 @@
         variant="inverse"
       />
     );
-<<<<<<< HEAD
-  }
-  if (committing) {
-=======
   } else if (fetchingChanges || currentlyFetching) {
->>>>>>> cfca2103
     buttonText = (
       <LabelWithSpinner
         label={i18n.t('Checking for Uncaptured Changes…')}
@@ -247,21 +242,17 @@
         ]}
         onRenderHeaderActions={onRenderHeaderActions}
       >
-        {userIsOwner && orgHasChanges ? (
+        {(userIsOwner && orgHasChanges) || readyForReview ? (
           <Button
             label={buttonText}
             className="slds-size_full slds-m-bottom_x-large"
             variant="brand"
             onClick={action}
             disabled={
-<<<<<<< HEAD
               fetchingChanges ||
               currentlyFetching ||
-              committing ||
-              openingReview
-=======
-              fetchingChanges || currentlyFetching || currentlyCommitting
->>>>>>> cfca2103
+              currentlyCommitting ||
+              readyForReview
             }
           />
         ) : null}
