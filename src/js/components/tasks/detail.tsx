--- conflicted
+++ resolved
@@ -95,35 +95,23 @@
   const openConnectModal = () => {
     setConnectModalOpen(true);
   };
-<<<<<<< HEAD
-  const openInfoModal = () => {
-    setConnectModalOpen(false);
-    setInfoModalOpen(true);
-  };
   const openSubmitModal = () => {
     setOpeningReview(true);
     setSubmitModalOpen(true);
   };
-=======
->>>>>>> eff27c17
-
-  const action = user.valid_token_for
-    ? () => {
-        /* istanbul ignore else */
-        if (devOrg) {
-          setFetchingChanges(true);
-          doRefetchOrg(devOrg);
-        }
-<<<<<<< HEAD
-      : openInfoModal;
-  }
+
+  let action = openConnectModal;
   if (readyForReview) {
     action = openSubmitModal;
-  }
-=======
+  } else if (user.valid_token_for) {
+    action = () => {
+      /* istanbul ignore else */
+      if (devOrg) {
+        setFetchingChanges(true);
+        doRefetchOrg(devOrg);
       }
-    : openConnectModal;
->>>>>>> eff27c17
+    };
+  }
 
   const repositoryLoadingOrNotFound = getRepositoryLoadingOrNotFound({
     repository,
