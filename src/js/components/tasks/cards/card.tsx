import Button from '@salesforce/design-system-react/components/button';
import Card from '@salesforce/design-system-react/components/card';
import classNames from 'classnames';
import i18n from 'i18next';
import React, { useCallback, useState } from 'react';
import { RouteComponentProps, withRouter } from 'react-router-dom';

import { AssignedUserTracker } from '@/components/tasks/cards';
import Footer from '@/components/tasks/cards/footer';
import OrgActions from '@/components/tasks/cards/orgActions';
import OrgIcon from '@/components/tasks/cards/orgIcon';
import OrgInfo from '@/components/tasks/cards/orgInfo';
import OrgSpinner from '@/components/tasks/cards/orgSpinner';
import RefreshOrgModal from '@/components/tasks/cards/refresh';
import UserActions from '@/components/tasks/cards/userActions';
import { AssignUserModal, UserCard } from '@/components/user/githubUser';
import { Org } from '@/store/orgs/reducer';
import { GitHubUser, User } from '@/store/user/reducer';
import { ORG_TYPES, OrgTypes } from '@/utils/constants';
import { logError } from '@/utils/logging';

interface OrgCardProps {
  org: Org | null;
  type: OrgTypes;
  user: User;
  assignedUser: GitHubUser | null;
  projectUsers: GitHubUser[];
  projectUrl: string;
  taskCommits?: string[];
  isCreatingOrg: boolean;
  isDeletingOrg: boolean;
  handleAssignUser: ({ type, assignee }: AssignedUserTracker) => void;
  handleCreate: (type: OrgTypes) => void;
  handleDelete: (
    org: Org,
    shouldRemoveUser?: AssignedUserTracker | null,
  ) => void;
  handleCheckForOrgChanges: (org: Org) => void;
}

const OrgCard = ({
  org,
  type,
  user,
  assignedUser,
  projectUsers,
  projectUrl,
  taskCommits,
  isCreatingOrg,
  isDeletingOrg,
  handleAssignUser,
  handleCreate,
  handleDelete,
  handleCheckForOrgChanges,
  history,
}: OrgCardProps & RouteComponentProps) => {
  const assignedToCurrentUser = user.username === assignedUser?.login;
  const ownedByCurrentUser = Boolean(org?.url && user.id === org?.owner);
  const ownedByWrongUser =
    org?.url && org.owner_gh_username !== assignedUser?.login ? org : null;
  const isCreating = Boolean(isCreatingOrg || (org && !org.url));
  const isDeleting = Boolean(isDeletingOrg || org?.delete_queued_at);
  const isRefreshing = Boolean(org?.currently_refreshing_changes);

  // If (somehow) there's an org owned by someone else, do not show org.
  if (ownedByWrongUser) {
    logError(
      'A scratch org exists for this task, but is not owned by the assigned user.',
      {
        org,
        assignedUser,
      },
    );
    org = null;
  }

  const [assignUserModalOpen, setAssignUserModalOpen] = useState(false);
  const openAssignUserModal = () => {
    setAssignUserModalOpen(true);
  };
  const closeAssignUserModal = () => {
    setAssignUserModalOpen(false);
  };

  // refresh org modal
  const [refreshOrgModalOpen, setRefreshOrgModalOpen] = useState(false);
  const openRefreshOrgModal = () => {
    setRefreshOrgModalOpen(true);
  };
  const closeRefreshOrgModal = () => {
    setRefreshOrgModalOpen(false);
  };

  const doAssignUser = useCallback(
    (assignee: GitHubUser | null) => {
      closeAssignUserModal();
      handleAssignUser({ type, assignee });
    },
    [handleAssignUser, type],
  );
  const doCreateOrg = useCallback(() => {
    handleCreate(type);
  }, [handleCreate, type]);
  const doDeleteOrg = useCallback(() => {
    const orgToDelete = org || ownedByWrongUser;
    /* istanbul ignore else */
    if (orgToDelete) {
      handleDelete(orgToDelete);
    }
  }, [handleDelete, org, ownedByWrongUser]);
  const doCheckForOrgChanges = useCallback(() => {
    /* istanbul ignore else */
    if (org) {
      handleCheckForOrgChanges(org);
    }
  }, [handleCheckForOrgChanges, org]);

  const handleEmptyMessageClick = useCallback(() => {
    history.push(projectUrl);
  }, [projectUrl]); // eslint-disable-line react-hooks/exhaustive-deps

  const orgCommitIdx =
    org && taskCommits ? taskCommits.indexOf(org.latest_commit) : -1;
  const reviewOrgOutOfDate = Boolean(
    type === ORG_TYPES.QA && org && orgCommitIdx !== 0,
  );
  console.log(reviewOrgOutOfDate, orgCommitIdx);

  const heading =
    type === ORG_TYPES.QA ? i18n.t('Reviewer') : i18n.t('Developer');
  const OrgHeading = () => (
    <div className="slds-grid slds-grid--vertical-align-center">
      <div className="slds-col slds-size_4-of-6">
        {type === ORG_TYPES.QA ? i18n.t('Review Org') : i18n.t('Dev Org')}
      </div>
      {reviewOrgOutOfDate && (
        <Button class="slds-col slds-size_4-of-6">Refresh Org</Button>
      )}
    </div>
  );
  const userModalHeading =
    type === ORG_TYPES.QA
      ? i18n.t('Assign Reviewer')
      : i18n.t('Assign Developer');

  return (
    <div
      className="slds-size_1-of-1
        slds-large-size_1-of-2
        slds-p-around_x-small"
    >
      <Card
        className={classNames({ 'has-nested-card': assignedUser })}
        bodyClassName="slds-card__body_inner"
        heading={heading}
        headerActions={
          <UserActions
            type={type}
            assignedUser={assignedUser}
            openAssignUserModal={openAssignUserModal}
            setUser={doAssignUser}
          />
        }
        footer={
          <Footer
            org={org}
            ownedByCurrentUser={ownedByCurrentUser}
            isCreating={isCreating}
            isDeleting={isDeleting}
            isRefreshing={isRefreshing}
            reviewOrgOutOfDate={reviewOrgOutOfDate}
            openRefreshOrgModal={openRefreshOrgModal}
          />
        }
      >
        {assignedUser && (
          <div className="slds-m-bottom_small">
            <UserCard user={assignedUser} className="nested-card" />
          </div>
        )}
        {(assignedUser || ownedByWrongUser) && (
          <>
            <hr className="slds-m-vertical_none" />
            <Card
              className="nested-card"
<<<<<<< HEAD
              bodyClassName="slds-card__body_inner"
              heading={<OrgHeading />}
=======
              heading={orgHeading}
>>>>>>> 1e73df5e
              icon={
                org &&
                !isCreating && (
                  <OrgIcon
                    orgId={org.id}
                    ownedByCurrentUser={ownedByCurrentUser}
                    isDeleting={isDeleting}
                    reviewOrgOutOfDate={reviewOrgOutOfDate}
                    openRefreshOrgModal={openRefreshOrgModal}
                  />
                )
              }
              headerActions={
                <OrgActions
                  org={org}
                  ownedByCurrentUser={ownedByCurrentUser}
                  assignedToCurrentUser={assignedToCurrentUser}
                  ownedByWrongUser={ownedByWrongUser}
                  isCreating={isCreating}
                  isDeleting={isDeleting}
                  doCreateOrg={doCreateOrg}
                  doDeleteOrg={doDeleteOrg}
                />
              }
            >
              <OrgInfo
                org={org}
                type={type}
                ownedByCurrentUser={ownedByCurrentUser}
                assignedToCurrentUser={assignedToCurrentUser}
                ownedByWrongUser={ownedByWrongUser}
                isCreating={isCreating}
                reviewOrgOutOfDate={reviewOrgOutOfDate}
                orgCommitIdx={orgCommitIdx}
                doCheckForOrgChanges={doCheckForOrgChanges}
              />
              <OrgSpinner
                org={org}
                ownedByCurrentUser={ownedByCurrentUser}
                isDeleting={isDeleting}
                isRefreshing={isRefreshing}
              />
            </Card>
          </>
        )}
      </Card>
      <AssignUserModal
        allUsers={projectUsers}
        selectedUser={assignedUser}
        heading={userModalHeading}
        isOpen={assignUserModalOpen}
        emptyMessageAction={handleEmptyMessageClick}
        onRequestClose={closeAssignUserModal}
        setUser={doAssignUser}
      />
      <RefreshOrgModal
        refreshOrgModalOpen={refreshOrgModalOpen}
        // refreshOrgModalOpen={true}
        closeRefreshOrgModal={closeRefreshOrgModal}
        orgUrl={window.api_urls.scratch_org_redirect(org?.id)}
        delinquentCommits={4}
      />
    </div>
  );
};
OrgCard.displayName = 'OrgCard';

export default withRouter(OrgCard);<|MERGE_RESOLUTION|>--- conflicted
+++ resolved
@@ -183,12 +183,7 @@
             <hr className="slds-m-vertical_none" />
             <Card
               className="nested-card"
-<<<<<<< HEAD
-              bodyClassName="slds-card__body_inner"
               heading={<OrgHeading />}
-=======
-              heading={orgHeading}
->>>>>>> 1e73df5e
               icon={
                 org &&
                 !isCreating && (
