import Button from '@salesforce/design-system-react/components/button';
import i18n from 'i18next';
import React from 'react';

import { ExternalLink } from '@/components/utils';
import { Org } from '@/store/orgs/reducer';

const Footer = ({
  org,
  ownedByCurrentUser,
  isCreating,
  isDeleting,
<<<<<<< HEAD
  isRefreshing,
=======
  isRefreshingChanges,
>>>>>>> c7b08e66
  reviewOrgOutOfDate,
  openRefreshOrgModal,
}: {
  org: Org | null;
  ownedByCurrentUser: boolean;
  isCreating: boolean;
  isDeleting: boolean;
<<<<<<< HEAD
  isRefreshing: boolean;
=======
  isRefreshingChanges: boolean;
>>>>>>> c7b08e66
  reviewOrgOutOfDate: boolean;
  openRefreshOrgModal: () => void;
}) => {
  const loadingMsg = i18n.t(
    'This process could take a number of minutes. Feel free to leave this page and check back later.',
  );

  if (isCreating) {
    return <>{loadingMsg}</>;
  }
  if (isDeleting) {
    return <>{i18n.t('Deleting Org…')}</>;
  }
  if (isRefreshingChanges) {
    return <>{i18n.t('Checking for Uncaptured Changes…')}</>;
  }
  if (org && ownedByCurrentUser) {
    if (org.currently_capturing_changes) {
      return (
        <>
          {i18n.t('Capturing Selected Changes…')}
          <div className="slds-p-top_small">{loadingMsg}</div>
        </>
      );
    }
    const orgUrl = window.api_urls.scratch_org_redirect(org.id);
    /* istanbul ignore else */
    if (orgUrl) {
      if (reviewOrgOutOfDate) {
        return (
<<<<<<< HEAD
          <Button onClick={openRefreshOrgModal} variant="base">
            {i18n.t('View Org')}
          </Button>
=======
          <Button
            label={i18n.t('View Org')}
            variant="link"
            onClick={openRefreshOrgModal}
          />
>>>>>>> c7b08e66
        );
      }
      return <ExternalLink url={orgUrl}>{i18n.t('View Org')}</ExternalLink>;
    }
  }

  return null;
};

export default Footer;<|MERGE_RESOLUTION|>--- conflicted
+++ resolved
@@ -10,11 +10,7 @@
   ownedByCurrentUser,
   isCreating,
   isDeleting,
-<<<<<<< HEAD
-  isRefreshing,
-=======
   isRefreshingChanges,
->>>>>>> c7b08e66
   reviewOrgOutOfDate,
   openRefreshOrgModal,
 }: {
@@ -22,11 +18,7 @@
   ownedByCurrentUser: boolean;
   isCreating: boolean;
   isDeleting: boolean;
-<<<<<<< HEAD
-  isRefreshing: boolean;
-=======
   isRefreshingChanges: boolean;
->>>>>>> c7b08e66
   reviewOrgOutOfDate: boolean;
   openRefreshOrgModal: () => void;
 }) => {
@@ -57,17 +49,11 @@
     if (orgUrl) {
       if (reviewOrgOutOfDate) {
         return (
-<<<<<<< HEAD
-          <Button onClick={openRefreshOrgModal} variant="base">
-            {i18n.t('View Org')}
-          </Button>
-=======
           <Button
             label={i18n.t('View Org')}
             variant="link"
             onClick={openRefreshOrgModal}
           />
->>>>>>> c7b08e66
         );
       }
       return <ExternalLink url={orgUrl}>{i18n.t('View Org')}</ExternalLink>;
