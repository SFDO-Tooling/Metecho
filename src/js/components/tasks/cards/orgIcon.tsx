import Button from '@salesforce/design-system-react/components/button';
import Icon from '@salesforce/design-system-react/components/icon';
import i18n from 'i18next';
import React from 'react';

import { ExternalLink } from '@/components/utils';

const OrgIcon = ({
  orgId,
  ownedByCurrentUser,
  isDeleting,
  reviewOrgOutOfDate,
  openRefreshOrgModal,
}: {
  orgId: string;
  ownedByCurrentUser: boolean;
  isDeleting: boolean;
  reviewOrgOutOfDate: boolean;
  openRefreshOrgModal: () => void;
}) => {
  const orgUrl = window.api_urls.scratch_org_redirect(orgId);

  if (orgUrl && ownedByCurrentUser && !isDeleting) {
    const iconLink = (
      <Icon
        category="utility"
        name="link"
        size="x-small"
        className="icon-link slds-m-bottom_xxx-small"
      />
    );
<<<<<<< HEAD
    const viewOrgLink = reviewOrgOutOfDate ? (
      <Button
        variant="icon"
        iconCategory="utility"
        iconName="link"
        iconSize="x-small"
        iconVariant="bare"
        assistiveText={{ label: i18n.t('View Org') }}
        onClick={openRefreshOrgModal}
      >
        {iconLink}
      </Button>
=======
    return reviewOrgOutOfDate ? (
      <Button
        label={iconLink}
        variant="link"
        title={i18n.t('View Org')}
        assistiveText={{ icon: i18n.t('View Org') }}
        onClick={openRefreshOrgModal}
      />
>>>>>>> c7b08e66
    ) : (
      <ExternalLink url={orgUrl} title={i18n.t('View Org')}>
        {iconLink}
      </ExternalLink>
    );
    return viewOrgLink;
  }

  return (
    <Icon
      category="utility"
      name="link"
      size="x-small"
      className="slds-m-bottom_xxx-small"
    />
  );
};

export default OrgIcon;<|MERGE_RESOLUTION|>--- conflicted
+++ resolved
@@ -29,20 +29,6 @@
         className="icon-link slds-m-bottom_xxx-small"
       />
     );
-<<<<<<< HEAD
-    const viewOrgLink = reviewOrgOutOfDate ? (
-      <Button
-        variant="icon"
-        iconCategory="utility"
-        iconName="link"
-        iconSize="x-small"
-        iconVariant="bare"
-        assistiveText={{ label: i18n.t('View Org') }}
-        onClick={openRefreshOrgModal}
-      >
-        {iconLink}
-      </Button>
-=======
     return reviewOrgOutOfDate ? (
       <Button
         label={iconLink}
@@ -51,13 +37,11 @@
         assistiveText={{ icon: i18n.t('View Org') }}
         onClick={openRefreshOrgModal}
       />
->>>>>>> c7b08e66
     ) : (
       <ExternalLink url={orgUrl} title={i18n.t('View Org')}>
         {iconLink}
       </ExternalLink>
     );
-    return viewOrgLink;
   }
 
   return (
