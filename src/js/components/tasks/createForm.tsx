import Button from '@salesforce/design-system-react/components/button';
import Input from '@salesforce/design-system-react/components/input';
import Textarea from '@salesforce/design-system-react/components/textarea';
import classNames from 'classnames';
import i18n from 'i18next';
import React, { useEffect, useRef, useState } from 'react';
import { useDispatch } from 'react-redux';
import { AnyAction } from 'redux';

import { useIsMounted } from '@/components/utils';
import { ThunkDispatch } from '@/store';
import { createObject } from '@/store/actions';
import { addError } from '@/store/errors/actions';
import { Project } from '@/store/projects/reducer';
import { ApiError } from '@/utils/api';
import { OBJECT_TYPES } from '@/utils/constants';

interface Props {
  project: Project;
  startOpen?: boolean;
}

const TaskForm = ({ project, startOpen = false }: Props) => {
  const isMounted = useIsMounted();
  const [isOpen, setIsOpen] = useState(startOpen);
  const [name, setName] = useState('');
  const [description, setDescription] = useState('');
  const [errors, setErrors] = useState<{ [key: string]: string[] }>({});
  const [success, setSuccess] = useState(false);
  const fields = ['name', 'description'];
  const dispatch = useDispatch<ThunkDispatch>();
  const successTimeout = useRef<NodeJS.Timeout | null>(null);

  const clearSuccessTimeout = () => {
    if (typeof successTimeout.current === 'number') {
      clearTimeout(successTimeout.current);
      successTimeout.current = null;
    }
  };

  useEffect(
    () => () => {
      clearSuccessTimeout();
    },
    [],
  );

  const resetForm = () => {
    setName('');
    setDescription('');
    setErrors({});
  };

  const submitClicked = (e: React.MouseEvent<HTMLButtonElement>) => {
    if (!isOpen) {
      setIsOpen(true);
      e.preventDefault();
    }
  };

  const closeForm = () => {
    setIsOpen(false);
    resetForm();
  };

  const handleNameChange = (
    e: React.ChangeEvent<HTMLInputElement>,
    { value }: { value: string },
  ) => {
    setName(value);
  };

  const handleDescriptionChange = (
    e: React.ChangeEvent<HTMLTextAreaElement>,
  ) => {
    setDescription(e.target.value);
  };

  const handleSuccess = (action: AnyAction) => {
    const {
      type,
      payload: { object, objectType },
    } = action;
    if (
      isMounted.current &&
      type === 'CREATE_OBJECT_SUCCEEDED' &&
      objectType === OBJECT_TYPES.TASK &&
      object
    ) {
      resetForm();
      setSuccess(true);
      successTimeout.current = setTimeout(() => {
        setSuccess(false);
      }, 3000);
    }
  };

  const handleSubmit = (e: React.FormEvent<HTMLFormElement>) => {
    e.preventDefault();
    setErrors({});
    dispatch(
      createObject({
        objectType: OBJECT_TYPES.TASK,
        data: {
          name,
          description,
          assignee: null,
          project: project.id,
        },
      }),
    )
      .then(handleSuccess)
      .catch((err: ApiError) => {
        const newErrors =
          err.body && typeof err.body === 'object' ? err.body : {};
        if (
          isMounted.current &&
          fields.filter(field => newErrors[field] && newErrors[field].length)
            .length
        ) {
          setErrors(newErrors);
        } else if (err.response && err.response.status === 400) {
          // If no inline errors to show, fallback to default global error toast
          dispatch(addError(err.message));
        }
      });
  };

  return (
    <form onSubmit={handleSubmit} className="slds-form slds-m-bottom--large">
      {isOpen && (
        <>
          <Input
            id="task-name"
            label={i18n.t('Task Name')}
            className="slds-form-element_stacked slds-p-left_none"
            name="name"
            value={name}
            required
            aria-required
            maxLength="50"
            errorText={
              errors.name && errors.name.length && errors.name.join(', ')
            }
            onChange={handleNameChange}
          />
          <Textarea
            id="task-description"
            label={i18n.t('Description')}
            classNameContainer="slds-form-element_stacked slds-p-left_none"
            name="description"
            value={description}
            errorText={
              errors.description &&
              errors.description.length &&
              errors.description[0]
            }
            onChange={handleDescriptionChange}
          />
<<<<<<< HEAD
=======
          <Input
            id="assignee-name"
            label={i18n.t('Assign Team Member')}
            className="slds-form-element_stacked slds-p-left_none"
            name="assignee"
            value={assignee}
            aria-required
            maxLength="50"
            errorText={
              errors.name && errors.name.length && errors.name.join(', ')
            }
            onChange={handleAssigneeChange}
          />
>>>>>>> 6752794f
        </>
      )}
      <div className={classNames({ 'slds-m-top--medium': isOpen })}>
        <Button
          label={isOpen ? i18n.t('Create Task') : i18n.t('Add a Task')}
          className={classNames({
            'hide-separator': !isOpen,
            'show-separator': isOpen,
          })}
          variant="brand"
          type="submit"
          onClick={submitClicked}
        />
        <span className="vertical-separator slds-m-left--large"></span>
        {isOpen && (
          <Button
            label={i18n.t('Close Form')}
            className="slds-p-left--medium slds-p-right--medium"
            variant="base"
            onClick={closeForm}
          />
        )}
        {success && (
<<<<<<< HEAD
          <span
            className="slds-p-left--medium
              slds-p-right--medium
              slds-text-color_success"
          >
            {i18n.t('A task was successfully created.')}
=======
          <span className="slds-p-left--medium slds-p-right--medium form-text-success">
            {i18n.t('A task was successfully created')}
>>>>>>> 6752794f
          </span>
        )}
      </div>
    </form>
  );
};

export default TaskForm;<|MERGE_RESOLUTION|>--- conflicted
+++ resolved
@@ -157,22 +157,6 @@
             }
             onChange={handleDescriptionChange}
           />
-<<<<<<< HEAD
-=======
-          <Input
-            id="assignee-name"
-            label={i18n.t('Assign Team Member')}
-            className="slds-form-element_stacked slds-p-left_none"
-            name="assignee"
-            value={assignee}
-            aria-required
-            maxLength="50"
-            errorText={
-              errors.name && errors.name.length && errors.name.join(', ')
-            }
-            onChange={handleAssigneeChange}
-          />
->>>>>>> 6752794f
         </>
       )}
       <div className={classNames({ 'slds-m-top--medium': isOpen })}>
@@ -196,17 +180,12 @@
           />
         )}
         {success && (
-<<<<<<< HEAD
           <span
             className="slds-p-left--medium
               slds-p-right--medium
               slds-text-color_success"
           >
             {i18n.t('A task was successfully created.')}
-=======
-          <span className="slds-p-left--medium slds-p-right--medium form-text-success">
-            {i18n.t('A task was successfully created')}
->>>>>>> 6752794f
           </span>
         )}
       </div>
