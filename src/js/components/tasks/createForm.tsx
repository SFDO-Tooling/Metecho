import Button from '@salesforce/design-system-react/components/button';
import Input from '@salesforce/design-system-react/components/input';
import Modal from '@salesforce/design-system-react/components/modal';
import Textarea from '@salesforce/design-system-react/components/textarea';
import { t } from 'i18next';
import React, { useRef, useState } from 'react';
import { useHistory } from 'react-router-dom';
import { AnyAction } from 'redux';

import { GitHubIssueLink } from '@/js/components/githubIssues/selectIssueModal';
import SelectFlowType from '@/js/components/tasks/selectFlowType';
import {
  LabelWithSpinner,
  OrgData,
  useForm,
  useFormDefaults,
  useIsMounted,
  useTransientMessage,
} from '@/js/components/utils';
import { Epic } from '@/js/store/epics/reducer';
import { GitHubIssue, Project } from '@/js/store/projects/reducer';
import {
  DEFAULT_ORG_CONFIG_NAME,
  OBJECT_TYPES,
  RETRIEVE_CHANGES,
} from '@/js/utils/constants';
import routes from '@/js/utils/routes';

interface Props {
  project: Project;
  epic?: Epic | null;
  isOpen: boolean;
  playgroundOrgData?: OrgData | null;
  closeCreateModal: () => void;
  issue?: GitHubIssue | null;
}

const CreateTaskModal = ({
  project,
  epic,
  isOpen,
  playgroundOrgData,
  closeCreateModal,
  issue,
}: Props) => {
  const history = useHistory();
  const isMounted = useIsMounted();
  const { showTransientMessage, isShowingTransientMessage } =
    useTransientMessage();
  const [isSaving, setIsSaving] = useState(false);
  const [isSavingBatch, setIsSavingBatch] = useState(false);

  const submitButton = useRef<HTMLButtonElement | null>(null);
  const isContributingFromOrg = Boolean(playgroundOrgData);
  const useExistingOrgConfig = Boolean(
    isContributingFromOrg && playgroundOrgData?.org_config_name,
  );
  const defaultOrgConfig = useExistingOrgConfig
    ? /* istanbul ignore next */ playgroundOrgData?.org_config_name ||
      DEFAULT_ORG_CONFIG_NAME
    : DEFAULT_ORG_CONFIG_NAME;

  /* istanbul ignore next */
  const onError = () => {
    if (isMounted.current) {
      setIsSaving(false);
      setIsSavingBatch(false);
    }
  };

  const additionalData: { [key: string]: any } = {
    epic: epic?.id,
    project: epic ? undefined : project.id,
    issue: issue ? issue.id : undefined,
  };

  if (isContributingFromOrg) {
    additionalData.dev_org = playgroundOrgData?.id as string;
  }

  const {
    inputs,
    errors,
    handleInputChange,
    setInputs,
    handleSubmit,
    resetForm,
  } = useForm({
    fields: {
      name: '',
      description: '',
      org_config_name: defaultOrgConfig,
    },
    objectType: OBJECT_TYPES.TASK,
    additionalData,
    onError,
  });

  // When default org config changes, update selection
  useFormDefaults({
    field: 'org_config_name',
    value: defaultOrgConfig,
    inputs,
    setInputs,
  });

  const closeModal = () => {
    closeCreateModal();
    resetForm();
  };

  const addSuccess = (action: AnyAction) => {
    /* istanbul ignore else */
    if (isMounted.current) {
      setIsSaving(false);
      closeModal();
      const {
        type,
        payload: { object, objectType },
      } = action;
      if (
        type === 'CREATE_OBJECT_SUCCEEDED' &&
        objectType === OBJECT_TYPES.TASK &&
        object?.slug
      ) {
        // Redirect to newly created task
        const url = epic
          ? routes.epic_task_detail(project.slug, epic.slug, object.slug)
          : routes.project_task_detail(project.slug, object.slug);
        // Trigger retrieve-changes from org
        const state = isContributingFromOrg
          ? { [RETRIEVE_CHANGES]: true }
          : undefined;
        history.push(url, state);
      }
    }
  };
  const submitClicked = () => {
    // Click hidden button inside form to activate native browser validation
    /* istanbul ignore else */
    if (submitButton.current) {
      submitButton.current.click();
    }
  };
  const doSubmit = (e: React.FormEvent<HTMLFormElement>) => {
    setIsSaving(true);
    handleSubmit(e, { success: addSuccess });
  };

  const batchAddSuccess = () => {
    /* istanbul ignore else */
    if (isMounted.current) {
      resetForm();
      setIsSavingBatch(false);
      showTransientMessage();
    }
  };
  const batchSubmitClicked = (e: React.MouseEvent<HTMLFormElement>) => {
    setIsSavingBatch(true);
    handleSubmit(e, { success: batchAddSuccess });
  };

  let heading;
  if (isContributingFromOrg) {
    heading = t('Create a Task to Contribute Work from Scratch Org');
  } else if (epic) {
    heading = t('Create a Task for {{epic_name}}', {
      epic_name: epic.name,
    });
  } else {
    heading = t('Create a Task for {{project_name}}', {
      project_name: project.name,
    });
  }

  return (
    <Modal
      isOpen={isOpen}
      size="small"
      disableClose={isSaving || isSavingBatch}
      heading={heading}
      assistiveText={{ closeButton: t('Cancel') }}
      onRequestClose={closeModal}
      footer={[
        isShowingTransientMessage && (
          <span
            key="success"
            className="slds-text-color_success
              slds-float_left
              slds-p-left_x-small
              slds-p-top_xx-small
              metecho-transition-out"
          >
            {t('A Task was successfully created.')}
          </span>
        ),
        <Button
          key="cancel"
          label={t('Cancel')}
          onClick={closeModal}
          disabled={isSaving || isSavingBatch}
        />,
        !isContributingFromOrg && (
          <Button
            key="create-new"
            label={
              isSavingBatch ? (
                <LabelWithSpinner label={t('Creating…')} />
              ) : (
                t('Create & New')
              )
            }
            onClick={batchSubmitClicked}
            disabled={isSaving || isSavingBatch}
          />
        ),
        <Button
          key="submit"
          type="submit"
          label={
            isSaving ? (
              <LabelWithSpinner label={t('Creating…')} variant="inverse" />
            ) : (
              t('Create')
            )
          }
          variant="brand"
          onClick={submitClicked}
          disabled={isSaving || isSavingBatch}
        />,
      ]}
    >
      <div className="slds-p-around_large">
        {!epic && !isContributingFromOrg && (
<<<<<<< HEAD
          <p className="slds-m-bottom_small">
            {i18n.t(
=======
          <p className="slds-align_absolute-center slds-m-bottom_small">
            {t(
>>>>>>> 381b6e01
              'You are creating a Task for this Project. To group multiple Tasks together, create an Epic.',
            )}
          </p>
        )}
<<<<<<< HEAD
        {issue && (
          <p className="slds-m-bottom_small">
            <strong>{i18n.t('Attached Issue:')}</strong> #{issue.number}:{' '}
            {issue.title}
            <br />
            <GitHubIssueLink url={issue.html_url} />
          </p>
        )}
        <form onSubmit={doSubmit} className="slds-form">
          <Input
            id="task-name"
            label={i18n.t('Task Name')}
            className="slds-form-element_stacked slds-p-left_none"
            name="name"
            value={inputs.name}
            required
            aria-required
            errorText={errors.name}
            onChange={handleInputChange}
          />
          <Textarea
            id="task-description"
            label={i18n.t('Description')}
            classNameContainer="slds-form-element_stacked slds-p-left_none"
            className="metecho-textarea"
            name="description"
            value={inputs.description}
            errorText={errors.description}
            onChange={handleInputChange}
          />
          <SelectFlowType
            orgConfigs={project.org_config_names || []}
            projectId={project.id}
            value={inputs.org_config_name}
            errors={errors.org_config_name}
            isLoading={project.currently_fetching_org_config_names}
            className={useExistingOrgConfig ? 'slds-hide' : ''}
            handleSelect={handleInputChange}
          />
          {/* Clicking hidden button allows for native browser form validation */}
          <button
            ref={submitButton}
            type="submit"
            style={{ display: 'none' }}
            disabled={isSaving || isSavingBatch}
          />
        </form>
      </div>
=======
        <Input
          id="task-name"
          label={t('Task Name')}
          className="slds-form-element_stacked slds-p-left_none"
          name="name"
          value={inputs.name}
          required
          aria-required
          errorText={errors.name}
          onChange={handleInputChange}
        />
        <Textarea
          id="task-description"
          label={t('Description')}
          classNameContainer="slds-form-element_stacked slds-p-left_none"
          className="metecho-textarea"
          name="description"
          value={inputs.description}
          errorText={errors.description}
          onChange={handleInputChange}
        />
        <SelectFlowType
          orgConfigs={project.org_config_names || []}
          projectId={project.id}
          value={inputs.org_config_name}
          errors={errors.org_config_name}
          isLoading={project.currently_fetching_org_config_names}
          className={useExistingOrgConfig ? 'slds-hide' : ''}
          handleSelect={handleInputChange}
        />
        {/* Clicking hidden button allows for native browser form validation */}
        <button
          ref={submitButton}
          type="submit"
          style={{ display: 'none' }}
          disabled={isSaving || isSavingBatch}
        />
      </form>
>>>>>>> 381b6e01
    </Modal>
  );
};

export default CreateTaskModal;<|MERGE_RESOLUTION|>--- conflicted
+++ resolved
@@ -232,21 +232,15 @@
     >
       <div className="slds-p-around_large">
         {!epic && !isContributingFromOrg && (
-<<<<<<< HEAD
           <p className="slds-m-bottom_small">
-            {i18n.t(
-=======
-          <p className="slds-align_absolute-center slds-m-bottom_small">
             {t(
->>>>>>> 381b6e01
               'You are creating a Task for this Project. To group multiple Tasks together, create an Epic.',
             )}
           </p>
         )}
-<<<<<<< HEAD
         {issue && (
           <p className="slds-m-bottom_small">
-            <strong>{i18n.t('Attached Issue:')}</strong> #{issue.number}:{' '}
+            <strong>{t('Attached Issue:')}</strong> #{issue.number}:{' '}
             {issue.title}
             <br />
             <GitHubIssueLink url={issue.html_url} />
@@ -255,7 +249,7 @@
         <form onSubmit={doSubmit} className="slds-form">
           <Input
             id="task-name"
-            label={i18n.t('Task Name')}
+            label={t('Task Name')}
             className="slds-form-element_stacked slds-p-left_none"
             name="name"
             value={inputs.name}
@@ -266,7 +260,7 @@
           />
           <Textarea
             id="task-description"
-            label={i18n.t('Description')}
+            label={t('Description')}
             classNameContainer="slds-form-element_stacked slds-p-left_none"
             className="metecho-textarea"
             name="description"
@@ -292,46 +286,6 @@
           />
         </form>
       </div>
-=======
-        <Input
-          id="task-name"
-          label={t('Task Name')}
-          className="slds-form-element_stacked slds-p-left_none"
-          name="name"
-          value={inputs.name}
-          required
-          aria-required
-          errorText={errors.name}
-          onChange={handleInputChange}
-        />
-        <Textarea
-          id="task-description"
-          label={t('Description')}
-          classNameContainer="slds-form-element_stacked slds-p-left_none"
-          className="metecho-textarea"
-          name="description"
-          value={inputs.description}
-          errorText={errors.description}
-          onChange={handleInputChange}
-        />
-        <SelectFlowType
-          orgConfigs={project.org_config_names || []}
-          projectId={project.id}
-          value={inputs.org_config_name}
-          errors={errors.org_config_name}
-          isLoading={project.currently_fetching_org_config_names}
-          className={useExistingOrgConfig ? 'slds-hide' : ''}
-          handleSelect={handleInputChange}
-        />
-        {/* Clicking hidden button allows for native browser form validation */}
-        <button
-          ref={submitButton}
-          type="submit"
-          style={{ display: 'none' }}
-          disabled={isSaving || isSavingBatch}
-        />
-      </form>
->>>>>>> 381b6e01
     </Modal>
   );
 };
