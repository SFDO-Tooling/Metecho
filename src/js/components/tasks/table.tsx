import DataTable from '@salesforce/design-system-react/components/data-table';
import DataTableCell from '@salesforce/design-system-react/components/data-table/cell';
import DataTableColumn from '@salesforce/design-system-react/components/data-table/column';
import Icon from '@salesforce/design-system-react/components/icon';
import i18n from 'i18next';
import React from 'react';
import { Link } from 'react-router-dom';

import { Task } from '@/store/tasks/reducer';
import routes from '@/utils/routes';

export interface Props {
  productSlug: string;
  projectSlug: string;
  tasks: Task[];
}

<<<<<<< HEAD
const NameDataCell = ({
  productSlug,
  projectSlug,
  item,
  children,
  ...props
}: any) => (
  <DataTableCell {...props}>
    <Link to={routes.task_detail(productSlug, projectSlug, item.slug)}>
      {children}
    </Link>
  </DataTableCell>
);
NameDataCell.displayName = DataTableCell.displayName;

const StatusTableCell = ({ ...props }: any) => (
  <DataTableCell {...props}>
    <span className="slds-align-middle slds-badge">{i18n.t('Unchanged')}</span>
  </DataTableCell>
);
StatusTableCell.displayName = DataTableCell.displayName;

const AssigneeTableCell = ({ ...props }: any) => (
  <DataTableCell {...props}>
    <Icon
      title={i18n.t('Assign User')}
      category="utility"
      name="adduser"
      size="x-small"
    />
  </DataTableCell>
);
AssigneeTableCell.displayName = DataTableCell.displayName;

const TaskTable = ({ productSlug, projectSlug, tasks }: Props) =>
  tasks.length ? (
    <article className="slds-card">
      <DataTable items={tasks} id="project-tasks-table">
        <DataTableColumn
          key="name"
          label={i18n.t('Task')}
          property="name"
          primaryColumn
          truncate
        >
          <NameDataCell productSlug={productSlug} projectSlug={projectSlug} />
        </DataTableColumn>
        <DataTableColumn
          key="status"
          label={i18n.t('Status')}
          property="status"
        >
          <StatusTableCell />
        </DataTableColumn>
        <DataTableColumn
          key="assignee"
          label={i18n.t('Assigned')}
          property="assignee"
        >
          <AssigneeTableCell />
        </DataTableColumn>
      </DataTable>
    </article>
  ) : null;
=======
const TaskTable: React.SFC<Props> = ({ tasks }: Props) => {
  const StatusTableCell = () => (
    <DataTableCell title="new">
      <span className="slds-align-middle">
        {i18n.t('In Progress')}
      </span>
    </DataTableCell>
  );
  StatusTableCell.displayName = DataTableCell.displayName;

  const LinkTableCell = ({ children }: any) => (
    <DataTableCell title="new" className="slds-p-horizontal_none">
      <Link to="#">{children}</Link>
    </DataTableCell>
  );
  LinkTableCell.displayName = DataTableCell.displayName;
  const columns = [
    <DataTableColumn
      key="task"
      label={i18n.t('Task')}
      property="name"
      width="65%"
    >
      <LinkTableCell />
    </DataTableColumn>,
    <DataTableColumn
      key="status"
      label={i18n.t('Status')}
      property="status"
      width="20%"
    >
      <StatusTableCell />
    </DataTableColumn>,
    <DataTableColumn
      key="assignee"
      label={i18n.t('Assigned')}
      property="assignee"
      width="15%"
    />,
  ];

  return (
    <>
      {tasks.length ? (
        <DataTable
          items={tasks}
          id="DataTableExample-1-default"
          className="minimal-th"
          fixedLayout
          noRowHover
          unbufferedCell
        >
          {columns}
        </DataTable>
      ) : null}{' '}
    </>
  );
};
>>>>>>> 6752794f

export default TaskTable;<|MERGE_RESOLUTION|>--- conflicted
+++ resolved
@@ -2,6 +2,7 @@
 import DataTableCell from '@salesforce/design-system-react/components/data-table/cell';
 import DataTableColumn from '@salesforce/design-system-react/components/data-table/column';
 import Icon from '@salesforce/design-system-react/components/icon';
+import classNames from 'classnames';
 import i18n from 'i18next';
 import React from 'react';
 import { Link } from 'react-router-dom';
@@ -15,15 +16,18 @@
   tasks: Task[];
 }
 
-<<<<<<< HEAD
 const NameDataCell = ({
   productSlug,
   projectSlug,
   item,
   children,
+  className,
   ...props
 }: any) => (
-  <DataTableCell {...props}>
+  <DataTableCell
+    className={classNames(className, 'slds-p-horizontal_none')}
+    {...props}
+  >
     <Link to={routes.task_detail(productSlug, projectSlug, item.slug)}>
       {children}
     </Link>
@@ -33,7 +37,7 @@
 
 const StatusTableCell = ({ ...props }: any) => (
   <DataTableCell {...props}>
-    <span className="slds-align-middle slds-badge">{i18n.t('Unchanged')}</span>
+    <span className="slds-align-middle">{i18n.t('Unchanged')}</span>
   </DataTableCell>
 );
 StatusTableCell.displayName = DataTableCell.displayName;
@@ -52,93 +56,41 @@
 
 const TaskTable = ({ productSlug, projectSlug, tasks }: Props) =>
   tasks.length ? (
-    <article className="slds-card">
-      <DataTable items={tasks} id="project-tasks-table">
-        <DataTableColumn
-          key="name"
-          label={i18n.t('Task')}
-          property="name"
-          primaryColumn
-          truncate
-        >
-          <NameDataCell productSlug={productSlug} projectSlug={projectSlug} />
-        </DataTableColumn>
-        <DataTableColumn
-          key="status"
-          label={i18n.t('Status')}
-          property="status"
-        >
-          <StatusTableCell />
-        </DataTableColumn>
-        <DataTableColumn
-          key="assignee"
-          label={i18n.t('Assigned')}
-          property="assignee"
-        >
-          <AssigneeTableCell />
-        </DataTableColumn>
-      </DataTable>
-    </article>
+    <DataTable
+      items={tasks}
+      id="project-tasks-table"
+      className="minimal-th"
+      fixedLayout
+      noRowHover
+      unbufferedCell
+    >
+      <DataTableColumn
+        key="name"
+        label={i18n.t('Task')}
+        property="name"
+        width="65%"
+        primaryColumn
+        truncate
+      >
+        <NameDataCell productSlug={productSlug} projectSlug={projectSlug} />
+      </DataTableColumn>
+      <DataTableColumn
+        key="status"
+        label={i18n.t('Status')}
+        property="status"
+        width="20%"
+      >
+        <StatusTableCell />
+      </DataTableColumn>
+      <DataTableColumn
+        key="assignee"
+        label={i18n.t('Assigned')}
+        property="assignee"
+        width="15%"
+      >
+        <AssigneeTableCell />
+      </DataTableColumn>
+    </DataTable>
   ) : null;
-=======
-const TaskTable: React.SFC<Props> = ({ tasks }: Props) => {
-  const StatusTableCell = () => (
-    <DataTableCell title="new">
-      <span className="slds-align-middle">
-        {i18n.t('In Progress')}
-      </span>
-    </DataTableCell>
-  );
-  StatusTableCell.displayName = DataTableCell.displayName;
-
-  const LinkTableCell = ({ children }: any) => (
-    <DataTableCell title="new" className="slds-p-horizontal_none">
-      <Link to="#">{children}</Link>
-    </DataTableCell>
-  );
-  LinkTableCell.displayName = DataTableCell.displayName;
-  const columns = [
-    <DataTableColumn
-      key="task"
-      label={i18n.t('Task')}
-      property="name"
-      width="65%"
-    >
-      <LinkTableCell />
-    </DataTableColumn>,
-    <DataTableColumn
-      key="status"
-      label={i18n.t('Status')}
-      property="status"
-      width="20%"
-    >
-      <StatusTableCell />
-    </DataTableColumn>,
-    <DataTableColumn
-      key="assignee"
-      label={i18n.t('Assigned')}
-      property="assignee"
-      width="15%"
-    />,
-  ];
-
-  return (
-    <>
-      {tasks.length ? (
-        <DataTable
-          items={tasks}
-          id="DataTableExample-1-default"
-          className="minimal-th"
-          fixedLayout
-          noRowHover
-          unbufferedCell
-        >
-          {columns}
-        </DataTable>
-      ) : null}{' '}
-    </>
-  );
-};
->>>>>>> 6752794f
 
 export default TaskTable;