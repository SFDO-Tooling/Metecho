import Button from '@salesforce/design-system-react/components/button';
import DataTable from '@salesforce/design-system-react/components/data-table';
import DataTableCell from '@salesforce/design-system-react/components/data-table/cell';
import DataTableColumn from '@salesforce/design-system-react/components/data-table/column';
import classNames from 'classnames';
import { orderBy } from 'lodash';
import React, { ReactNode, useCallback, useState } from 'react';
import { Trans, useTranslation } from 'react-i18next';
import { useDispatch, useSelector } from 'react-redux';
import { Link } from 'react-router-dom';

import { EmptyIllustration } from '@/js/components/404';
import AssignTaskRoleModal from '@/js/components/githubUsers/assignTaskRole';
import GitHubUserAvatar from '@/js/components/githubUsers/avatar';
import TourPopover from '@/js/components/tour/popover';
import {
  getTaskStatus,
  LabelWithSpinner,
  SpinnerWrapper,
  useIsMounted,
} from '@/js/components/utils';
import { ThunkDispatch } from '@/js/store';
import { fetchObjects, ObjectFilters } from '@/js/store/actions';
import { Task } from '@/js/store/tasks/reducer';
import { GitHubUser, User } from '@/js/store/user/reducer';
import { selectUserState } from '@/js/store/user/selectors';
import {
  OBJECT_TYPES,
  ORG_TYPES,
  OrgTypes,
  TASK_STATUSES,
} from '@/js/utils/constants';
import routes from '@/js/utils/routes';

type AssignUserAction = ({
  task,
  type,
  assignee,
  shouldAlertAssignee,
}: {
  task: Task;
  type: OrgTypes;
  assignee: number | null;
  shouldAlertAssignee: boolean;
}) => void;

interface TableCellProps {
  [key: string]: any;
  className?: string;
  children?: ReactNode;
  item?: Task;
}

interface Props {
  projectId?: string;
  tasks: Task[];
  next?: string | null;
  count?: number;
  isFetched: boolean;
  epicId?: string;
  epicUsers?: GitHubUser[];
  githubUsers?: GitHubUser[];
  canAssign: boolean;
  isRefreshingUsers: boolean;
  assignUserAction?: AssignUserAction;
  viewEpicsColumn?: boolean;
}

const NameTableCell = ({
  item,
  className,
  children,
  ...props
}: TableCellProps) => (
  <DataTableCell {...props} className={classNames(className, 'truncated-cell')}>
    {item && (
      <Link
        to={
          item.epic
            ? routes.epic_task_detail(
                item.root_project_slug,
                item.epic.slug,
                item.slug,
              )
            : routes.project_task_detail(item.root_project_slug, item.slug)
        }
      >
        {children}
      </Link>
    )}
  </DataTableCell>
);
NameTableCell.displayName = DataTableCell.displayName;

const EpicTableCell = ({ item, className, ...props }: TableCellProps) => (
  <DataTableCell {...props} className={classNames(className, 'truncated-cell')}>
    {item?.epic?.slug && item?.epic?.name ? (
      <Link to={routes.epic_detail(item.root_project_slug, item.epic.slug)}>
        {item.epic.name}
      </Link>
    ) : (
      '-'
    )}
  </DataTableCell>
);
EpicTableCell.displayName = DataTableCell.displayName;

const StatusTableCell = ({ item, className, ...props }: TableCellProps) => {
  /* istanbul ignore if */
  if (!item) {
    return null;
  }

  const { status, icon } = getTaskStatus({
    taskStatus: item.status,
    reviewStatus: item.review_status,
    reviewValid: item.review_valid,
    prIsOpen: item.pr_is_open,
  });

  return (
    <DataTableCell
      {...props}
      title={status}
      className={classNames(className, 'status-cell truncated-cell')}
    >
      <span className="status-cell-icon">{icon}</span>
      <span className="slds-m-left_x-small status-cell-text slds-truncate">
        {status}
      </span>
    </DataTableCell>
  );
};
StatusTableCell.displayName = DataTableCell.displayName;

const AssigneeTableCell = ({
  type,
  epicUsers,
  githubUsers,
  currentUser,
  canAssign,
  isRefreshingUsers,
  assignUserAction,
  item,
  className,
  ...props
}: TableCellProps & {
  type: OrgTypes;
  epicUsers?: GitHubUser[];
  githubUsers?: GitHubUser[];
  currentUser?: User;
  canAssign: boolean;
  isRefreshingUsers: boolean;
<<<<<<< HEAD
  assignUserAction?: AssignUserAction | undefined;
=======
  assignUserAction: AssignUserAction;
  children?: number | null;
>>>>>>> a9763a42
}) => {
  const { t } = useTranslation();

  const [assignUserModalOpen, setAssignUserModalOpen] = useState(false);

  const openAssignUserModal = () => {
    setAssignUserModalOpen(true);
  };
  const closeAssignUserModal = () => {
    setAssignUserModalOpen(false);
  };

  const doAssignUserAction = useCallback(
    (assignee: number | null, shouldAlertAssignee: boolean) => {
      /* istanbul ignore if */
      if (!item || !type || !assignUserAction) {
        return;
      }
      assignUserAction({ task: item, type, assignee, shouldAlertAssignee });
    },
    [assignUserAction, item, type],
  );

  const doSelfAssignUserAction = useCallback(() => {
    /* istanbul ignore if */
    if (!item || !type || !currentUser?.github_id || !assignUserAction) {
      return;
    }
    assignUserAction({
      task: item,
      type,
      assignee: currentUser.github_id,
      shouldAlertAssignee: false,
    });
  }, [assignUserAction, currentUser?.github_id, item, type]);

  /* istanbul ignore if */
  if (!item) {
    return null;
  }

  let contents, title, assignedUser;

  switch (type) {
    case ORG_TYPES.DEV:
      if (item?.assigned_dev) {
        assignedUser = item?.assigned_dev;
        contents = <GitHubUserAvatar user={item?.assigned_dev} />;
        title = item?.assigned_dev?.login;
      } else {
        title = t('Assign Developer');
      }
      break;
    case ORG_TYPES.QA:
      if (item?.assigned_qa) {
        assignedUser = item?.assigned_qa;
        contents = <GitHubUserAvatar user={item?.assigned_qa} />;
        title = item?.assigned_qa?.login;
      } else {
        title = t('Assign Tester');
      }
      break;
  }

  if (!assignedUser && canAssign && assignUserAction && githubUsers) {
    const epicCollaborators = item.epic
      ? epicUsers ||
        githubUsers?.filter((user) => item.epic?.github_users.includes(user.id))
      : null;

    contents = (
      <>
        <Button
          className="slds-m-left_xx-small"
          assistiveText={{ icon: title }}
          iconCategory="utility"
          iconName="adduser"
          iconSize="medium"
          variant="icon"
          title={title}
          onClick={openAssignUserModal}
        />
        <AssignTaskRoleModal
          projectId={item.root_project}
          taskHasEpic={Boolean(item.epic)}
          epicUsers={epicCollaborators}
          githubUsers={githubUsers}
          selectedUser={assignedUser || null}
          orgType={type}
          isOpen={assignUserModalOpen}
          isRefreshingUsers={isRefreshingUsers}
          onRequestClose={closeAssignUserModal}
          setUser={doAssignUserAction}
        />
      </>
    );
  } else if (
    type === ORG_TYPES.QA &&
    currentUser?.github_id &&
    assignUserAction &&
    !assignedUser
  ) {
    title = t('Self-Assign as Tester');
    contents = (
      <Button
        className="slds-m-left_xx-small"
        assistiveText={{ icon: title }}
        iconCategory="utility"
        iconName="adduser"
        iconSize="medium"
        variant="icon"
        title={title}
        onClick={doSelfAssignUserAction}
      />
    );
  }
  return (
    <DataTableCell {...props} title={title} className={className}>
      {contents}
    </DataTableCell>
  );
};
AssigneeTableCell.displayName = DataTableCell.displayName;

const TaskTable = ({
  projectId,
  tasks,
  next,
  count,
  isFetched,
  epicId,
  epicUsers,
  githubUsers,
  canAssign,
  isRefreshingUsers,
  assignUserAction,
  viewEpicsColumn,
}: Props) => {
  const { t } = useTranslation();
  const isMounted = useIsMounted();
  const dispatch = useDispatch<ThunkDispatch>();
  const currentUser = useSelector(selectUserState) as User;
  const [fetchingTasks, setFetchingTasks] = useState(false);

  const statusOrder = {
    [TASK_STATUSES.IN_PROGRESS]: 1,
    [TASK_STATUSES.PLANNED]: 2,
    [TASK_STATUSES.COMPLETED]: 3,
    [TASK_STATUSES.CANCELED]: 4,
  };

  const items = isFetched
    ? orderBy(
        tasks,
        [
          (item) => statusOrder[item.status],
          'created_at',
          (item) => item.name.toLowerCase(),
        ],
        ['asc', 'desc', 'asc'],
      )
    : [];

  const fetchMoreTasks = useCallback(() => {
    /* istanbul ignore else */
    if (isFetched && projectId && next) {
      /* istanbul ignore else */
      if (isMounted.current) {
        setFetchingTasks(true);
      }

      const filters: ObjectFilters = { project: projectId };
      if (epicId) {
        filters.epic = epicId;
      }

      dispatch(
        fetchObjects({
          objectType: OBJECT_TYPES.TASK,
          filters,
          url: next,
        }),
      ).finally(() => {
        /* istanbul ignore else */
        if (isMounted.current) {
          setFetchingTasks(false);
        }
      });
    }
  }, [isFetched, projectId, next, isMounted, epicId, dispatch]);

  return isFetched ? (
    <>
      {tasks.length ? (
        <>
          <DataTable
            items={items}
            id="epic-tasks-table"
            className={viewEpicsColumn ? 'outdented_medium' : ''}
            noRowHover
          >
            <DataTableColumn
              key="name"
              label={
                <>
                  {t('Task')}
                  <TourPopover
                    id="tour-task-name-column"
                    align="top left"
                    heading={t('Task names')}
                    body={
                      <Trans i18nKey="tourTaskNameColumn">
                        A Task’s name describes the work being done. Select a
                        name to access the Dev and Tester Orgs for the Task, as
                        well as specific details about the work that has been
                        done.
                      </Trans>
                    }
                  />
                </>
              }
              property="name"
              width={viewEpicsColumn ? '40%' : '60%'}
              primaryColumn
            >
              <NameTableCell />
            </DataTableColumn>
            {viewEpicsColumn && (
              <DataTableColumn
                key="epic"
                label={
                  <>
                    {t('Epic')}
                    <TourPopover
                      id="tour-task-epic-name-column"
                      align="top left"
                      heading={t('Epic names')}
                      body={
                        <Trans i18nKey="tourTaskEpicNameColumn">
                          Tasks can be grouped together in an Epic. Select the
                          Epic name to view the Task in the context of its
                          group.
                        </Trans>
                      }
                    />
                  </>
                }
                property="epic"
                width="30%"
              >
                <EpicTableCell />
              </DataTableColumn>
            )}
            <DataTableColumn
              key="status"
              label={
                <div className="tour-task-status-column">
                  {t('Status')}
                  <TourPopover
                    id="tour-task-status-column"
                    align="top"
                    heading={t('Task statuses')}
                    body={
                      <Trans i18nKey="tourTaskStatusColumn">
                        A Task begins with a status of <b>Planned</b>. When a
                        Dev Org is created, the status changes to{' '}
                        <b>In Progress</b>, and the Developer begins work. When
                        the Developer is ready for the work to be tested, the
                        status becomes <b>Test</b>. After Testing, the status
                        becomes either <b>Changes Requested</b> or{' '}
                        <b>Approved</b> based on the Tester’s review. If the
                        Developer retrieves new changes, the status moves back
                        to <b>In Progress</b>. Once the Task is added to the
                        Project on GitHub, the status is <b>Complete</b>.
                      </Trans>
                    }
                  />
                </div>
              }
              property="status"
              width={viewEpicsColumn ? '20%' : '30%'}
            >
              <StatusTableCell />
            </DataTableColumn>
            <DataTableColumn
              key="assigned_dev"
              label={
                <>
                  {t('Dev')}
                  <TourPopover
                    id="tour-task-developer-column"
                    align="top"
                    heading={t('Task Developers')}
                    body={
                      <Trans i18nKey="tourTaskDeveloperColumn">
                        A <b>Developer</b> is the person assigned to do the work
                        of a Task. Developers create Dev Orgs for their work,
                        retrieve their changes, and then submit their work for
                        someone to test. Anyone with permission to contribute to
                        the Project on GitHub can be assigned as a Developer on
                        a Task.
                      </Trans>
                    }
                  />
                </>
              }
              property="assigned_dev"
              width="5%"
            >
              <AssigneeTableCell
                type={ORG_TYPES.DEV}
                epicUsers={epicUsers}
                githubUsers={githubUsers}
                canAssign={canAssign}
                isRefreshingUsers={isRefreshingUsers}
                assignUserAction={assignUserAction}
              />
            </DataTableColumn>
            <DataTableColumn
              key="assigned_qa"
              label={
                <div className="tour-task-tester-column">
                  {t('Test')}
                  <TourPopover
                    id="tour-task-tester-column"
                    align="top"
                    heading={t('Task Testers')}
                    body={
                      <Trans i18nKey="tourTaskTesterColumn">
                        Assign yourself or someone else as a Tester to help on a
                        Task for this Project. When a Task has a status of{' '}
                        <b>Test</b>, it is ready for testing. Testers create a
                        Test Org to view the Developer’s work, and approve the
                        work or request changes before the Task can be
                        completed.
                      </Trans>
                    }
                  />
                </div>
              }
              property="assigned_qa"
              width="5%"
            >
              <AssigneeTableCell
                type={ORG_TYPES.QA}
                epicUsers={epicUsers}
                githubUsers={githubUsers}
                currentUser={currentUser}
                canAssign={canAssign}
                isRefreshingUsers={isRefreshingUsers}
                assignUserAction={assignUserAction}
              />
            </DataTableColumn>
          </DataTable>
          {tasks?.length && next && tasks?.length !== count ? (
            <div className="slds-m-top_large">
              <Button
                label={fetchingTasks ? <LabelWithSpinner /> : t('Load More')}
                onClick={fetchMoreTasks}
              />
            </div>
          ) : /* istanbul ignore next */ null}
        </>
      ) : (
        <EmptyIllustration
          heading={t('No Tasks')}
          message={
            <Trans i18nKey="noTasks">
              Tasks in Metecho represent small changes to this Project; each one
              has a Developer and a Tester. Tasks are equivalent to GitHub
              branches. There are no Tasks for this Project.
            </Trans>
          }
        />
      )}
    </>
  ) : (
    // Fetching tasks from API
    <div
      className="slds-is-relative
        slds-m-top_medium
        slds-p-vertical_x-large"
    >
      <SpinnerWrapper />
    </div>
  );
};

export default TaskTable;<|MERGE_RESOLUTION|>--- conflicted
+++ resolved
@@ -151,12 +151,7 @@
   currentUser?: User;
   canAssign: boolean;
   isRefreshingUsers: boolean;
-<<<<<<< HEAD
-  assignUserAction?: AssignUserAction | undefined;
-=======
-  assignUserAction: AssignUserAction;
-  children?: number | null;
->>>>>>> a9763a42
+  assignUserAction?: AssignUserAction;
 }) => {
   const { t } = useTranslation();
 
@@ -198,37 +193,67 @@
     return null;
   }
 
-  let contents, title, assignedUser;
+  let contents, title, assignedUser: GitHubUser | undefined;
 
   switch (type) {
     case ORG_TYPES.DEV:
       if (item?.assigned_dev) {
-        assignedUser = item?.assigned_dev;
-        contents = <GitHubUserAvatar user={item?.assigned_dev} />;
-        title = item?.assigned_dev?.login;
+        assignedUser = item.assigned_dev;
+        contents = <GitHubUserAvatar user={assignedUser} />;
+        title = assignedUser.login;
       } else {
         title = t('Assign Developer');
       }
       break;
     case ORG_TYPES.QA:
       if (item?.assigned_qa) {
-        assignedUser = item?.assigned_qa;
-        contents = <GitHubUserAvatar user={item?.assigned_qa} />;
-        title = item?.assigned_qa?.login;
+        assignedUser = item.assigned_qa;
+        contents = <GitHubUserAvatar user={assignedUser} />;
+        title = assignedUser.login;
       } else {
         title = t('Assign Tester');
       }
       break;
   }
 
-  if (!assignedUser && canAssign && assignUserAction && githubUsers) {
-    const epicCollaborators = item.epic
-      ? epicUsers ||
-        githubUsers?.filter((user) => item.epic?.github_users.includes(user.id))
-      : null;
-
-    contents = (
-      <>
+  if (!assignedUser && assignUserAction) {
+    if (canAssign && githubUsers) {
+      const epicCollaborators = item.epic
+        ? epicUsers ||
+          githubUsers.filter((user) =>
+            item.epic?.github_users.includes(user.id),
+          )
+        : null;
+
+      contents = (
+        <>
+          <Button
+            className="slds-m-left_xx-small"
+            assistiveText={{ icon: title }}
+            iconCategory="utility"
+            iconName="adduser"
+            iconSize="medium"
+            variant="icon"
+            title={title}
+            onClick={openAssignUserModal}
+          />
+          <AssignTaskRoleModal
+            projectId={item.root_project}
+            taskHasEpic={Boolean(item.epic)}
+            epicUsers={epicCollaborators}
+            githubUsers={githubUsers}
+            selectedUser={assignedUser || null}
+            orgType={type}
+            isOpen={assignUserModalOpen}
+            isRefreshingUsers={isRefreshingUsers}
+            onRequestClose={closeAssignUserModal}
+            setUser={doAssignUserAction}
+          />
+        </>
+      );
+    } else if (!canAssign && type === ORG_TYPES.QA && currentUser?.github_id) {
+      title = t('Self-Assign as Tester');
+      contents = (
         <Button
           className="slds-m-left_xx-small"
           assistiveText={{ icon: title }}
@@ -237,42 +262,12 @@
           iconSize="medium"
           variant="icon"
           title={title}
-          onClick={openAssignUserModal}
+          onClick={doSelfAssignUserAction}
         />
-        <AssignTaskRoleModal
-          projectId={item.root_project}
-          taskHasEpic={Boolean(item.epic)}
-          epicUsers={epicCollaborators}
-          githubUsers={githubUsers}
-          selectedUser={assignedUser || null}
-          orgType={type}
-          isOpen={assignUserModalOpen}
-          isRefreshingUsers={isRefreshingUsers}
-          onRequestClose={closeAssignUserModal}
-          setUser={doAssignUserAction}
-        />
-      </>
-    );
-  } else if (
-    type === ORG_TYPES.QA &&
-    currentUser?.github_id &&
-    assignUserAction &&
-    !assignedUser
-  ) {
-    title = t('Self-Assign as Tester');
-    contents = (
-      <Button
-        className="slds-m-left_xx-small"
-        assistiveText={{ icon: title }}
-        iconCategory="utility"
-        iconName="adduser"
-        iconSize="medium"
-        variant="icon"
-        title={title}
-        onClick={doSelfAssignUserAction}
-      />
-    );
+      );
+    }
   }
+
   return (
     <DataTableCell {...props} title={title} className={className}>
       {contents}
