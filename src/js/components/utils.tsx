import Icon from '@salesforce/design-system-react/components/icon';
import Spinner from '@salesforce/design-system-react/components/spinner';
import React, {
  ComponentType,
  ReactElement,
  ReactNode,
  useCallback,
  useEffect,
  useRef,
  useState,
} from 'react';
import { useDispatch, useSelector } from 'react-redux';
import { Redirect, Route, RouteComponentProps } from 'react-router-dom';

import ProductNotFound from '@/components/products/product404';
import ProjectNotFound from '@/components/projects/project404';
import TaskNotFound from '@/components/tasks/task404';
import { AppState, ThunkDispatch } from '@/store';
import { createObject, fetchObject, fetchObjects } from '@/store/actions';
import { addError } from '@/store/errors/actions';
import { Product } from '@/store/products/reducer';
import { selectProduct, selectProductSlug } from '@/store/products/selectors';
import { Project } from '@/store/projects/reducer';
import {
  selectProject,
  selectProjectsByProduct,
  selectProjectSlug,
} from '@/store/projects/selectors';
import { Task } from '@/store/tasks/reducer';
import {
  selectTask,
  selectTasksByProject,
  selectTaskSlug,
} from '@/store/tasks/selectors';
import { selectUserState } from '@/store/user/selectors';
import { ApiError } from '@/utils/api';
import {
  GITHUB_REPO_PREFIX,
  OBJECT_TYPES,
  ObjectTypes,
} from '@/utils/constants';
import routes from '@/utils/routes';
import githubIcon from '#/github.svg';

// For use as a "loading" button label
export const LabelWithSpinner = ({
  label,
  variant = 'inverse',
  size = 'small',
}: {
  label: string;
  variant?: string;
  size?: string;
}) => (
  <>
    <span className="slds-is-relative slds-m-right_large">
      <Spinner variant={variant} size={size} />
    </span>
    {label}
  </>
);

export const RepoLink = ({
  url,
  shortenGithub = false,
  children,
}: {
  url: string;
  shortenGithub?: boolean;
  children?: ReactNode;
}) => (
  <a href={url} target="_blank" rel="noreferrer noopener">
    {shortenGithub && url.startsWith(GITHUB_REPO_PREFIX) ? (
      <>
        <Icon
          path={`${githubIcon}#github`}
          size="xx-small"
          className="slds-m-bottom_xx-small"
        />
        {url.slice(GITHUB_REPO_PREFIX.length)}
      </>
    ) : (
      children
    )}
  </a>
);

export const PrivateRoute = ({
  component: Component,
  ...rest
}: {
  component: ComponentType<any>;
  [key: string]: any;
}) => {
  const user = useSelector(selectUserState);

  return (
    <Route
      {...rest}
      render={props =>
        user ? (
          <Component {...props} />
        ) : (
          <Redirect
            to={{
              pathname: routes.login(),
              state: { from: props.location },
            }}
          />
        )
      }
    />
  );
};

export const getProductLoadingOrNotFound = ({
  product,
  productSlug,
}: {
  product?: Product | null;
  productSlug?: string;
}): ReactElement | false => {
  if (!product) {
    if (!productSlug || product === null) {
      return <ProductNotFound />;
    }
    // Fetching product from API
    return <Spinner />;
  }
  return false;
};

export const getProjectLoadingOrNotFound = ({
  product,
  project,
  projectSlug,
}: {
  product?: Product | null;
  project?: Project | null;
  projectSlug?: string;
}): ReactElement | false => {
  if (!project) {
    if (!product) {
      return <ProductNotFound />;
    }
    if (!projectSlug || project === null) {
      return <ProjectNotFound product={product} />;
    }
    // Fetching project from API
    return <Spinner />;
  }
  return false;
};

export const getTaskLoadingOrNotFound = ({
  product,
  project,
  projectSlug,
  task,
  taskSlug,
}: {
  product?: Product | null;
  project?: Project | null;
  projectSlug?: string;
  task?: Task | null;
  taskSlug?: string;
}): ReactNode | false => {
  if (!task) {
    if (!product) {
      return <ProductNotFound />;
    }
    if (!projectSlug || project === null) {
      return <ProjectNotFound product={product} />;
    }
    if (project) {
      if (!taskSlug || task === null) {
        return <TaskNotFound product={product} project={project} />;
      }
    }

    // Fetching task from API
    return <Spinner />;
  }
  return false;
};

// This is often considered an anti-pattern in React, but we consider it
// acceptable in cases where we don't want to cancel or cleanup an asynchronous
// action on unmount -- we just want to prevent a post-unmount state update
// after the action finishes.
// https://reactjs.org/blog/2015/12/16/ismounted-antipattern.html
export const useIsMounted = () => {
  const isMounted = useRef(true);
  useEffect(
    () => () => {
      isMounted.current = false;
    },
    [],
  );
  return isMounted;
};

export const useFetchProductIfMissing = (routeProps: RouteComponentProps) => {
  const dispatch = useDispatch<ThunkDispatch>();
  const selectProductWithProps = useCallback(selectProduct, []);
  const selectProductSlugWithProps = useCallback(selectProductSlug, []);
  const product = useSelector((state: AppState) =>
    selectProductWithProps(state, routeProps),
  );
  const productSlug = useSelector((state: AppState) =>
    selectProductSlugWithProps(state, routeProps),
  );

  useEffect(() => {
    if (productSlug && product === undefined) {
      // Fetch product from API
      dispatch(
        fetchObject({
          objectType: OBJECT_TYPES.PRODUCT,
          filters: { slug: productSlug },
        }),
      );
    }
  }, [dispatch, product, productSlug]);

  return { product, productSlug };
};

export const useFetchProjectsIfMissing = (
  product: Product | null | undefined,
  routeProps: RouteComponentProps,
) => {
  const dispatch = useDispatch<ThunkDispatch>();
  const selectProjectsWithProps = useCallback(selectProjectsByProduct, []);
  const projects = useSelector((state: AppState) =>
    selectProjectsWithProps(state, routeProps),
  );

  useEffect(() => {
    if (product && (!projects || !projects.fetched)) {
      // Fetch projects from API
      dispatch(
        fetchObjects({
          objectType: OBJECT_TYPES.PROJECT,
          filters: { product: product.id },
          reset: true,
        }),
      );
    }
  }, [dispatch, product, projects]);

  return { projects };
};

export const useFetchProjectIfMissing = (
  product: Product | null | undefined,
  routeProps: RouteComponentProps,
) => {
  const dispatch = useDispatch<ThunkDispatch>();
  const selectProjectWithProps = useCallback(selectProject, []);
  const selectProjectSlugWithProps = useCallback(selectProjectSlug, []);
  const project = useSelector((state: AppState) =>
    selectProjectWithProps(state, routeProps),
  );
  const projectSlug = useSelector((state: AppState) =>
    selectProjectSlugWithProps(state, routeProps),
  );

  useEffect(() => {
    if (product && projectSlug && project === undefined) {
      // Fetch project from API
      dispatch(
        fetchObject({
          objectType: OBJECT_TYPES.PROJECT,
          filters: { product: product.id, slug: projectSlug },
        }),
      );
    }
  }, [dispatch, product, project, projectSlug]);

  return { project, projectSlug };
};

export const useFetchTasksIfMissing = (
  project: Project | null | undefined,
  routeProps: RouteComponentProps,
) => {
  const dispatch = useDispatch<ThunkDispatch>();
  const selectTasksWithProps = useCallback(selectTasksByProject, []);
  const tasks = useSelector((state: AppState) =>
    selectTasksWithProps(state, routeProps),
  );

  useEffect(() => {
    if (project && !tasks) {
      // Fetch tasks from API
      dispatch(
        fetchObjects({
          objectType: OBJECT_TYPES.TASK,
          filters: { project: project.id },
        }),
      );
    }
  }, [dispatch, project, tasks]);

  return { tasks };
};

<<<<<<< HEAD
export const useFetchTaskIfMissing = (
  project: Project | null | undefined,
  routeProps: RouteComponentProps,
) => {
  const dispatch = useDispatch<ThunkDispatch>();
  const selectTaskWithProps = useCallback(selectTask, []);
  const task = useSelector((state: AppState) =>
    selectTaskWithProps(state, routeProps),
  );
  const taskSlug = useSelector((state: AppState) =>
    selectTaskSlug(state, routeProps),
  );

  useEffect(() => {
    if (project && !task) {
      // Fetch tasks from API
      dispatch(
        fetchObjects({
          objectType: OBJECT_TYPES.TASK,
          filters: { project: project.id },
        }),
      );
    }
  }, [dispatch, project, task]);

  return { task, taskSlug };
=======
export const useForm = ({
  fields,
  objectType,
  additionalData = {},
  onSuccess = () => {},
}: {
  fields: { [key: string]: any };
  objectType: ObjectTypes;
  additionalData?: { [key: string]: any };
  onSuccess?: (...args: any[]) => any;
}) => {
  const isMounted = useIsMounted();
  const dispatch = useDispatch<ThunkDispatch>();
  const [inputs, setInputs] = useState<{ [key: string]: any }>(fields);
  const [errors, setErrors] = useState<{ [key: string]: string }>({});
  const resetForm = () => {
    setInputs(fields);
    setErrors({});
  };
  const handleInputChange = (e: React.ChangeEvent<HTMLInputElement>) => {
    setInputs({ ...inputs, [e.target.name]: e.target.value });
  };
  const handleSubmit = (e: React.FormEvent<HTMLFormElement>) => {
    e.preventDefault();
    setErrors({});
    dispatch(
      createObject({
        objectType,
        data: {
          ...inputs,
          ...additionalData,
        },
      }),
    )
      .then((...args) => {
        if (isMounted.current) {
          resetForm();
        }
        onSuccess(...args);
      })
      .catch((err: ApiError) => {
        const allErrors =
          err.body && typeof err.body === 'object' ? err.body : {};
        const fieldErrors: typeof errors = {};
        for (const field of Object.keys(allErrors)) {
          if (
            Object.keys(fields).includes(field) &&
            allErrors[field] &&
            allErrors[field].length
          ) {
            fieldErrors[field] = allErrors[field].join(', ');
          }
        }
        if (isMounted.current && Object.keys(fieldErrors).length) {
          setErrors(fieldErrors);
        } else if (err.response && err.response.status === 400) {
          // If no inline errors to show, fallback to default global error toast
          dispatch(addError(err.message));
        }
      });
  };

  return {
    inputs,
    errors,
    handleInputChange,
    handleSubmit,
    resetForm,
  };
>>>>>>> 3a0b9e7d
};<|MERGE_RESOLUTION|>--- conflicted
+++ resolved
@@ -306,7 +306,6 @@
   return { tasks };
 };
 
-<<<<<<< HEAD
 export const useFetchTaskIfMissing = (
   project: Project | null | undefined,
   routeProps: RouteComponentProps,
@@ -333,7 +332,8 @@
   }, [dispatch, project, task]);
 
   return { task, taskSlug };
-=======
+};
+
 export const useForm = ({
   fields,
   objectType,
@@ -403,5 +403,4 @@
     handleSubmit,
     resetForm,
   };
->>>>>>> 3a0b9e7d
 };