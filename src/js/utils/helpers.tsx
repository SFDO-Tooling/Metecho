import { t } from 'i18next';
import {
  chain,
  cloneDeep,
  intersection,
  isEmpty,
  mapValues,
  mergeWith,
  pick,
  pickBy,
  sortBy,
  union,
  without,
} from 'lodash';
import React from 'react';
import { Trans } from 'react-i18next';

import TourPopover from '@/js/components/tour/popover';
import { Epic } from '@/js/store/epics/reducer';
import {
  Changeset,
  DatasetPairs,
  DatasetPairsObject,
  DatasetSchema,
  Org,
} from '@/js/store/orgs/reducer';
import { Task } from '@/js/store/tasks/reducer';
import {
  EPIC_STATUSES,
  OBJECT_TYPES,
  TASK_STATUSES,
} from '@/js/utils/constants';

export const pluralize = (count: number, str: string) =>
  count === 1 ? str : `${str}s`;

export const getOrgStatusMsg = (org: Org) => {
  const totalChanges = org.total_unsaved_changes - org.total_ignored_changes;
  if (totalChanges > 0) {
    const statusMsgDefault = `${totalChanges} unretrieved ${pluralize(
      totalChanges,
      'change',
    )}`;
    return t('orgStatusMsg', statusMsgDefault, {
      count: totalChanges,
    });
  }
  return t('up to date');
};

export const getOrgBehindLatestMsg = (
  missingCommits: number,
  titleCase?: boolean,
) => {
  /* istanbul ignore else */
  if (missingCommits > 0) {
    const msgDefault = titleCase
      ? `${missingCommits} ${pluralize(missingCommits, 'Commit')}`
      : `${missingCommits} ${pluralize(missingCommits, 'commit')}`;
    const name = titleCase ? 'orgBehindTitle' : 'orgBehindMsg';
    return t(name, msgDefault, {
      count: missingCommits,
    });
  }
  return '';
};

export const getBranchLink = (object: Task | Epic, type: 'epic' | 'task') => {
  let branchLink, branchLinkText;
  let popover = null;

  if (
    object.pr_url &&
    (object.pr_is_open ||
      [TASK_STATUSES.COMPLETED, EPIC_STATUSES.MERGED].includes(
        object.status as any,
      ))
  ) {
    branchLink = object.pr_url;
    branchLinkText = t('View Pull Request');
    const heading = t('View GitHub pull request');
    popover =
      type === OBJECT_TYPES.EPIC ? (
        <TourPopover
          id="tour-epic-pull-request"
          align="bottom right"
          heading={heading}
          body={
            <Trans i18nKey="tourViewEpicPullRequest">
              Select this button to leave Metecho and access the Epic’s pull
              request on GitHub. A “pull request” is a way to ask the
              maintainers of the Project to incorporate some changes. A pull
              request is created for an Epic branch in GitHub when the Developer
              submits an Epic for review in Metecho.
            </Trans>
          }
        />
      ) : (
        <TourPopover
          id="tour-task-pull-request"
          align="bottom right"
          heading={heading}
          body={
            <Trans i18nKey="tourViewTaskPullRequest">
              Select this button to leave Metecho and access the Task’s pull
              request on GitHub. A “pull request” is a way to ask the
              maintainers of the Project to incorporate some changes. A pull
              request is created for a Task branch in GitHub when the Developer
              submits changes for testing in Metecho.
            </Trans>
          }
        />
      );
  } else if (object.has_unmerged_commits && object.branch_diff_url) {
    branchLink = object.branch_diff_url;
    branchLinkText = t('View Changes');
    const heading = t('View changes on GitHub');
    popover =
      type === OBJECT_TYPES.EPIC ? (
        <TourPopover
          id="tour-epic-changes"
          align="bottom right"
          heading={heading}
          body={
            <Trans i18nKey="tourViewEpicChanges">
              Select this button to leave Metecho and view the retrieved changes
              for this Epic that have not yet been added to the Project. Compare
              the changes to the current state of the Project.
            </Trans>
          }
        />
      ) : (
        <TourPopover
          id="tour-task-changes"
          align="bottom right"
          heading={heading}
          body={
            <Trans i18nKey="tourViewTaskChanges">
              Select this button to leave Metecho and view the retrieved changes
              or “commits” for this Task that have not yet been added to the
              Project. Compare the changes to the current state of the Project.
            </Trans>
          }
        />
      );
  } else if (object.branch_url) {
    branchLink = object.branch_url;
    branchLinkText = t('View Branch');
    popover =
      type === OBJECT_TYPES.EPIC ? (
        <TourPopover
          id="tour-epic-branch"
          align="bottom right"
          heading={t('View GitHub branch for this Epic')}
          body={
            <Trans i18nKey="tourViewEpicBranch">
              Select this button to leave Metecho and access the Epic’s branch
              on GitHub. A “branch” is a way to create a new feature or make a
              modification to existing software without affecting the main
              “trunk” of the Project. A branch is created in GitHub when a new
              Epic or Task is created in Metecho.
            </Trans>
          }
        />
      ) : (
        <TourPopover
          id="tour-task-branch"
          align="bottom right"
          heading={t('View GitHub branch for this Task')}
          body={
            <Trans i18nKey="tourViewTaskBranch">
              Select this button to leave Metecho and access the Task’s branch
              on GitHub. A “branch” is a way to create a new feature or make a
              modification to existing software without affecting the main
              “trunk” of the Project. A branch is created in GitHub when a new
              Epic or Task is created in Metecho.
            </Trans>
          }
        />
      );
  }
  return {
    branchLink,
    branchLinkText,
    popover,
  };
};

export const getTaskCommits = (task: Task) => {
  // Get list of commit sha/ids, newest to oldest, ending with origin commit.
  // We consider an org out-of-date if it is not based on the first commit.
  const taskCommits = task.commits.map((c) => c.id);
  if (task.origin_sha) {
    taskCommits.push(task.origin_sha);
  }
  return taskCommits;
};

export const getPercentage = (complete: number, total: number) =>
  Math.floor((complete / total) * 100) || 0;

export const getCompletedTasks = (tasks: Task[]) =>
  tasks.filter((task) => task.status === TASK_STATUSES.COMPLETED);

// Removes `comparison` items from `changes`
export const splitChangeset = (changes: Changeset, comparison: Changeset) => {
  const remaining: Changeset = {};
  const removed: Changeset = {};
  for (const groupName of Object.keys(changes)) {
    if (comparison[groupName]?.length) {
      const toRemove = intersection(changes[groupName], comparison[groupName]);
      const filtered = without(changes[groupName], ...toRemove);
      if (filtered.length) {
        remaining[groupName] = filtered;
      }
      if (toRemove.length) {
        removed[groupName] = toRemove;
      }
    } else {
      remaining[groupName] = [...changes[groupName]];
    }
  }
  return { remaining, removed };
};

export const mergeChangesets = (original: Changeset, adding: Changeset) =>
  mergeWith(cloneDeep(original), adding, (objVal, srcVal) =>
    union(objVal, srcVal),
  );

export const getSchemaForChangeset = (
  schema: DatasetSchema,
  changes: Changeset,
) => {
  const matchedSchema: DatasetSchema = {};

  for (const [objectName, fieldNames] of Object.entries(changes)) {
    /* istanbul ignore else */
    if (schema[objectName]) {
      const fields = pick(schema[objectName].fields, fieldNames);
      matchedSchema[objectName] = { ...schema[objectName], fields };
    }
  }

  return matchedSchema;
};

export const filterChangesetBySchema = (
  schema: DatasetSchema,
  changes: Changeset,
) => {
  const matchedChangeset: Changeset = {};
  const unmatchedChangeset: Changeset = {};

  for (const [objectName, fieldNames] of Object.entries(changes)) {
    if (schema[objectName]) {
      const matchedFields = intersection(
        fieldNames,
        Object.keys(schema[objectName].fields),
      );
      if (matchedFields.length) {
        matchedChangeset[objectName] = matchedFields;
      }
      const unmatchedFields = without(fieldNames, ...matchedFields);
      if (unmatchedFields.length) {
        unmatchedChangeset[objectName] = unmatchedFields;
      }
    } else {
      unmatchedChangeset[objectName] = fieldNames;
    }
  }

  return { matchedChangeset, unmatchedChangeset };
};

export const filterSchema = (schema: DatasetSchema, search: string) => {
  /* istanbul ignore if */
  if (!search) {
    return schema;
  }

  const term = search.toLowerCase();
  const filteredSchema: DatasetSchema = {};

  for (const [name, value] of Object.entries(schema)) {
    if (
      name.toLowerCase().includes(term) ||
      value.label.toLowerCase().includes(term)
    ) {
      filteredSchema[name] = value;
    } else {
      const fields = pickBy(
        value.fields,
        (field, fieldName) =>
          fieldName.toLowerCase().includes(search) ||
          field.label.toLowerCase().includes(search),
      );
      if (!isEmpty(fields)) {
        filteredSchema[name] = { ...value, fields };
      }
    }
  }

  return filteredSchema;
};

export const sortSchema = (schema: DatasetSchema): DatasetPairs =>
  chain(schema)
    .toPairs()
    .sortBy([(pair) => pair[1].label.toLowerCase(), (pair) => pair[0]])
    .map(
      ([key, value]) =>
        [
          key,
          {
            ...value,
            fields: chain(value.fields)
              .toPairs()
              .sortBy([
                (pair) => pair[1].label.toLowerCase(),
                (pair) => pair[0],
              ])
              .value(),
          },
        ] as [string, DatasetPairsObject],
    )
    .value();

export const sortChangesetFields = (changes: Changeset): Changeset =>
  mapValues(changes, (fields) => sortBy(fields));

export const extractCustomDomain = (url: string): string => {
  const protocol = /(http(s?)):\/\//;
<<<<<<< HEAD
  const org_type = /\.(scratch|develop|demo|free|patch|sandbox|trailblaze)/;
  const domain = /\.my\.salesforce\.com(\/?)/;
  return url.replace(protocol, '').replace(org_type, '').replace(domain, '');
};

// can 
export const extractShard = (url: string): string => {
  const org_type = /\.(scratch|develop|demo|free|patch|sandbox|trailblaze)/;
  if (!url.match(org_type)) {
    return "";
  }
  else {
    // assuming second group is present with match success
    return `${url.match(org_type)[0]}`;
  }

=======
  const domain = /\.my\.salesforce\.com(\/?)/;
  return url.replace(protocol, '').replace(domain, '');
>>>>>>> f0cf0d2f
};<|MERGE_RESOLUTION|>--- conflicted
+++ resolved
@@ -331,25 +331,7 @@
 
 export const extractCustomDomain = (url: string): string => {
   const protocol = /(http(s?)):\/\//;
-<<<<<<< HEAD
-  const org_type = /\.(scratch|develop|demo|free|patch|sandbox|trailblaze)/;
-  const domain = /\.my\.salesforce\.com(\/?)/;
-  return url.replace(protocol, '').replace(org_type, '').replace(domain, '');
-};
-
-// can 
-export const extractShard = (url: string): string => {
-  const org_type = /\.(scratch|develop|demo|free|patch|sandbox|trailblaze)/;
-  if (!url.match(org_type)) {
-    return "";
-  }
-  else {
-    // assuming second group is present with match success
-    return `${url.match(org_type)[0]}`;
-  }
-
-=======
+
   const domain = /\.my\.salesforce\.com(\/?)/;
   return url.replace(protocol, '').replace(domain, '');
->>>>>>> f0cf0d2f
 };