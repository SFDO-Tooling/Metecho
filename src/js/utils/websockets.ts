--- conflicted
+++ resolved
@@ -64,7 +64,21 @@
     model: Org;
   };
 }
-<<<<<<< HEAD
+interface OrgUpdatedEvent {
+  type: 'SCRATCH_ORG_UPDATED';
+  payload: Org;
+}
+interface OrgDeletedEvent {
+  type: 'SCRATCH_ORG_DELETED';
+  payload: Org;
+}
+interface OrgDeleteFailedEvent {
+  type: 'SCRATCH_ORG_DELETE_FAILED';
+  payload: {
+    message?: string;
+    model: Org;
+  };
+}
 interface ChangesetSucceededEvent {
   type: 'CHANGESET_SUCCEEDED';
   payload: Changeset;
@@ -85,22 +99,6 @@
   payload: {
     message?: string;
     model: Commit;
-  };
-=======
-interface OrgUpdatedEvent {
-  type: 'SCRATCH_ORG_UPDATED';
-  payload: Org;
->>>>>>> 1251344c
-}
-interface OrgDeletedEvent {
-  type: 'SCRATCH_ORG_DELETED';
-  payload: Org;
-}
-interface OrgDeleteFailedEvent {
-  type: 'SCRATCH_ORG_DELETE_FAILED';
-  payload: {
-    message?: string;
-    model: Org;
   };
 }
 type ModelEvent =
@@ -109,16 +107,13 @@
   | TaskUpdatedEvent
   | OrgProvisionedEvent
   | OrgProvisionFailedEvent
-<<<<<<< HEAD
+  | OrgUpdatedEvent
+  | OrgDeletedEvent
+  | OrgDeleteFailedEvent
   | ChangesetSucceededEvent
   | ChangesetFailedEvent
   | CommitSucceededEvent
-  | CommitFailedEvent
-=======
-  | OrgUpdatedEvent
->>>>>>> 1251344c
-  | OrgDeletedEvent
-  | OrgDeleteFailedEvent;
+  | CommitFailedEvent;
 type EventType = SubscriptionEvent | ModelEvent;
 
 const isSubscriptionEvent = (event: EventType): event is SubscriptionEvent =>
@@ -137,7 +132,12 @@
       return provisionOrg(event.payload);
     case 'SCRATCH_ORG_PROVISION_FAILED':
       return provisionFailed(event.payload);
-<<<<<<< HEAD
+    case 'SCRATCH_ORG_UPDATED':
+      return updateOrg(event.payload);
+    case 'SCRATCH_ORG_DELETED':
+      return deleteOrg(event.payload);
+    case 'SCRATCH_ORG_DELETE_FAILED':
+      return deleteFailed(event.payload);
     case 'CHANGESET_SUCCEEDED':
       return addChangeset(event.payload);
     case 'CHANGESET_FAILED':
@@ -146,14 +146,6 @@
       return commitSucceeded(event.payload);
     case 'COMMIT_FAILED':
       return commitFailed(event.payload);
-=======
-    case 'SCRATCH_ORG_UPDATED':
-      return updateOrg(event.payload);
->>>>>>> 1251344c
-    case 'SCRATCH_ORG_DELETED':
-      return deleteOrg(event.payload);
-    case 'SCRATCH_ORG_DELETE_FAILED':
-      return deleteFailed(event.payload);
   }
   return null;
 };
