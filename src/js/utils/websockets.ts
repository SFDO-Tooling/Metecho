import { ThunkDispatch } from 'redux-thunk';
import Sockette from 'sockette';

import {
<<<<<<< HEAD
  addChangeset,
  changesetFailed,
  commitFailed,
  commitSucceeded,
  provisionFailed,
  provisionOrg,
} from '@/store/orgs/actions';
import { Changeset, Commit, Org } from '@/store/orgs/reducer';
=======
  deleteFailed,
  deleteOrg,
  provisionFailed,
  provisionOrg,
} from '@/store/orgs/actions';
import { Org } from '@/store/orgs/reducer';
>>>>>>> 92ba0a6d
import { updateProject } from '@/store/projects/actions';
import { Project } from '@/store/projects/reducer';
import { connectSocket, disconnectSocket } from '@/store/socket/actions';
import { updateTask } from '@/store/tasks/actions';
import { Task } from '@/store/tasks/reducer';
import {
  ObjectTypes,
  WEBSOCKET_ACTIONS,
  WebsocketActions,
} from '@/utils/constants';
import { log } from '@/utils/logging';

export interface Socket {
  subscribe: (payload: Subscription) => void;
  unsubscribe: (payload: Subscription) => void;
  reconnect: () => void;
}

interface Subscription {
  action?: WebsocketActions;
  model: ObjectTypes;
  id: string;
}

interface SubscriptionEvent {
  ok?: string;
  error?: string;
}
interface ErrorEvent {
  type: 'BACKEND_ERROR';
  payload: { message: string };
}
interface OrgProvisionedEvent {
  type: 'SCRATCH_ORG_PROVISIONED';
  payload: Org;
}
interface OrgProvisionFailedEvent {
  type: 'SCRATCH_ORG_PROVISION_FAILED';
  payload: {
    message?: string;
    model: Org;
  };
}
<<<<<<< HEAD
interface ChangesetSucceededEvent {
  type: 'CHANGESET_SUCCEEDED';
  payload: Changeset;
}
interface ChangesetFailedEvent {
  type: 'CHANGESET_FAILED';
  payload: {
    message?: string;
    model: Changeset;
  };
}
interface CommitSucceededEvent {
  type: 'COMMIT_SUCCEEDED';
  payload: Commit;
}
interface CommitFailedEvent {
  type: 'COMMIT_FAILED';
  payload: {
    message?: string;
    model: Commit;
=======
interface OrgDeletedEvent {
  type: 'SCRATCH_ORG_DELETED';
  payload: Org;
}
interface OrgDeleteFailedEvent {
  type: 'SCRATCH_ORG_DELETE_FAILED';
  payload: {
    message?: string;
    model: Org;
>>>>>>> 92ba0a6d
  };
}
interface ProjectUpdatedEvent {
  type: 'PROJECT_UPDATE';
  payload: Project;
}
interface TaskUpdatedEvent {
  type: 'TASK_UPDATE';
  payload: Task;
}
type ModelEvent =
  | ErrorEvent
  | OrgProvisionedEvent
  | OrgProvisionFailedEvent
<<<<<<< HEAD
  | ChangesetSucceededEvent
  | ChangesetFailedEvent
  | CommitSucceededEvent
  | CommitFailedEvent
=======
  | OrgDeletedEvent
  | OrgDeleteFailedEvent
>>>>>>> 92ba0a6d
  | ProjectUpdatedEvent
  | TaskUpdatedEvent;
type EventType = SubscriptionEvent | ModelEvent;

const isSubscriptionEvent = (event: EventType): event is SubscriptionEvent =>
  (event as ModelEvent).type === undefined;

export const getAction = (event: EventType) => {
  if (!event || isSubscriptionEvent(event)) {
    return null;
  }
  switch (event.type) {
    case 'SCRATCH_ORG_PROVISIONED':
      return provisionOrg(event.payload);
    case 'SCRATCH_ORG_PROVISION_FAILED':
      return provisionFailed(event.payload);
<<<<<<< HEAD
    case 'CHANGESET_SUCCEEDED':
      return addChangeset(event.payload);
    case 'CHANGESET_FAILED':
      return changesetFailed(event.payload);
    case 'COMMIT_SUCCEEDED':
      return commitSucceeded(event.payload);
    case 'COMMIT_FAILED':
      return commitFailed(event.payload);
=======
    case 'SCRATCH_ORG_DELETED':
      return deleteOrg(event.payload);
    case 'SCRATCH_ORG_DELETE_FAILED':
      return deleteFailed(event.payload);
>>>>>>> 92ba0a6d
    case 'PROJECT_UPDATE':
      return updateProject(event.payload);
    case 'TASK_UPDATE':
      return updateTask(event.payload);
  }
  return null;
};

export const createSocket = ({
  url,
  options = {},
  dispatch,
}: {
  url: string;
  options?: { [key: string]: any };
  dispatch: ThunkDispatch<any, any, any>;
}): Socket | null => {
  /* istanbul ignore if */
  if (!(url && dispatch)) {
    return null;
  }
  const defaults = {
    timeout: 1000,
    maxAttempts: Infinity,
    /* eslint-disable @typescript-eslint/no-unused-vars */
    onopen: (e?: Event) => {},
    onmessage: (e?: Event) => {},
    onreconnect: (e?: Event) => {},
    onmaximum: (e?: Event) => {},
    onclose: (e?: Event) => {},
    onerror: (e?: Event) => {},
    /* eslint-enable @typescript-eslint/no-unused-vars */
  };
  const opts = { ...defaults, ...options };

  let open = false;
  let lostConnection = false;
  const pending = new Set();

  const socket = new Sockette(url, {
    timeout: opts.timeout,
    maxAttempts: opts.maxAttempts,
    onopen: e => {
      dispatch(connectSocket());
      open = true;
      for (const payload of pending) {
        log('[WebSocket] subscribing to:', payload);
        socket.json(payload);
      }
      pending.clear();
      if (lostConnection) {
        lostConnection = false;
        log('[WebSocket] reconnected');
        opts.onreconnect(e);
      } else {
        log('[WebSocket] connected');
        opts.onopen(e);
      }
    },
    onmessage: e => {
      let data = e.data;
      try {
        data = JSON.parse(e.data);
      } catch (err) {
        // swallow error
      }
      log('[WebSocket] received:', data);
      const action = getAction(data);
      if (action) {
        dispatch(action);
      }
      opts.onmessage(e);
    },
    onreconnect: () => {
      log('[WebSocket] attempting to reconnect…');
      if (!lostConnection) {
        lostConnection = true;
      }
    },
    onmaximum: e => {
      log(`[WebSocket] ending reconnect after ${opts.maxAttempts} attempts`);
      opts.onmaximum(e);
    },
    onclose: e => {
      log('[WebSocket] closed');
      if (open) {
        open = false;
        setTimeout(() => {
          if (!open) {
            dispatch(disconnectSocket());
          }
        }, 5000);
      }
      opts.onclose(e);
    },
    onerror: e => {
      log('[WebSocket] error');
      opts.onerror(e);
    },
  });

  const subscribe = (payload: Subscription) => {
    payload = { ...payload, action: WEBSOCKET_ACTIONS.SUBSCRIBE };
    if (open) {
      log('[WebSocket] subscribing to:', payload);
      socket.json(payload);
    } else {
      pending.add(payload);
    }
  };

  const unsubscribe = (payload: Subscription) => {
    payload = { ...payload, action: WEBSOCKET_ACTIONS.UNSUBSCRIBE };
    if (open) {
      log('[WebSocket] unsubscribing from:', payload);
      socket.json(payload);
    } else {
      pending.add(payload);
    }
  };

  let reconnecting: NodeJS.Timeout | undefined;
  const clearReconnect = () => {
    /* istanbul ignore else */
    if (reconnecting) {
      clearInterval(reconnecting);
      reconnecting = undefined;
    }
  };

  const reconnect = () => {
    socket.close(1000, 'user logged out');
    // Without polling, the `onopen` callback after reconnect could fire before
    // the `onclose` callback...
    reconnecting = setInterval(() => {
      if (!open) {
        socket.open();
        clearReconnect();
      }
    }, 500);
  };

  return {
    subscribe,
    unsubscribe,
    reconnect,
  };
};<|MERGE_RESOLUTION|>--- conflicted
+++ resolved
@@ -2,23 +2,16 @@
 import Sockette from 'sockette';
 
 import {
-<<<<<<< HEAD
   addChangeset,
   changesetFailed,
   commitFailed,
   commitSucceeded,
-  provisionFailed,
-  provisionOrg,
-} from '@/store/orgs/actions';
-import { Changeset, Commit, Org } from '@/store/orgs/reducer';
-=======
   deleteFailed,
   deleteOrg,
   provisionFailed,
   provisionOrg,
 } from '@/store/orgs/actions';
-import { Org } from '@/store/orgs/reducer';
->>>>>>> 92ba0a6d
+import { Changeset, Commit, Org } from '@/store/orgs/reducer';
 import { updateProject } from '@/store/projects/actions';
 import { Project } from '@/store/projects/reducer';
 import { connectSocket, disconnectSocket } from '@/store/socket/actions';
@@ -62,7 +55,6 @@
     model: Org;
   };
 }
-<<<<<<< HEAD
 interface ChangesetSucceededEvent {
   type: 'CHANGESET_SUCCEEDED';
   payload: Changeset;
@@ -83,7 +75,8 @@
   payload: {
     message?: string;
     model: Commit;
-=======
+  };
+}
 interface OrgDeletedEvent {
   type: 'SCRATCH_ORG_DELETED';
   payload: Org;
@@ -93,7 +86,6 @@
   payload: {
     message?: string;
     model: Org;
->>>>>>> 92ba0a6d
   };
 }
 interface ProjectUpdatedEvent {
@@ -108,15 +100,12 @@
   | ErrorEvent
   | OrgProvisionedEvent
   | OrgProvisionFailedEvent
-<<<<<<< HEAD
   | ChangesetSucceededEvent
   | ChangesetFailedEvent
   | CommitSucceededEvent
   | CommitFailedEvent
-=======
   | OrgDeletedEvent
   | OrgDeleteFailedEvent
->>>>>>> 92ba0a6d
   | ProjectUpdatedEvent
   | TaskUpdatedEvent;
 type EventType = SubscriptionEvent | ModelEvent;
@@ -133,7 +122,6 @@
       return provisionOrg(event.payload);
     case 'SCRATCH_ORG_PROVISION_FAILED':
       return provisionFailed(event.payload);
-<<<<<<< HEAD
     case 'CHANGESET_SUCCEEDED':
       return addChangeset(event.payload);
     case 'CHANGESET_FAILED':
@@ -142,12 +130,10 @@
       return commitSucceeded(event.payload);
     case 'COMMIT_FAILED':
       return commitFailed(event.payload);
-=======
     case 'SCRATCH_ORG_DELETED':
       return deleteOrg(event.payload);
     case 'SCRATCH_ORG_DELETE_FAILED':
       return deleteFailed(event.payload);
->>>>>>> 92ba0a6d
     case 'PROJECT_UPDATE':
       return updateProject(event.payload);
     case 'TASK_UPDATE':
