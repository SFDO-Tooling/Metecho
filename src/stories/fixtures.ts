import {
  EPIC_STATUSES,
  REVIEW_STATUSES,
  TASK_STATUSES,
} from '~js/utils/constants';

export const api_urls = {
  account_logout: () => '/accounts/logout/',
  github_login: () => '/accounts/github/login/',
  salesforce_login: () => '/accounts/salesforce/login/',
  user: () => '/api/user/',
  user_refresh: () => '/api/user/refresh/',
  user_disconnect_sf: () => '/api/user/disconnect/',
  agree_to_tos: () => '/api/agree_to_tos/',
  project_list: () => '/api/projects/',
  project_detail: (slug: string) => `/api/projects/${slug}/`,
  project_refresh_github_users: (id: string) =>
    `/api/projects/${id}/refresh_github_users/`,
  epic_list: () => '/api/epics/',
  scratch_org_list: () => '/api/scratch_orgs/',
  scratch_org_detail: (id: string) => `/api/scratch_orgs/${id}/`,
  scratch_org_commit: (id: string) => `/api/scratch_orgs/${id}/commit/`,
  scratch_org_redirect: (id: string) => `/api/scratch_orgs/${id}/redirect/`,
  scratch_org_refresh: (id: string) => `/api/scratch_orgs/${id}/refresh/`,
  task_detail: (id: string) => `/api/tasks/${id}/`,
  task_create_pr: (id: string) => `/api/tasks/${id}/create_pr/`,
  task_review: (id: string) => `/api/tasks/${id}/review/`,
  task_can_reassign: (id: string) => `/api/tasks/${id}/can_reassign/`,
  epic_detail: (id: string) => `/api/epics/${id}/`,
  epic_create_pr: (id: string) => `/api/epics/${id}/create_pr/`,
  epic_refresh_org_config_names: (id: string) =>
    `/api/epics/${id}/refresh_org_config_names/`,
  project_feature_branches: (id: string) =>
    `/api/projects/${id}/feature_branches/`,
};

export const sampleGitHubUser1 = {
  id: '123456',
  login: 'TestGitHubUser',
  avatar_url: 'https://randomuser.me/api/portraits/men/1.jpg',
};

export const sampleGitHubUser2 = {
  id: '234567',
  login: 'OtherUser',
  avatar_url: 'https://randomuser.me/api/portraits/women/1.jpg',
};

export const sampleGitHubUser3 = {
  id: '345678',
  login: 'ThirdUser',
  avatar_url: 'https://randomuser.me/api/portraits/men/2.jpg',
};

export const sampleCommitAuthor = {
  name: 'Jack Brown',
  email: 'developer@web.com',
  username: 'adeveloper',
  avatar_url: 'https://randomuser.me/api/portraits/men/83.jpg',
};

export const sampleCommit1 = {
  id: '8471ad6',
  timestamp: '2019-02-01T19:47:49Z',
  message: 'fix homepage image',
  author: sampleCommitAuthor,
  url: '/',
};

export const sampleCommit2 = {
  id: '8761ad7',
  timestamp: '2020-02-01T19:47:49Z',
  message: 'add color filter to header',
  author: sampleCommitAuthor,
  url: '/',
};

export const sampleEpic1 = {
  id: 'e1',
  project: 'p1',
  name: 'My Epic',
  slug: 'my-epic',
  old_slugs: [],
  description: 'Epic Description',
  description_rendered: '<p>Epic Description</p>',
  branch_name: 'feature/my-epic',
  branch_url: 'https://github.com/test/test-repo/tree/feature/my-epic',
  branch_diff_url:
    'https://github.com/test/test-repo/compare/main...feature/my-epic',
  pr_url: null,
  pr_is_open: false,
  pr_is_merged: false,
  has_unmerged_commits: false,
  currently_creating_pr: false,
  currently_fetching_org_config_names: false,
  github_users: [],
  status: EPIC_STATUSES.PLANNED,
  available_task_org_config_names: [],
};

export const sampleEpic2 = {
  id: 'e2',
  project: 'p1',
  name: 'Mid-Year Project Saturn',
  slug: 'midyear-project-saturn',
  old_slugs: [],
  description:
    'Stabilize existing structures and provide clarity to team members.',
  description_rendered:
    '<p>Stabilize existing structures and provide clarity to team members.</p>',
  branch_name: 'feature/midyear-project-saturn',
  branch_url:
    'https://github.com/test/test-repo/tree/feature/midyear-project-saturn',
  branch_diff_url:
    'https://github.com/test/test-repo/compare/main...feature/midyear-project-saturn',
  pr_url: 'https://github.com/test/test-repo/pull/1234',
  pr_is_open: true,
  pr_is_merged: false,
  has_unmerged_commits: true,
  currently_creating_pr: false,
  currently_fetching_org_config_names: false,
  github_users: [sampleGitHubUser1, sampleGitHubUser2, sampleGitHubUser3],
  status: EPIC_STATUSES.IN_PROGRESS,
  available_task_org_config_names: [],
};

export const sampleEpic3 = {
  id: 'e3',
  project: 'p1',
  name: 'Regular Database Backups',
  slug: 'database-backups',
  old_slugs: [],
  description: '',
  description_rendered: '',
  branch_name: '',
  branch_url: null,
  branch_diff_url: null,
  pr_url: '',
  pr_is_open: false,
  pr_is_merged: false,
  has_unmerged_commits: false,
  currently_creating_pr: false,
  currently_fetching_org_config_names: false,
  github_users: [],
  status: EPIC_STATUSES.PLANNED,
  available_task_org_config_names: [],
};

export const sampleEpic4 = {
  id: 'e4',
  project: 'p1',
  name: 'Data Controls',
  slug: 'data-controls',
  old_slugs: [],
  description: 'Links the controller field to the static items',
  description_rendered: '<p>Links the controller field to the static items</p>',
  branch_name: 'feature/data-controls',
  branch_url: 'https://github.com/test/test-repo/tree/feature/data-controls',
  branch_diff_url:
    'https://github.com/test/test-repo/compare/main...feature/data-controls',
  pr_url: null,
  pr_is_open: false,
  pr_is_merged: false,
  has_unmerged_commits: false,
  currently_creating_pr: false,
  currently_fetching_org_config_names: false,
  github_users: [],
  status: EPIC_STATUSES.MERGED,
  available_task_org_config_names: [],
};

export const sampleEpic5 = {
  id: 'e5',
  project: 'p1',
  name: 'Widgets',
  slug: 'widgets',
  old_slugs: [],
  description: 'These are the widgets.',
  description_rendered: '<p>These are the widgets.</p>',
  branch_name: 'feature/widgets',
  branch_url: 'https://github.com/test/test-repo/tree/feature/widgets',
  branch_diff_url:
    'https://github.com/test/test-repo/compare/main...feature/widgets',
  pr_url: 'https://github.com/test/test-repo/pull/5678',
  pr_is_open: true,
  pr_is_merged: false,
  has_unmerged_commits: true,
  currently_creating_pr: false,
  currently_fetching_org_config_names: false,
  github_users: [sampleGitHubUser1, sampleGitHubUser2],
  status: EPIC_STATUSES.REVIEW,
  available_task_org_config_names: [],
};

export const sampleTask1 = {
  id: 't1',
  name: 'Data Mapping',
  slug: 'data-mapping',
  old_slugs: [],
  epic: 'e1',
  description: 'This is a description',
  description_rendered: '<p>This is <em>safely</em> rendered Markdown.</p>',
  has_unmerged_commits: true,
  currently_creating_pr: false,
  branch_name: 'feature/my-epic__data-mapping',
  branch_url:
    'https://github.com/test/test-repo/tree/feature/my-epic__data-mapping',
  branch_diff_url:
    'https://github.com/test/test-repo/compare/feature/my-epic...feature/my-epic__data-mapping',
  pr_url: 'https://github.com/test/test-repo/pull/1357',
  pr_is_open: true,
  commits: [sampleCommit1],
  origin_sha: '723b342',
  assigned_dev: sampleGitHubUser1,
  assigned_qa: null,
  status: TASK_STATUSES.IN_PROGRESS,
  currently_submitting_review: false,
  review_submitted_at: '2019-03-01T19:47:49Z',
  review_valid: true,
  review_status: REVIEW_STATUSES.APPROVED,
  review_sha: '617a512',
  org_config_name: 'dev',
};

<<<<<<< HEAD
export const sampleTask2 = {
  id: 't2',
  name: 'Control Toggles for Accessible Actions',
  slug: 'control-toggles',
  old_slugs: [],
  epic: 'e1',
  description:
    'Add panel for controls toggles allowing for accessible interaction',
  description_rendered:
    '<p>Add panel for controls toggles allowing for accessible interaction.</p>',
  has_unmerged_commits: false,
  currently_creating_pr: false,
  branch_name: '',
  branch_url: null,
  branch_diff_url: null,
  pr_url: null,
  pr_is_open: false,
  commits: [],
  origin_sha: '',
  assigned_dev: null,
  assigned_qa: null,
  status: TASK_STATUSES.PLANNED,
  currently_submitting_review: false,
  review_submitted_at: null,
  review_valid: false,
  review_status: '' as const,
  review_sha: '',
  org_config_name: 'dev',
};

export const sampleTask3 = {
  id: 't3',
  name: 'Dark Mode and High Contrast Options',
  slug: 'dark-mode',
  old_slugs: [],
  epic: 'e1',
  description: 'Include options set by operating system preferences',
  description_rendered:
    '<p>Include options set by **operating system preferences**</p>',
  has_unmerged_commits: false,
  currently_creating_pr: false,
  branch_name: 'feature/my-epic__dark-mode',
  branch_url:
    'https://github.com/test/test-repo/tree/feature/my-epic__dark-mode',
  branch_diff_url:
    'https://github.com/test/test-repo/compare/feature/my-epic...feature/my-epic__dark-mode',
  pr_url: 'https://github.com/test/test-repo/pull/1357',
  pr_is_open: false,
  commits: [sampleCommit1],
  origin_sha: '723b342',
  assigned_dev: sampleGitHubUser3,
  assigned_qa: sampleGitHubUser1,
  status: TASK_STATUSES.COMPLETED,
  currently_submitting_review: false,
  review_submitted_at: '2019-03-01T19:47:49Z',
  review_valid: true,
  review_status: REVIEW_STATUSES.APPROVED,
  review_sha: '617a512',
  org_config_name: 'dev',
};

export const sampleTask4 = {
  id: 't4',
  name: 'Universal Language Selectors',
  slug: 'universal-language',
  old_slugs: [],
  epic: 'e1',
  description: 'Internationalization and Localization built in options',
  description_rendered:
    '<p>Internationalization and Localization built in options</p>',
  has_unmerged_commits: false,
  currently_creating_pr: false,
  branch_name: 'feature/my-epic__universal-language',
  branch_url:
    'https://github.com/test/test-repo/tree/feature/my-epic__universal-language',
  branch_diff_url:
    'https://github.com/test/test-repo/compare/feature/my-epic...feature/my-epic__universal-language',
  pr_url: 'https://github.com/test/test-repo/pull/9999',
  pr_is_open: true,
  commits: [sampleCommit1],
  origin_sha: '723b342',
  assigned_dev: sampleGitHubUser2,
  assigned_qa: sampleGitHubUser3,
  status: TASK_STATUSES.IN_PROGRESS,
  currently_submitting_review: false,
  review_submitted_at: '2019-03-01T19:47:49Z',
  review_valid: true,
  review_status: REVIEW_STATUSES.CHANGES_REQUESTED,
  review_sha: '617a512',
  org_config_name: 'dev',
};

export const sampleTask5 = {
  id: 't5',
  name: 'Additional User Role Permissions',
  slug: 'user-roles',
  old_slugs: [],
  epic: 'e1',
  description: '',
  description_rendered: '',
  has_unmerged_commits: false,
  currently_creating_pr: false,
  branch_name: 'feature/my-epic__user-roles',
  branch_url:
    'https://github.com/test/test-repo/tree/feature/my-epic__user-roles',
  branch_diff_url:
    'https://github.com/test/test-repo/compare/feature/my-epic...feature/my-epic__user-roles',
  pr_url: '',
  pr_is_open: false,
  commits: [sampleCommit2],
  origin_sha: '723b342',
  assigned_dev: sampleGitHubUser1,
  assigned_qa: null,
  status: TASK_STATUSES.IN_PROGRESS,
  currently_submitting_review: false,
  review_submitted_at: null,
  review_valid: false,
  review_status: '' as const,
  review_sha: '',
  org_config_name: 'dev',
=======
export const sampleUser1 = {
  id: 'U1',
  username: 'someuser1',
  email: 'developer@web.com',
  avatar_url: 'https://randomuser.me/api/portraits/men/1.jpg',
  valid_token_for: '00Dxxxxxxxxxxxxxxx',
  sf_username: 'developer@web.com',
  org_name: 'OddBird',
  org_type: 'Developer Edition',
  is_devhub_enabled: true,
  is_staff: false,
  currently_fetching_repos: false,
  devhub_username: '',
  uses_global_devhub: false,
  agreed_to_tos_at: '2019-02-01T19:47:49Z',
};

export const sampleProject1 = {
  id: 'p1',
  name: 'Sample Project',
  slug: 'my-project',
  old_slugs: [],
  repo_url: 'https://github.com/test/test-repo',
  repo_owner: 'test',
  repo_name: 'test-repo',
  description: 'This is *safely* rendered Markdown.',
  description_rendered: '<p>This is <em>safely</em> rendered Markdown.</p>',
  is_managed: false,
  branch_prefix: '',
  github_users: [sampleGitHubUser1],
  currently_refreshing_gh_users: false,
  repo_image_url:
    'https://repository-images.githubusercontent.com/123456/123-456',
>>>>>>> 13393fe8
};<|MERGE_RESOLUTION|>--- conflicted
+++ resolved
@@ -222,7 +222,6 @@
   org_config_name: 'dev',
 };
 
-<<<<<<< HEAD
 export const sampleTask2 = {
   id: 't2',
   name: 'Control Toggles for Accessible Actions',
@@ -343,7 +342,6 @@
   review_status: '' as const,
   review_sha: '',
   org_config_name: 'dev',
-=======
 export const sampleUser1 = {
   id: 'U1',
   username: 'someuser1',
@@ -377,5 +375,4 @@
   currently_refreshing_gh_users: false,
   repo_image_url:
     'https://repository-images.githubusercontent.com/123456/123-456',
->>>>>>> 13393fe8
 };