import { Story } from '@storybook/react/types-6-0';
import React, { ComponentProps } from 'react';

<<<<<<< HEAD
=======
import EpicStatusPath from '~js/components/epics/path';
>>>>>>> 0622f6d0
import Path from '~js/components/path';
import TaskStatusPath from '~js/components/tasks/path';
import { Task } from '~js/store/tasks/reducer';
import { EPIC_STATUSES } from '~js/utils/constants';

import {
  sampleTask1,
  sampleTask2,
  sampleTask3,
  sampleTask4,
  sampleTask5,
} from '../fixtures';

export default {
  title: 'Components/Path/Examples',
  component: Path,
};

const sampleTaskStatuses: { [key: string]: Task } = {
  Planned: sampleTask2,
  'In progress': sampleTask5,
  Test: { ...sampleTask5, pr_is_open: true },
  'Changes Requested': sampleTask4,
  Approved: sampleTask1,
  Complete: sampleTask3,
};

type TaskPathProps = ComponentProps<typeof TaskStatusPath>;
interface TaskStoryProps extends Omit<TaskPathProps, 'task'> {
  status: string;
}
<<<<<<< HEAD
const TaskTemplate = ({ task, ...rest }: StoryProps) => (
  <TaskStatusPath
    task={Object.keys(sampleTasks).map((t) => sampleTasks[t])}
    {...rest}
  />
);
export const TaskPath: Story<StoryProps> = TaskTemplate.bind({});
TaskPath.args = {
  task: sampleTask4,
=======

const TaskTemplate = ({ status, ...rest }: TaskStoryProps) => (
  <TaskStatusPath task={sampleTaskStatuses[status]} {...rest} />
);
export const TaskPath: Story<TaskStoryProps> = TaskTemplate.bind({});
TaskPath.argTypes = {
  status: {
    defaultValue: 'Planned',
    control: {
      type: 'select',
      options: Object.keys(sampleTaskStatuses),
    },
  },
};
TaskPath.storyName = 'Task Path';

type EpicPathProps = ComponentProps<typeof EpicStatusPath>;
interface EpicStoryProps extends Omit<EpicPathProps, 'status' | 'prIsOpen'> {
  status: string;
}

const sampleEpicStatuses: { [key: string]: EpicPathProps } = {
  Planned: { status: EPIC_STATUSES.PLANNED, prIsOpen: false },
  'In progress': { status: EPIC_STATUSES.IN_PROGRESS, prIsOpen: false },
  Review: { status: EPIC_STATUSES.REVIEW, prIsOpen: false },
  'Ready for Merge': { status: EPIC_STATUSES.REVIEW, prIsOpen: true },
  Merged: { status: EPIC_STATUSES.MERGED, prIsOpen: false },
>>>>>>> 0622f6d0
};

const EpicTemplate = ({ status, ...rest }: EpicStoryProps) => (
  <EpicStatusPath
    status={sampleEpicStatuses[status].status}
    prIsOpen={sampleEpicStatuses[status].prIsOpen}
    {...rest}
  />
);
export const EpicPath: Story<EpicStoryProps> = EpicTemplate.bind({});
EpicPath.argTypes = {
  status: {
    defaultValue: 'Planned',
    control: {
      type: 'select',
      options: Object.keys(sampleEpicStatuses),
    },
  },
};
EpicPath.storyName = 'Epic Path';<|MERGE_RESOLUTION|>--- conflicted
+++ resolved
@@ -1,10 +1,7 @@
 import { Story } from '@storybook/react/types-6-0';
 import React, { ComponentProps } from 'react';
 
-<<<<<<< HEAD
-=======
 import EpicStatusPath from '~js/components/epics/path';
->>>>>>> 0622f6d0
 import Path from '~js/components/path';
 import TaskStatusPath from '~js/components/tasks/path';
 import { Task } from '~js/store/tasks/reducer';
@@ -36,17 +33,6 @@
 interface TaskStoryProps extends Omit<TaskPathProps, 'task'> {
   status: string;
 }
-<<<<<<< HEAD
-const TaskTemplate = ({ task, ...rest }: StoryProps) => (
-  <TaskStatusPath
-    task={Object.keys(sampleTasks).map((t) => sampleTasks[t])}
-    {...rest}
-  />
-);
-export const TaskPath: Story<StoryProps> = TaskTemplate.bind({});
-TaskPath.args = {
-  task: sampleTask4,
-=======
 
 const TaskTemplate = ({ status, ...rest }: TaskStoryProps) => (
   <TaskStatusPath task={sampleTaskStatuses[status]} {...rest} />
@@ -74,7 +60,6 @@
   Review: { status: EPIC_STATUSES.REVIEW, prIsOpen: false },
   'Ready for Merge': { status: EPIC_STATUSES.REVIEW, prIsOpen: true },
   Merged: { status: EPIC_STATUSES.MERGED, prIsOpen: false },
->>>>>>> 0622f6d0
 };
 
 const EpicTemplate = ({ status, ...rest }: EpicStoryProps) => (
