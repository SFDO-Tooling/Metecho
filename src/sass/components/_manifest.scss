--- conflicted
+++ resolved
@@ -8,8 +8,5 @@
 @import 'welcome';
 @import 'markdown';
 @import 'history';
-<<<<<<< HEAD
 @import 'path';
-=======
-@import 'task-table';
->>>>>>> c3e1d6cf
+@import 'task-table';