--- conflicted
+++ resolved
@@ -15,10 +15,9 @@
   }
 }
 
-<<<<<<< HEAD
 .task-submit-textarea.slds-textarea {
   min-height: 100px;
-=======
+}
 // temporary fix
 .form-grid {
   display: grid;
@@ -31,5 +30,4 @@
       margin-left: $size-xxx-small;
     }
   }
->>>>>>> 00463fc5
 }