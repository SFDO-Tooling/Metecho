// Form Elements
// =============

.form-grid {
  display: grid;
  // needs a non-percentage and non fr
  //   for changes column to be consistent between row types
  //   16vw is a magic number that works well in changes column
  grid-template-columns: 1fr 16vw;
}

[data-form='task-capture'] {
  display: grid;
  height: 100%;

  .slds-accordion__summary {
    @include icon-checkbox-layout;
  }

  // using slds class since we can't access inner checkbox + label markup
  .slds-checkbox__label {
    &:hover {
      .slds-form-element__label {
        color: $brand-text-link-active;
      }

      .slds-checkbox_faux,
      .slds-checkbox--faux {
        border-color: $brand-text-link-active;
      }
    }
  }

  // adding input focus since keyboard nav doesn't focus on spans
  [type='checkbox'] {
    &:focus {
      + .slds-checkbox__label {
        .slds-form-element__label {
          color: $brand-text-link-active;
        }
      }
    }
  }
}

<<<<<<< HEAD
.task-submit-textarea.slds-textarea {
  min-height: 100px;
}
// temporary fix
.form-grid {
  display: grid;
  grid-template-columns: minmax($size-small, 1fr) auto;
}
=======
.select-header-action-col {
  @include icon-checkbox-layout;
>>>>>>> 0c976420

  .slds-form-element__control {
    grid-column: 2;
  }
}<|MERGE_RESOLUTION|>--- conflicted
+++ resolved
@@ -1,5 +1,9 @@
 // Form Elements
 // =============
+
+.task-submit-textarea.slds-textarea {
+  min-height: 100px;
+}
 
 .form-grid {
   display: grid;
@@ -43,19 +47,8 @@
   }
 }
 
-<<<<<<< HEAD
-.task-submit-textarea.slds-textarea {
-  min-height: 100px;
-}
-// temporary fix
-.form-grid {
-  display: grid;
-  grid-template-columns: minmax($size-small, 1fr) auto;
-}
-=======
 .select-header-action-col {
   @include icon-checkbox-layout;
->>>>>>> 0c976420
 
   .slds-form-element__control {
     grid-column: 2;
